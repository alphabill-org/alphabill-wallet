--- conflicted
+++ resolved
@@ -47,13 +47,8 @@
 
 func Test_ListTokens(t *testing.T) {
 	be := &mockTokenBackend{
-<<<<<<< HEAD
-		getTokens: func(ctx context.Context, kind twb.Kind, _ wallet.PubKey, _ string, _ int) ([]twb.TokenUnit, string, error) {
-			fungible := []twb.TokenUnit{
-=======
-		getTokens: func(ctx context.Context, kind backend.Kind, _ backend.PubKey, _ string, _ int) ([]backend.TokenUnit, string, error) {
+		getTokens: func(ctx context.Context, kind backend.Kind, _ wallet.PubKey, _ string, _ int) ([]backend.TokenUnit, string, error) {
 			fungible := []backend.TokenUnit{
->>>>>>> cff40b44
 				{
 					ID:   test.RandomBytes(32),
 					Kind: backend.Fungible,
@@ -119,11 +114,7 @@
 	}
 
 	be := &mockTokenBackend{
-<<<<<<< HEAD
-		getTokens: func(ctx context.Context, kind twb.Kind, _ wallet.PubKey, offsetKey string, _ int) ([]twb.TokenUnit, string, error) {
-=======
-		getTokens: func(ctx context.Context, kind backend.Kind, _ backend.PubKey, offsetKey string, _ int) ([]backend.TokenUnit, string, error) {
->>>>>>> cff40b44
+		getTokens: func(ctx context.Context, kind backend.Kind, _ wallet.PubKey, offsetKey string, _ int) ([]backend.TokenUnit, string, error) {
 			return getSubarray(allTokens, offsetKey)
 		},
 	}
@@ -142,13 +133,8 @@
 
 func Test_ListTokenTypes(t *testing.T) {
 	be := &mockTokenBackend{
-<<<<<<< HEAD
-		getTokenTypes: func(ctx context.Context, kind twb.Kind, _ wallet.PubKey, _ string, _ int) ([]twb.TokenUnitType, string, error) {
-			fungible := []twb.TokenUnitType{
-=======
-		getTokenTypes: func(ctx context.Context, kind backend.Kind, _ backend.PubKey, _ string, _ int) ([]backend.TokenUnitType, string, error) {
+		getTokenTypes: func(ctx context.Context, kind backend.Kind, _ wallet.PubKey, _ string, _ int) ([]backend.TokenUnitType, string, error) {
 			fungible := []backend.TokenUnitType{
->>>>>>> cff40b44
 				{
 					ID:   test.RandomBytes(32),
 					Kind: backend.Fungible,
@@ -223,11 +209,7 @@
 		},
 	}
 	be := &mockTokenBackend{
-<<<<<<< HEAD
-		getTokenTypes: func(ctx context.Context, _ twb.Kind, _ wallet.PubKey, offsetKey string, _ int) ([]twb.TokenUnitType, string, error) {
-=======
-		getTokenTypes: func(ctx context.Context, _ backend.Kind, _ backend.PubKey, offsetKey string, _ int) ([]backend.TokenUnitType, string, error) {
->>>>>>> cff40b44
+		getTokenTypes: func(ctx context.Context, _ backend.Kind, _ wallet.PubKey, offsetKey string, _ int) ([]backend.TokenUnitType, string, error) {
 			return getSubarray(allTypes, offsetKey)
 		},
 	}
@@ -268,11 +250,7 @@
 			}
 			return nil, fmt.Errorf("not found")
 		},
-<<<<<<< HEAD
 		postTransactions: func(ctx context.Context, pubKey wallet.PubKey, txs *txsystem.Transactions) error {
-=======
-		postTransactions: func(ctx context.Context, pubKey backend.PubKey, txs *txsystem.Transactions) error {
->>>>>>> cff40b44
 			for _, tx := range txs.Transactions {
 				recTxs[string(tx.UnitId)] = tx
 			}
@@ -281,7 +259,7 @@
 		getRoundNumber: func(ctx context.Context) (uint64, error) {
 			return 1, nil
 		},
-		getFeeCreditBill: func(ctx context.Context, unitID backend.UnitID) (*backend.FeeCreditBill, error) {
+		getFeeCreditBill: func(ctx context.Context, unitID wallet.UnitID) (*backend.FeeCreditBill, error) {
 			return &backend.FeeCreditBill{
 				Id:            []byte{1},
 				Value:         100000,
@@ -294,26 +272,15 @@
 
 	t.Run("fungible type", func(t *testing.T) {
 		typeId := test.RandomBytes(32)
-<<<<<<< HEAD
 		a := CreateFungibleTokenTypeAttributes{
 			Symbol:                   "AB",
+			Name:                     "Long name for AB",
+			Icon:                     &Icon{Type: "image/png", Data: []byte{1}},
 			DecimalPlaces:            0,
 			ParentTypeId:             nil,
 			SubTypeCreationPredicate: script.PredicateAlwaysFalse(),
 			TokenCreationPredicate:   script.PredicateAlwaysTrue(),
 			InvariantPredicate:       script.PredicateAlwaysTrue(),
-=======
-		a := &ttxs.CreateFungibleTokenTypeAttributes{
-			Symbol:                             "AB",
-			Name:                               "Long name for AB",
-			Icon:                               &ttxs.Icon{Type: "image/png", Data: []byte{1}},
-			DecimalPlaces:                      0,
-			ParentTypeId:                       nil,
-			SubTypeCreationPredicateSignatures: nil,
-			SubTypeCreationPredicate:           script.PredicateAlwaysFalse(),
-			TokenCreationPredicate:             script.PredicateAlwaysTrue(),
-			InvariantPredicate:                 script.PredicateAlwaysTrue(),
->>>>>>> cff40b44
 		}
 		_, err := tw.NewFungibleType(context.Background(), 1, a, typeId, nil)
 		require.NoError(t, err)
@@ -330,25 +297,14 @@
 		require.EqualValues(t, tx.Timeout(), 11)
 
 		// new subtype
-<<<<<<< HEAD
 		b := CreateFungibleTokenTypeAttributes{
 			Symbol:                   "AB",
+			Name:                     "Long name for AB",
 			DecimalPlaces:            2,
 			ParentTypeId:             typeId,
 			SubTypeCreationPredicate: script.PredicateAlwaysFalse(),
 			TokenCreationPredicate:   script.PredicateAlwaysTrue(),
 			InvariantPredicate:       script.PredicateAlwaysTrue(),
-=======
-		b := &ttxs.CreateFungibleTokenTypeAttributes{
-			Symbol:                             "AB",
-			Name:                               "Long name for AB",
-			DecimalPlaces:                      2,
-			ParentTypeId:                       typeId,
-			SubTypeCreationPredicateSignatures: nil,
-			SubTypeCreationPredicate:           script.PredicateAlwaysFalse(),
-			TokenCreationPredicate:             script.PredicateAlwaysTrue(),
-			InvariantPredicate:                 script.PredicateAlwaysTrue(),
->>>>>>> cff40b44
 		}
 		//check decimal places are validated against the parent type
 		_, err = tw.NewFungibleType(context.Background(), 1, b, []byte{2}, nil)
@@ -357,24 +313,14 @@
 
 	t.Run("non-fungible type", func(t *testing.T) {
 		typeId := test.RandomBytes(32)
-<<<<<<< HEAD
 		a := CreateNonFungibleTokenTypeAttributes{
 			Symbol:                   "ABNFT",
+			Name:                     "Long name for ABNFT",
+			Icon:                     &Icon{Type: "image/svg", Data: []byte{2}},
 			ParentTypeId:             nil,
 			SubTypeCreationPredicate: script.PredicateAlwaysFalse(),
 			TokenCreationPredicate:   script.PredicateAlwaysTrue(),
 			InvariantPredicate:       script.PredicateAlwaysTrue(),
-=======
-		a := &ttxs.CreateNonFungibleTokenTypeAttributes{
-			Symbol:                             "ABNFT",
-			Name:                               "Long name for ABNFT",
-			Icon:                               &ttxs.Icon{Type: "image/svg", Data: []byte{2}},
-			ParentTypeId:                       nil,
-			SubTypeCreationPredicateSignatures: nil,
-			SubTypeCreationPredicate:           script.PredicateAlwaysFalse(),
-			TokenCreationPredicate:             script.PredicateAlwaysTrue(),
-			InvariantPredicate:                 script.PredicateAlwaysTrue(),
->>>>>>> cff40b44
 		}
 		_, err := tw.NewNonFungibleType(context.Background(), 1, a, typeId, nil)
 		require.NoError(t, err)
@@ -392,18 +338,14 @@
 func TestMintFungibleToken(t *testing.T) {
 	recTxs := make([]*txsystem.Transaction, 0)
 	be := &mockTokenBackend{
-<<<<<<< HEAD
 		postTransactions: func(ctx context.Context, pubKey wallet.PubKey, txs *txsystem.Transactions) error {
-=======
-		postTransactions: func(ctx context.Context, pubKey backend.PubKey, txs *txsystem.Transactions) error {
->>>>>>> cff40b44
 			recTxs = append(recTxs, txs.Transactions...)
 			return nil
 		},
 		getRoundNumber: func(ctx context.Context) (uint64, error) {
 			return 1, nil
 		},
-		getFeeCreditBill: func(ctx context.Context, unitID backend.UnitID) (*backend.FeeCreditBill, error) {
+		getFeeCreditBill: func(ctx context.Context, unitID wallet.UnitID) (*backend.FeeCreditBill, error) {
 			return &backend.FeeCreditBill{
 				Id:            []byte{1},
 				Value:         100000,
@@ -454,18 +396,7 @@
 	recTxs := make([]*txsystem.Transaction, 0)
 	typeId := test.RandomBytes(32)
 	be := &mockTokenBackend{
-<<<<<<< HEAD
-		getTokens: func(ctx context.Context, kind twb.Kind, owner wallet.PubKey, offsetKey string, limit int) ([]twb.TokenUnit, string, error) {
-			return []twb.TokenUnit{
-				{ID: test.RandomBytes(32), Kind: twb.Fungible, Symbol: "AB", TypeID: typeId, Amount: 3},
-				{ID: test.RandomBytes(32), Kind: twb.Fungible, Symbol: "AB", TypeID: typeId, Amount: 5},
-				{ID: test.RandomBytes(32), Kind: twb.Fungible, Symbol: "AB", TypeID: typeId, Amount: 7},
-				{ID: test.RandomBytes(32), Kind: twb.Fungible, Symbol: "AB", TypeID: typeId, Amount: 18},
-			}, "", nil
-		},
-		postTransactions: func(ctx context.Context, pubKey wallet.PubKey, txs *txsystem.Transactions) error {
-=======
-		getTokens: func(ctx context.Context, kind backend.Kind, owner backend.PubKey, offsetKey string, limit int) ([]backend.TokenUnit, string, error) {
+		getTokens: func(ctx context.Context, kind backend.Kind, owner wallet.PubKey, offsetKey string, limit int) ([]backend.TokenUnit, string, error) {
 			return []backend.TokenUnit{
 				{ID: test.RandomBytes(32), Kind: backend.Fungible, Symbol: "AB", TypeID: typeId, Amount: 3},
 				{ID: test.RandomBytes(32), Kind: backend.Fungible, Symbol: "AB", TypeID: typeId, Amount: 5},
@@ -473,7 +404,7 @@
 				{ID: test.RandomBytes(32), Kind: backend.Fungible, Symbol: "AB", TypeID: typeId, Amount: 18},
 			}, "", nil
 		},
-		getFeeCreditBill: func(ctx context.Context, unitID backend.UnitID) (*backend.FeeCreditBill, error) {
+		getFeeCreditBill: func(ctx context.Context, unitID wallet.UnitID) (*backend.FeeCreditBill, error) {
 			return &backend.FeeCreditBill{
 				Id:            []byte{1},
 				Value:         100000,
@@ -481,8 +412,7 @@
 				FCBlockNumber: 3,
 			}, nil
 		},
-		postTransactions: func(ctx context.Context, pubKey backend.PubKey, txs *txsystem.Transactions) error {
->>>>>>> cff40b44
+		postTransactions: func(ctx context.Context, pubKey wallet.PubKey, txs *txsystem.Transactions) error {
 			recTxs = append(recTxs, txs.Transactions...)
 			return nil
 		},
@@ -573,21 +503,13 @@
 		wantErrStr string
 	}{
 		{
-<<<<<<< HEAD
-=======
-			name:       "attributes missing",
-			attrs:      nil,
-			wantErrStr: "attributes missing",
-		},
-		{
 			name: "invalid name",
-			attrs: &ttxs.MintNonFungibleTokenAttributes{
+			attrs: MintNonFungibleTokenAttributes{
 				Name: test.RandomString(257),
 			},
 			wantErrStr: "name exceeds the maximum allowed size of 256 bytes",
 		},
 		{
->>>>>>> cff40b44
 			name: "invalid URI",
 			attrs: MintNonFungibleTokenAttributes{
 				Uri: "invalid_uri",
@@ -622,18 +544,14 @@
 func TestMintNFT(t *testing.T) {
 	recTxs := make([]*txsystem.Transaction, 0)
 	be := &mockTokenBackend{
-<<<<<<< HEAD
 		postTransactions: func(ctx context.Context, pubKey wallet.PubKey, txs *txsystem.Transactions) error {
-=======
-		postTransactions: func(ctx context.Context, pubKey backend.PubKey, txs *txsystem.Transactions) error {
->>>>>>> cff40b44
 			recTxs = append(recTxs, txs.Transactions...)
 			return nil
 		},
 		getRoundNumber: func(ctx context.Context) (uint64, error) {
 			return 1, nil
 		},
-		getFeeCreditBill: func(ctx context.Context, unitID backend.UnitID) (*backend.FeeCreditBill, error) {
+		getFeeCreditBill: func(ctx context.Context, unitID wallet.UnitID) (*backend.FeeCreditBill, error) {
 			return &backend.FeeCreditBill{
 				Id:            []byte{1},
 				Value:         100000,
@@ -718,11 +636,7 @@
 		getToken: func(ctx context.Context, id backend.TokenID) (*backend.TokenUnit, error) {
 			return tokens[string(id)], nil
 		},
-<<<<<<< HEAD
 		postTransactions: func(ctx context.Context, pubKey wallet.PubKey, txs *txsystem.Transactions) error {
-=======
-		postTransactions: func(ctx context.Context, pubKey backend.PubKey, txs *txsystem.Transactions) error {
->>>>>>> cff40b44
 			for _, tx := range txs.Transactions {
 				recTxs[string(tx.UnitId)] = tx
 			}
@@ -731,7 +645,7 @@
 		getRoundNumber: func(ctx context.Context) (uint64, error) {
 			return 1, nil
 		},
-		getFeeCreditBill: func(ctx context.Context, unitID backend.UnitID) (*backend.FeeCreditBill, error) {
+		getFeeCreditBill: func(ctx context.Context, unitID wallet.UnitID) (*backend.FeeCreditBill, error) {
 			return &backend.FeeCreditBill{
 				Id:            []byte{1},
 				Value:         100000,
@@ -742,35 +656,21 @@
 	}
 	tw := initTestWallet(t, be)
 
-<<<<<<< HEAD
 	first := func(s wallet.PubKey, e error) wallet.PubKey {
-=======
-	first := func(s backend.PubKey, e error) backend.PubKey {
->>>>>>> cff40b44
 		require.NoError(t, e)
 		return s
 	}
 	tests := []struct {
 		name          string
-<<<<<<< HEAD
-		token         *twb.TokenUnit
+		token         *backend.TokenUnit
 		key           wallet.PubKey
 		validateOwner func(t *testing.T, accNr uint64, key wallet.PubKey, tok *ttxs.TransferNonFungibleTokenAttributes)
-=======
-		token         *backend.TokenUnit
-		key           backend.PubKey
-		validateOwner func(t *testing.T, accNr uint64, key backend.PubKey, tok *ttxs.TransferNonFungibleTokenAttributes)
->>>>>>> cff40b44
 	}{
 		{
 			name:  "to 'always true' predicate",
 			token: &backend.TokenUnit{ID: test.RandomBytes(32), Kind: backend.NonFungible, Symbol: "AB", TypeID: test.RandomBytes(32)},
 			key:   nil,
-<<<<<<< HEAD
 			validateOwner: func(t *testing.T, accNr uint64, key wallet.PubKey, tok *ttxs.TransferNonFungibleTokenAttributes) {
-=======
-			validateOwner: func(t *testing.T, accNr uint64, key backend.PubKey, tok *ttxs.TransferNonFungibleTokenAttributes) {
->>>>>>> cff40b44
 				require.Equal(t, script.PredicateAlwaysTrue(), tok.NewBearer)
 			},
 		},
@@ -778,11 +678,7 @@
 			name:  "to public key hash predicate",
 			token: &backend.TokenUnit{ID: test.RandomBytes(32), Kind: backend.NonFungible, Symbol: "AB", TypeID: test.RandomBytes(32)},
 			key:   first(hexutil.Decode("0x0290a43bc454babf1ea8b0b76fcbb01a8f27a989047cf6d6d76397cc4756321e64")),
-<<<<<<< HEAD
 			validateOwner: func(t *testing.T, accNr uint64, key wallet.PubKey, tok *ttxs.TransferNonFungibleTokenAttributes) {
-=======
-			validateOwner: func(t *testing.T, accNr uint64, key backend.PubKey, tok *ttxs.TransferNonFungibleTokenAttributes) {
->>>>>>> cff40b44
 				require.Equal(t, script.PredicatePayToPublicKeyHashDefault(hash.Sum256(key)), tok.NewBearer)
 			},
 		},
@@ -810,11 +706,7 @@
 		getToken: func(ctx context.Context, id backend.TokenID) (*backend.TokenUnit, error) {
 			return tokens[string(id)], nil
 		},
-<<<<<<< HEAD
 		postTransactions: func(ctx context.Context, pubKey wallet.PubKey, txs *txsystem.Transactions) error {
-=======
-		postTransactions: func(ctx context.Context, pubKey backend.PubKey, txs *txsystem.Transactions) error {
->>>>>>> cff40b44
 			for _, tx := range txs.Transactions {
 				recTxs[string(tx.UnitId)] = tx
 			}
@@ -823,7 +715,7 @@
 		getRoundNumber: func(ctx context.Context) (uint64, error) {
 			return 1, nil
 		},
-		getFeeCreditBill: func(ctx context.Context, unitID backend.UnitID) (*backend.FeeCreditBill, error) {
+		getFeeCreditBill: func(ctx context.Context, unitID wallet.UnitID) (*backend.FeeCreditBill, error) {
 			return &backend.FeeCreditBill{
 				Id:            []byte{1},
 				Value:         100000,
@@ -890,11 +782,7 @@
 		},
 	}
 
-<<<<<<< HEAD
-	findToken := func(pubKey wallet.PubKey, id twb.TokenID) *twb.TokenUnit {
-=======
-	findToken := func(pubKey backend.PubKey, id backend.TokenID) *backend.TokenUnit {
->>>>>>> cff40b44
+	findToken := func(pubKey wallet.PubKey, id backend.TokenID) *backend.TokenUnit {
 		tokens, found := accTokens[string(pubKey)]
 		require.True(t, found, fmt.Sprintf("key %X not found", pubKey))
 		for _, token := range tokens {
@@ -909,11 +797,7 @@
 	recordedTx := make(map[string]*txsystem.Transaction, 0)
 
 	be := &mockTokenBackend{
-<<<<<<< HEAD
-		getTokens: func(_ context.Context, _ twb.Kind, owner wallet.PubKey, _ string, _ int) ([]twb.TokenUnit, string, error) {
-=======
-		getTokens: func(_ context.Context, _ backend.Kind, owner backend.PubKey, _ string, _ int) ([]backend.TokenUnit, string, error) {
->>>>>>> cff40b44
+		getTokens: func(_ context.Context, _ backend.Kind, owner wallet.PubKey, _ string, _ int) ([]backend.TokenUnit, string, error) {
 			tokens, found := accTokens[string(owner)]
 			if !found {
 				return nil, "", fmt.Errorf("no tokens for pubkey '%X'", owner)
@@ -924,11 +808,7 @@
 			}
 			return res, "", nil
 		},
-<<<<<<< HEAD
 		postTransactions: func(ctx context.Context, pubKey wallet.PubKey, txs *txsystem.Transactions) error {
-=======
-		postTransactions: func(ctx context.Context, pubKey backend.PubKey, txs *txsystem.Transactions) error {
->>>>>>> cff40b44
 			for _, tx := range txs.Transactions {
 				unitID := tx.UnitId
 				recordedTx[string(unitID)] = tx
@@ -947,25 +827,17 @@
 			}
 			return nil
 		},
-<<<<<<< HEAD
 		getTxProof: func(ctx context.Context, unitID wallet.UnitID, txHash wallet.TxHash) (*wallet.Proof, error) {
-=======
-		getTxProof: func(ctx context.Context, unitID backend.UnitID, txHash backend.TxHash) (*backend.Proof, error) {
->>>>>>> cff40b44
 			recordedTx, found := recordedTx[string(unitID)]
 			if !found {
 				return nil, errors.New("tx not found")
 			}
-<<<<<<< HEAD
 			return &wallet.Proof{BlockNumber: 1, Tx: recordedTx, Proof: nil}, nil
-=======
-			return &backend.Proof{BlockNumber: 1, Tx: recordedTx, Proof: nil}, nil
->>>>>>> cff40b44
 		},
 		getRoundNumber: func(ctx context.Context) (uint64, error) {
 			return 1, nil
 		},
-		getFeeCreditBill: func(ctx context.Context, unitID backend.UnitID) (*backend.FeeCreditBill, error) {
+		getFeeCreditBill: func(ctx context.Context, unitID wallet.UnitID) (*backend.FeeCreditBill, error) {
 			return &backend.FeeCreditBill{
 				Id:            []byte{1},
 				Value:         100000,
@@ -998,15 +870,9 @@
 	}
 
 	be := &mockTokenBackend{
-<<<<<<< HEAD
-		getTokens: func(_ context.Context, kind twb.Kind, owner wallet.PubKey, _ string, _ int) ([]twb.TokenUnit, string, error) {
-			require.Equal(t, twb.Fungible, kind)
-			var res []twb.TokenUnit
-=======
-		getTokens: func(_ context.Context, kind backend.Kind, owner backend.PubKey, _ string, _ int) ([]backend.TokenUnit, string, error) {
+		getTokens: func(_ context.Context, kind backend.Kind, owner wallet.PubKey, _ string, _ int) ([]backend.TokenUnit, string, error) {
 			require.Equal(t, backend.Fungible, kind)
 			var res []backend.TokenUnit
->>>>>>> cff40b44
 			for _, tok := range allTokens {
 				if tok.Kind != kind {
 					continue
@@ -1086,24 +952,14 @@
 }
 
 type mockTokenBackend struct {
-<<<<<<< HEAD
-	getToken         func(ctx context.Context, id twb.TokenID) (*twb.TokenUnit, error)
-	getTokens        func(ctx context.Context, kind twb.Kind, owner wallet.PubKey, offsetKey string, limit int) ([]twb.TokenUnit, string, error)
-	getTokenTypes    func(ctx context.Context, kind twb.Kind, creator wallet.PubKey, offsetKey string, limit int) ([]twb.TokenUnitType, string, error)
+	getToken         func(ctx context.Context, id backend.TokenID) (*backend.TokenUnit, error)
+	getTokens        func(ctx context.Context, kind backend.Kind, owner wallet.PubKey, offsetKey string, limit int) ([]backend.TokenUnit, string, error)
+	getTokenTypes    func(ctx context.Context, kind backend.Kind, creator wallet.PubKey, offsetKey string, limit int) ([]backend.TokenUnitType, string, error)
 	getRoundNumber   func(ctx context.Context) (uint64, error)
 	postTransactions func(ctx context.Context, pubKey wallet.PubKey, txs *txsystem.Transactions) error
-	getTypeHierarchy func(ctx context.Context, id twb.TokenTypeID) ([]twb.TokenUnitType, error)
+	getTypeHierarchy func(ctx context.Context, id backend.TokenTypeID) ([]backend.TokenUnitType, error)
 	getTxProof       func(ctx context.Context, unitID wallet.UnitID, txHash wallet.TxHash) (*wallet.Proof, error)
-=======
-	getToken         func(ctx context.Context, id backend.TokenID) (*backend.TokenUnit, error)
-	getTokens        func(ctx context.Context, kind backend.Kind, owner backend.PubKey, offsetKey string, limit int) ([]backend.TokenUnit, string, error)
-	getTokenTypes    func(ctx context.Context, kind backend.Kind, creator backend.PubKey, offsetKey string, limit int) ([]backend.TokenUnitType, string, error)
-	getRoundNumber   func(ctx context.Context) (uint64, error)
-	postTransactions func(ctx context.Context, pubKey backend.PubKey, txs *txsystem.Transactions) error
-	getTypeHierarchy func(ctx context.Context, id backend.TokenTypeID) ([]backend.TokenUnitType, error)
-	getTxProof       func(ctx context.Context, unitID backend.UnitID, txHash backend.TxHash) (*backend.Proof, error)
-	getFeeCreditBill func(ctx context.Context, unitID backend.UnitID) (*backend.FeeCreditBill, error)
->>>>>>> cff40b44
+	getFeeCreditBill func(ctx context.Context, unitID wallet.UnitID) (*backend.FeeCreditBill, error)
 }
 
 func (m *mockTokenBackend) GetToken(ctx context.Context, id backend.TokenID) (*backend.TokenUnit, error) {
@@ -1113,22 +969,14 @@
 	return nil, fmt.Errorf("GetToken not implemented")
 }
 
-<<<<<<< HEAD
-func (m *mockTokenBackend) GetTokens(ctx context.Context, kind twb.Kind, owner wallet.PubKey, offsetKey string, limit int) ([]twb.TokenUnit, string, error) {
-=======
-func (m *mockTokenBackend) GetTokens(ctx context.Context, kind backend.Kind, owner backend.PubKey, offsetKey string, limit int) ([]backend.TokenUnit, string, error) {
->>>>>>> cff40b44
+func (m *mockTokenBackend) GetTokens(ctx context.Context, kind backend.Kind, owner wallet.PubKey, offsetKey string, limit int) ([]backend.TokenUnit, string, error) {
 	if m.getTokens != nil {
 		return m.getTokens(ctx, kind, owner, offsetKey, limit)
 	}
 	return nil, "", fmt.Errorf("GetTokens not implemented")
 }
 
-<<<<<<< HEAD
-func (m *mockTokenBackend) GetTokenTypes(ctx context.Context, kind twb.Kind, creator wallet.PubKey, offsetKey string, limit int) ([]twb.TokenUnitType, string, error) {
-=======
-func (m *mockTokenBackend) GetTokenTypes(ctx context.Context, kind backend.Kind, creator backend.PubKey, offsetKey string, limit int) ([]backend.TokenUnitType, string, error) {
->>>>>>> cff40b44
+func (m *mockTokenBackend) GetTokenTypes(ctx context.Context, kind backend.Kind, creator wallet.PubKey, offsetKey string, limit int) ([]backend.TokenUnitType, string, error) {
 	if m.getTokenTypes != nil {
 		return m.getTokenTypes(ctx, kind, creator, offsetKey, limit)
 	}
@@ -1142,11 +990,7 @@
 	return 0, fmt.Errorf("GetRoundNumber not implemented")
 }
 
-<<<<<<< HEAD
 func (m *mockTokenBackend) PostTransactions(ctx context.Context, pubKey wallet.PubKey, txs *txsystem.Transactions) error {
-=======
-func (m *mockTokenBackend) PostTransactions(ctx context.Context, pubKey backend.PubKey, txs *txsystem.Transactions) error {
->>>>>>> cff40b44
 	if m.postTransactions != nil {
 		return m.postTransactions(ctx, pubKey, txs)
 	}
@@ -1160,18 +1004,14 @@
 	return nil, fmt.Errorf("GetTypeHierarchy not implemented")
 }
 
-<<<<<<< HEAD
 func (m *mockTokenBackend) GetTxProof(ctx context.Context, unitID wallet.UnitID, txHash wallet.TxHash) (*wallet.Proof, error) {
-=======
-func (m *mockTokenBackend) GetTxProof(ctx context.Context, unitID backend.UnitID, txHash backend.TxHash) (*backend.Proof, error) {
->>>>>>> cff40b44
 	if m.getTxProof != nil {
 		return m.getTxProof(ctx, unitID, txHash)
 	}
 	return nil, fmt.Errorf("GetTxProof not implemented")
 }
 
-func (m *mockTokenBackend) GetFeeCreditBill(ctx context.Context, unitID backend.UnitID) (*backend.FeeCreditBill, error) {
+func (m *mockTokenBackend) GetFeeCreditBill(ctx context.Context, unitID wallet.UnitID) (*backend.FeeCreditBill, error) {
 	if m.getFeeCreditBill != nil {
 		return m.getFeeCreditBill(ctx, unitID)
 	}
