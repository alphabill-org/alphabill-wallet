package tokens

import (
	"bytes"
	"context"
	"fmt"
	"net/http"
	"net/http/httptest"
	"strconv"
	"testing"

	"github.com/alphabill-org/alphabill/internal/hash"
	"github.com/alphabill-org/alphabill/internal/script"
	test "github.com/alphabill-org/alphabill/internal/testutils"
	ttxs "github.com/alphabill-org/alphabill/internal/txsystem/tokens"
	"github.com/alphabill-org/alphabill/internal/types"
	"github.com/alphabill-org/alphabill/internal/util"
	"github.com/alphabill-org/alphabill/pkg/wallet"
	"github.com/alphabill-org/alphabill/pkg/wallet/account"
	"github.com/alphabill-org/alphabill/pkg/wallet/tokens/backend"
	"github.com/ethereum/go-ethereum/common/hexutil"
	"github.com/stretchr/testify/require"
)

func Test_Load(t *testing.T) {
	t.Parallel()

	srv := httptest.NewServer(http.HandlerFunc(func(w http.ResponseWriter, r *http.Request) {
		require.Equal(t, "/api/v1/round-number", r.URL.Path)
		_, err := fmt.Fprint(w, `{"roundNumber": "42"}`)
		require.NoError(t, err)
		w.WriteHeader(http.StatusOK)
	}))
	defer srv.Close()

	w, err := New(ttxs.DefaultSystemIdentifier, srv.URL, nil, false, nil)
	require.NoError(t, err)

	rn, err := w.GetRoundNumber(context.Background())
	require.NoError(t, err)
	require.EqualValues(t, 42, rn)
}

func Test_ListTokens(t *testing.T) {
	be := &mockTokenBackend{
		getTokens: func(ctx context.Context, kind backend.Kind, _ wallet.PubKey, _ string, _ int) ([]*backend.TokenUnit, string, error) {
			fungible := []*backend.TokenUnit{
				{
					ID:   test.RandomBytes(32),
					Kind: backend.Fungible,
				},
				{
					ID:   test.RandomBytes(32),
					Kind: backend.Fungible,
				},
			}
			nfts := []*backend.TokenUnit{
				{
					ID:   test.RandomBytes(32),
					Kind: backend.NonFungible,
				},
				{
					ID:   test.RandomBytes(32),
					Kind: backend.NonFungible,
				},
			}
			switch kind {
			case backend.Fungible:
				return fungible, "", nil
			case backend.NonFungible:
				return nfts, "", nil
			case backend.Any:
				return append(fungible, nfts...), "", nil
			}
			return nil, "", fmt.Errorf("invalid kind")
		},
	}

	tw := initTestWallet(t, be)
	tokens, err := tw.ListTokens(context.Background(), backend.Any, AllAccounts)
	require.NoError(t, err)
	require.Len(t, tokens[1], 4)

	tokens, err = tw.ListTokens(context.Background(), backend.Fungible, AllAccounts)
	require.NoError(t, err)
	require.Len(t, tokens[1], 2)

	tokens, err = tw.ListTokens(context.Background(), backend.NonFungible, AllAccounts)
	require.NoError(t, err)
	require.Len(t, tokens[1], 2)
}

func Test_ListTokens_offset(t *testing.T) {
	allTokens := []*backend.TokenUnit{
		{
			ID:     test.RandomBytes(32),
			Kind:   backend.Fungible,
			Symbol: "1",
		},
		{
			ID:     test.RandomBytes(32),
			Kind:   backend.Fungible,
			Symbol: "2",
		},
		{
			ID:     test.RandomBytes(32),
			Kind:   backend.Fungible,
			Symbol: "3",
		},
	}

	be := &mockTokenBackend{
		getTokens: func(ctx context.Context, kind backend.Kind, _ wallet.PubKey, offsetKey string, _ int) ([]*backend.TokenUnit, string, error) {
			return getSubarray(allTokens, offsetKey)
		},
	}

	tw := initTestWallet(t, be)
	tokens, err := tw.ListTokens(context.Background(), backend.Any, AllAccounts)
	tokensForAccount := tokens[1]
	require.NoError(t, err)
	require.Len(t, tokensForAccount, len(allTokens))
	require.Equal(t, allTokens, tokensForAccount)
}

func Test_ListTokenTypes(t *testing.T) {
	var firstPubKey *wallet.PubKey
	be := &mockTokenBackend{
		getTokenTypes: func(ctx context.Context, kind backend.Kind, pubKey wallet.PubKey, _ string, _ int) ([]*backend.TokenUnitType, string, error) {
			if !bytes.Equal(pubKey, *firstPubKey) {
				return []*backend.TokenUnitType{}, "", nil
			}

			fungible := []*backend.TokenUnitType{
				{
					ID:   test.RandomBytes(32),
					Kind: backend.Fungible,
				},
				{
					ID:   test.RandomBytes(32),
					Kind: backend.Fungible,
				},
			}
			nfts := []*backend.TokenUnitType{
				{
					ID:   test.RandomBytes(32),
					Kind: backend.NonFungible,
				},
				{
					ID:   test.RandomBytes(32),
					Kind: backend.NonFungible,
				},
			}
			switch kind {
			case backend.Fungible:
				return fungible, "", nil
			case backend.NonFungible:
				return nfts, "", nil
			case backend.Any:
				return append(fungible, nfts...), "", nil
			}
			return nil, "", fmt.Errorf("invalid kind")
		},
	}

	tw := initTestWallet(t, be)
	key, err := tw.GetAccountManager().GetPublicKey(0)
	require.NoError(t, err)
	firstPubKey = (*wallet.PubKey)(&key)

	types, err := tw.ListTokenTypes(context.Background(), 0, backend.Any)
	require.NoError(t, err)
	require.Len(t, types, 4)

	types, err = tw.ListTokenTypes(context.Background(), 0, backend.Fungible)
	require.NoError(t, err)
	require.Len(t, types, 2)

	types, err = tw.ListTokenTypes(context.Background(), 0, backend.NonFungible)
	require.NoError(t, err)
	require.Len(t, types, 2)

	_, err = tw.ListTokenTypes(context.Background(), 2, backend.NonFungible)
	require.ErrorContains(t, err, "account does not exist")

	_, _, err = tw.am.AddAccount()
	require.NoError(t, err)

	types, err = tw.ListTokenTypes(context.Background(), 2, backend.Any)
	require.Len(t, types, 0)
}

func Test_ListTokenTypes_offset(t *testing.T) {
	allTypes := []*backend.TokenUnitType{
		{
			ID:     test.RandomBytes(32),
			Symbol: "1",
			Kind:   backend.Fungible,
		},
		{
			ID:     test.RandomBytes(32),
			Symbol: "2",
			Kind:   backend.Fungible,
		},
		{
			ID:     test.RandomBytes(32),
			Symbol: "3",
			Kind:   backend.Fungible,
		},
		{
			ID:     test.RandomBytes(32),
			Symbol: "4",
			Kind:   backend.Fungible,
		},
		{
			ID:     test.RandomBytes(32),
			Symbol: "5",
			Kind:   backend.Fungible,
		},
	}
	be := &mockTokenBackend{
		getTokenTypes: func(ctx context.Context, _ backend.Kind, _ wallet.PubKey, offsetKey string, _ int) ([]*backend.TokenUnitType, string, error) {
			return getSubarray(allTypes, offsetKey)
		},
	}

	tw := initTestWallet(t, be)
	types, err := tw.ListTokenTypes(context.Background(), 0, backend.Any)
	require.NoError(t, err)
	require.Len(t, types, len(allTypes))
	require.Equal(t, allTypes, types)
}

func TestNewTypes(t *testing.T) {
	t.Parallel()

	recTxs := make(map[string]*types.TransactionOrder, 0)
	be := &mockTokenBackend{
		getTypeHierarchy: func(ctx context.Context, id backend.TokenTypeID) ([]*backend.TokenUnitType, error) {
			tx, found := recTxs[string(id)]
			if found {
				tokenType := &backend.TokenUnitType{ID: tx.UnitID()}
				if tx.PayloadType() == ttxs.PayloadTypeCreateFungibleTokenType {
					tokenType.Kind = backend.Fungible
					attrs := &ttxs.CreateFungibleTokenTypeAttributes{}
					require.NoError(t, tx.UnmarshalAttributes(attrs))
					tokenType.ParentTypeID = attrs.ParentTypeID
					tokenType.DecimalPlaces = attrs.DecimalPlaces
				} else {
					tokenType.Kind = backend.NonFungible
					attrs := &ttxs.CreateNonFungibleTokenTypeAttributes{}
					require.NoError(t, tx.UnmarshalAttributes(attrs))
					tokenType.ParentTypeID = attrs.ParentTypeID
				}
				return []*backend.TokenUnitType{tokenType}, nil
			}
			return nil, fmt.Errorf("not found")
		},
		postTransactions: func(ctx context.Context, pubKey wallet.PubKey, txs *wallet.Transactions) error {
			for _, tx := range txs.Transactions {
				recTxs[string(tx.UnitID())] = tx
			}
			return nil
		},
		getRoundNumber: func(ctx context.Context) (uint64, error) {
			return 1, nil
		},
		getFeeCreditBill: func(ctx context.Context, unitID wallet.UnitID) (*backend.FeeCreditBill, error) {
			return &backend.FeeCreditBill{
				Id:            []byte{1},
				Value:         100000,
				TxHash:        []byte{2},
				FCBlockNumber: 3,
			}, nil
		},
	}
	tw := initTestWallet(t, be)

	t.Run("fungible type", func(t *testing.T) {
		typeId := test.RandomBytes(32)
		a := CreateFungibleTokenTypeAttributes{
			Symbol:                   "AB",
			Name:                     "Long name for AB",
			Icon:                     &Icon{Type: "image/png", Data: []byte{1}},
			DecimalPlaces:            0,
			ParentTypeId:             nil,
			SubTypeCreationPredicate: script.PredicateAlwaysFalse(),
			TokenCreationPredicate:   script.PredicateAlwaysTrue(),
			InvariantPredicate:       script.PredicateAlwaysTrue(),
		}
		_, err := tw.NewFungibleType(context.Background(), 1, a, typeId, nil)
		require.NoError(t, err)
		tx, found := recTxs[string(typeId)]
		require.True(t, found)
		newFungibleTx := &ttxs.CreateFungibleTokenTypeAttributes{}
		require.NoError(t, tx.UnmarshalAttributes(newFungibleTx))
		require.Equal(t, typeId, tx.UnitID())
		require.Equal(t, a.Symbol, newFungibleTx.Symbol)
		require.Equal(t, a.Name, newFungibleTx.Name)
		require.Equal(t, a.Icon.Type, newFungibleTx.Icon.Type)
		require.Equal(t, a.Icon.Data, newFungibleTx.Icon.Data)
		require.Equal(t, a.DecimalPlaces, newFungibleTx.DecimalPlaces)
		require.EqualValues(t, tx.Timeout(), 11)

		// new subtype
		b := CreateFungibleTokenTypeAttributes{
			Symbol:                   "AB",
			Name:                     "Long name for AB",
			DecimalPlaces:            2,
			ParentTypeId:             typeId,
			SubTypeCreationPredicate: script.PredicateAlwaysFalse(),
			TokenCreationPredicate:   script.PredicateAlwaysTrue(),
			InvariantPredicate:       script.PredicateAlwaysTrue(),
		}
		//check decimal places are validated against the parent type
		_, err = tw.NewFungibleType(context.Background(), 1, b, []byte{2}, nil)
		require.ErrorContains(t, err, "parent type requires 0 decimal places, got 2")
	})

	t.Run("non-fungible type", func(t *testing.T) {
		typeId := test.RandomBytes(32)
		a := CreateNonFungibleTokenTypeAttributes{
			Symbol:                   "ABNFT",
			Name:                     "Long name for ABNFT",
			Icon:                     &Icon{Type: "image/svg", Data: []byte{2}},
			ParentTypeId:             nil,
			SubTypeCreationPredicate: script.PredicateAlwaysFalse(),
			TokenCreationPredicate:   script.PredicateAlwaysTrue(),
			InvariantPredicate:       script.PredicateAlwaysTrue(),
		}
		_, err := tw.NewNonFungibleType(context.Background(), 1, a, typeId, nil)
		require.NoError(t, err)
		tx, found := recTxs[string(typeId)]
		require.True(t, found)
		newNFTTx := &ttxs.CreateNonFungibleTokenTypeAttributes{}
		require.NoError(t, tx.UnmarshalAttributes(newNFTTx))
		require.Equal(t, typeId, tx.UnitID())
		require.Equal(t, a.Symbol, newNFTTx.Symbol)
		require.Equal(t, a.Icon.Type, newNFTTx.Icon.Type)
		require.Equal(t, a.Icon.Data, newNFTTx.Icon.Data)
	})
}

func TestMintFungibleToken(t *testing.T) {
	recTxs := make([]*types.TransactionOrder, 0)
	be := &mockTokenBackend{
		postTransactions: func(ctx context.Context, pubKey wallet.PubKey, txs *wallet.Transactions) error {
			recTxs = append(recTxs, txs.Transactions...)
			return nil
		},
		getRoundNumber: func(ctx context.Context) (uint64, error) {
			return 1, nil
		},
		getFeeCreditBill: func(ctx context.Context, unitID wallet.UnitID) (*backend.FeeCreditBill, error) {
			return &backend.FeeCreditBill{
				Id:            []byte{1},
				Value:         100000,
				TxHash:        []byte{2},
				FCBlockNumber: 3,
			}, nil
		},
	}
	tw := initTestWallet(t, be)
	_, _, err := tw.am.AddAccount()
	require.NoError(t, err)

	tests := []struct {
		name  string
		accNr uint64
	}{
		{
			name:  "pub key bearer predicate, account 1",
			accNr: uint64(1),
		},
		{
			name:  "pub key bearer predicate, account 2",
			accNr: uint64(2),
		},
	}

	for _, tt := range tests {
		t.Run(tt.name, func(t *testing.T) {
			typeId := test.RandomBytes(32)
			amount := uint64(100)
			key, err := tw.am.GetAccountKey(tt.accNr - 1)
			require.NoError(t, err)
			_, err = tw.NewFungibleToken(context.Background(), tt.accNr, typeId, amount, bearerPredicateFromHash(key.PubKeyHash.Sha256), nil)
			require.NoError(t, err)
			tx := recTxs[len(recTxs)-1]
			newToken := &ttxs.MintFungibleTokenAttributes{}
			require.NoError(t, tx.UnmarshalAttributes(newToken))
			require.NotEqual(t, []byte{0}, tx.UnitID())
			require.Len(t, tx.UnitID(), 32)
			require.Equal(t, typeId, newToken.TypeID)
			require.Equal(t, amount, newToken.Value)
			require.Equal(t, script.PredicatePayToPublicKeyHashDefault(key.PubKeyHash.Sha256), newToken.Bearer)
		})
	}
}

func TestSendFungible(t *testing.T) {
	recTxs := make([]*types.TransactionOrder, 0)
	typeId := test.RandomBytes(32)
	be := &mockTokenBackend{
		getTokens: func(ctx context.Context, kind backend.Kind, owner wallet.PubKey, offsetKey string, limit int) ([]*backend.TokenUnit, string, error) {
			return []*backend.TokenUnit{
				{ID: test.RandomBytes(32), Kind: backend.Fungible, Symbol: "AB", TypeID: typeId, Amount: 3},
				{ID: test.RandomBytes(32), Kind: backend.Fungible, Symbol: "AB", TypeID: typeId, Amount: 5},
				{ID: test.RandomBytes(32), Kind: backend.Fungible, Symbol: "AB", TypeID: typeId, Amount: 7},
				{ID: test.RandomBytes(32), Kind: backend.Fungible, Symbol: "AB", TypeID: typeId, Amount: 18},
			}, "", nil
		},
		getFeeCreditBill: func(ctx context.Context, unitID wallet.UnitID) (*backend.FeeCreditBill, error) {
			return &backend.FeeCreditBill{
				Id:            []byte{1},
				Value:         100000,
				TxHash:        []byte{2},
				FCBlockNumber: 3,
			}, nil
		},
		postTransactions: func(ctx context.Context, pubKey wallet.PubKey, txs *wallet.Transactions) error {
			recTxs = append(recTxs, txs.Transactions...)
			return nil
		},
		getRoundNumber: func(ctx context.Context) (uint64, error) {
			return 1, nil
		},
	}
	tw := initTestWallet(t, be)
	_, _, err := tw.am.AddAccount()
	require.NoError(t, err)

	tests := []struct {
		name               string
		targetAmount       uint64
		expectedErrorMsg   string
		verifyTransactions func(t *testing.T)
	}{
		{
			name:         "one bill is transferred",
			targetAmount: 3,
			verifyTransactions: func(t *testing.T) {
				require.Equal(t, 1, len(recTxs))
				tx := recTxs[0]
				newTransfer := &ttxs.TransferFungibleTokenAttributes{}
				require.NoError(t, tx.UnmarshalAttributes(newTransfer))
				require.Equal(t, uint64(3), newTransfer.Value)
			},
		},
		{
			name:         "one bill is split",
			targetAmount: 4,
			verifyTransactions: func(t *testing.T) {
				require.Equal(t, 1, len(recTxs))
				tx := recTxs[0]
				newSplit := &ttxs.SplitFungibleTokenAttributes{}
				require.NoError(t, tx.UnmarshalAttributes(newSplit))
				require.Equal(t, uint64(4), newSplit.TargetValue)
			},
		},
		{
			name:         "both split and transfer are submitted",
			targetAmount: 26,
			verifyTransactions: func(t *testing.T) {
				var total = uint64(0)
				for _, tx := range recTxs {
					switch tx.PayloadType() {
					case ttxs.PayloadTypeTransferFungibleToken:
						attrs := &ttxs.TransferFungibleTokenAttributes{}
						require.NoError(t, tx.UnmarshalAttributes(attrs))
						total += attrs.GetValue()
					case ttxs.PayloadTypeSplitFungibleToken:
						attrs := &ttxs.SplitFungibleTokenAttributes{}
						require.NoError(t, tx.UnmarshalAttributes(attrs))
						total += attrs.GetTargetValue()
					default:
						t.Errorf("unexpected tx type: %s", tx.PayloadType())
					}
				}
				require.Equal(t, uint64(26), total)
			},
		},
		{
			name:             "insufficient balance",
			targetAmount:     60,
			expectedErrorMsg: "insufficient value",
		},
	}

	for _, tt := range tests {
		t.Run(tt.name, func(t *testing.T) {
			recTxs = make([]*types.TransactionOrder, 0)
			err := tw.SendFungible(context.Background(), 1, typeId, tt.targetAmount, nil, nil)
			if tt.expectedErrorMsg != "" {
				require.ErrorContains(t, err, tt.expectedErrorMsg)
				return
			} else {
				require.NoError(t, err)
			}
			tt.verifyTransactions(t)
		})
	}
}

func TestMintNFT_InvalidInputs(t *testing.T) {
	tokenID := test.RandomBytes(32)
	accNr := uint64(1)
	tests := []struct {
		name       string
		attrs      MintNonFungibleTokenAttributes
		wantErrStr string
	}{
		{
			name: "invalid name",
			attrs: MintNonFungibleTokenAttributes{
				Name: test.RandomString(257),
			},
			wantErrStr: "name exceeds the maximum allowed size of 256 bytes",
		},
		{
			name: "invalid URI",
			attrs: MintNonFungibleTokenAttributes{
				Uri: "invalid_uri",
			},
			wantErrStr: "URI 'invalid_uri' is invalid",
		},
		{
			name: "URI exceeds maximum allowed length",
			attrs: MintNonFungibleTokenAttributes{
				Uri: string(test.RandomBytes(4097)),
			},
			wantErrStr: "URI exceeds the maximum allowed size of 4096 bytes",
		},
		{
			name: "data exceeds maximum allowed length",
			attrs: MintNonFungibleTokenAttributes{
				Data: test.RandomBytes(65537),
			},
			wantErrStr: "data exceeds the maximum allowed size of 65536 bytes",
		},
	}
	for _, tt := range tests {
		t.Run(tt.name, func(t *testing.T) {
			wallet := &Wallet{}
			got, err := wallet.NewNFT(context.Background(), accNr, tt.attrs, tokenID, nil)
			require.ErrorContains(t, err, tt.wantErrStr)
			require.Nil(t, got)
		})
	}
}

func TestMintNFT(t *testing.T) {
	recTxs := make([]*types.TransactionOrder, 0)
	be := &mockTokenBackend{
		postTransactions: func(ctx context.Context, pubKey wallet.PubKey, txs *wallet.Transactions) error {
			recTxs = append(recTxs, txs.Transactions...)
			return nil
		},
		getRoundNumber: func(ctx context.Context) (uint64, error) {
			return 1, nil
		},
		getFeeCreditBill: func(ctx context.Context, unitID wallet.UnitID) (*backend.FeeCreditBill, error) {
			return &backend.FeeCreditBill{
				Id:            []byte{1},
				Value:         100000,
				TxHash:        []byte{2},
				FCBlockNumber: 3,
			}, nil
		},
	}
	tw := initTestWallet(t, be)
	_, _, err := tw.am.AddAccount()
	require.NoError(t, err)

	tests := []struct {
		name          string
		accNr         uint64
		tokenID       backend.TokenID
		validateOwner func(t *testing.T, accNr uint64, tok *ttxs.MintNonFungibleTokenAttributes)
	}{
		{
			name:  "pub key bearer predicate, account 1",
			accNr: uint64(1),
			validateOwner: func(t *testing.T, accNr uint64, tok *ttxs.MintNonFungibleTokenAttributes) {
				key, err := tw.am.GetAccountKey(accNr - 1)
				require.NoError(t, err)
				require.Equal(t, script.PredicatePayToPublicKeyHashDefault(key.PubKeyHash.Sha256), tok.Bearer)
			},
		},
		{
			name:    "pub key bearer predicate, account 1, predefined token ID",
			accNr:   uint64(1),
			tokenID: test.RandomBytes(32),
			validateOwner: func(t *testing.T, accNr uint64, tok *ttxs.MintNonFungibleTokenAttributes) {
				key, err := tw.am.GetAccountKey(accNr - 1)
				require.NoError(t, err)
				require.Equal(t, script.PredicatePayToPublicKeyHashDefault(key.PubKeyHash.Sha256), tok.Bearer)
			},
		},
		{
			name:  "pub key bearer predicate, account 2",
			accNr: uint64(2),
			validateOwner: func(t *testing.T, accNr uint64, tok *ttxs.MintNonFungibleTokenAttributes) {
				key, err := tw.am.GetAccountKey(accNr - 1)
				require.NoError(t, err)
				require.Equal(t, script.PredicatePayToPublicKeyHashDefault(key.PubKeyHash.Sha256), tok.Bearer)
			},
		},
	}

	for _, tt := range tests {
		t.Run(tt.name, func(t *testing.T) {
			key, err := tw.am.GetAccountKey(tt.accNr - 1)
			require.NoError(t, err)
			typeId := []byte{1}
			a := MintNonFungibleTokenAttributes{
				Bearer:              bearerPredicateFromHash(key.PubKeyHash.Sha256),
				NftType:             typeId,
				Uri:                 "https://alphabill.org",
				Data:                nil,
				DataUpdatePredicate: script.PredicateAlwaysTrue(),
			}
			_, err = tw.NewNFT(context.Background(), tt.accNr, a, tt.tokenID, nil)
			require.NoError(t, err)
			tx := recTxs[len(recTxs)-1]
			newToken := &ttxs.MintNonFungibleTokenAttributes{}
			require.NoError(t, tx.UnmarshalAttributes(newToken))
			require.NotEqual(t, []byte{0}, tx.UnitID())
			require.Len(t, tx.UnitID(), 32)
			if tt.tokenID != nil {
				require.EqualValues(t, tt.tokenID, tx.UnitID())
			}
			require.Equal(t, typeId, newToken.NFTTypeID)
			tt.validateOwner(t, tt.accNr, newToken)
		})
	}
}

func TestTransferNFT(t *testing.T) {
	tokens := make(map[string]*backend.TokenUnit)

	recTxs := make(map[string]*types.TransactionOrder, 0)
	be := &mockTokenBackend{
		getToken: func(ctx context.Context, id backend.TokenID) (*backend.TokenUnit, error) {
			return tokens[string(id)], nil
		},
		postTransactions: func(ctx context.Context, pubKey wallet.PubKey, txs *wallet.Transactions) error {
			for _, tx := range txs.Transactions {
				recTxs[string(tx.UnitID())] = tx
			}
			return nil
		},
		getRoundNumber: func(ctx context.Context) (uint64, error) {
			return 1, nil
		},
		getFeeCreditBill: func(ctx context.Context, unitID wallet.UnitID) (*backend.FeeCreditBill, error) {
			return &backend.FeeCreditBill{
				Id:            []byte{1},
				Value:         100000,
				TxHash:        []byte{2},
				FCBlockNumber: 3,
			}, nil
		},
	}
	tw := initTestWallet(t, be)

	first := func(s wallet.PubKey, e error) wallet.PubKey {
		require.NoError(t, e)
		return s
	}
	tests := []struct {
		name          string
		token         *backend.TokenUnit
		key           wallet.PubKey
		validateOwner func(t *testing.T, accNr uint64, key wallet.PubKey, tok *ttxs.TransferNonFungibleTokenAttributes)
	}{
		{
			name:  "to 'always true' predicate",
			token: &backend.TokenUnit{ID: test.RandomBytes(32), Kind: backend.NonFungible, Symbol: "AB", TypeID: test.RandomBytes(32)},
			key:   nil,
			validateOwner: func(t *testing.T, accNr uint64, key wallet.PubKey, tok *ttxs.TransferNonFungibleTokenAttributes) {
				require.Equal(t, script.PredicateAlwaysTrue(), tok.NewBearer)
			},
		},
		{
			name:  "to public key hash predicate",
			token: &backend.TokenUnit{ID: test.RandomBytes(32), Kind: backend.NonFungible, Symbol: "AB", TypeID: test.RandomBytes(32)},
			key:   first(hexutil.Decode("0x0290a43bc454babf1ea8b0b76fcbb01a8f27a989047cf6d6d76397cc4756321e64")),
			validateOwner: func(t *testing.T, accNr uint64, key wallet.PubKey, tok *ttxs.TransferNonFungibleTokenAttributes) {
				require.Equal(t, script.PredicatePayToPublicKeyHashDefault(hash.Sum256(key)), tok.NewBearer)
			},
		},
	}
	for _, tt := range tests {
		t.Run(tt.name, func(t *testing.T) {
			tokens[string(tt.token.ID)] = tt.token
			err := tw.TransferNFT(context.Background(), 1, tt.token.ID, tt.key, nil)
			require.NoError(t, err)
			tx, found := recTxs[string(tt.token.ID)]
			require.True(t, found)
			require.EqualValues(t, tt.token.ID, tx.UnitID())
			newTransfer := &ttxs.TransferNonFungibleTokenAttributes{}
			require.NoError(t, tx.UnmarshalAttributes(newTransfer))
			tt.validateOwner(t, 1, tt.key, newTransfer)
		})
	}
}

func TestUpdateNFTData(t *testing.T) {
	tokens := make(map[string]*backend.TokenUnit)

	recTxs := make(map[string]*types.TransactionOrder, 0)
	be := &mockTokenBackend{
		getToken: func(ctx context.Context, id backend.TokenID) (*backend.TokenUnit, error) {
			return tokens[string(id)], nil
		},
		postTransactions: func(ctx context.Context, pubKey wallet.PubKey, txs *wallet.Transactions) error {
			for _, tx := range txs.Transactions {
				recTxs[string(tx.UnitID())] = tx
			}
			return nil
		},
		getRoundNumber: func(ctx context.Context) (uint64, error) {
			return 1, nil
		},
		getFeeCreditBill: func(ctx context.Context, unitID wallet.UnitID) (*backend.FeeCreditBill, error) {
			return &backend.FeeCreditBill{
				Id:            []byte{1},
				Value:         100000,
				TxHash:        []byte{2},
				FCBlockNumber: 3,
			}, nil
		},
	}
	tw := initTestWallet(t, be)

	parseNFTDataUpdate := func(t *testing.T, tx *types.TransactionOrder) *ttxs.UpdateNonFungibleTokenAttributes {
		t.Helper()
		newTransfer := &ttxs.UpdateNonFungibleTokenAttributes{}
		require.NoError(t, tx.UnmarshalAttributes(newTransfer))
		return newTransfer
	}

	tok := &backend.TokenUnit{ID: test.RandomBytes(32), Kind: backend.NonFungible, Symbol: "AB", TypeID: test.RandomBytes(32), TxHash: test.RandomBytes(32)}
	tokens[string(tok.ID)] = tok

	// test data, backlink and predicate inputs are submitted correctly
	data := test.RandomBytes(64)
	require.NoError(t, tw.UpdateNFTData(context.Background(), 1, tok.ID, data, []*PredicateInput{{Argument: script.PredicateArgumentEmpty()}}))
	tx, found := recTxs[string(tok.ID)]
	require.True(t, found)

	dataUpdate := parseNFTDataUpdate(t, tx)
	require.Equal(t, data, dataUpdate.Data)
	require.EqualValues(t, tok.TxHash, dataUpdate.Backlink)
	require.Equal(t, [][]byte{{script.StartByte}}, dataUpdate.DataUpdateSignatures)

	// test that wallet not only sends the tx, but also reads it correctly
	data2 := test.RandomBytes(64)
	require.NoError(t, tw.UpdateNFTData(context.Background(), 1, tok.ID, data2, []*PredicateInput{{Argument: script.PredicateArgumentEmpty()}, {AccountNumber: 1}}))
	tx, found = recTxs[string(tok.ID)]
	require.True(t, found)
	dataUpdate = parseNFTDataUpdate(t, tx)
	require.NotEqual(t, data, dataUpdate.Data)
	require.Equal(t, data2, dataUpdate.Data)
	require.Len(t, dataUpdate.DataUpdateSignatures, 2)
	require.Equal(t, []byte{script.StartByte}, dataUpdate.DataUpdateSignatures[0])
	require.Len(t, dataUpdate.DataUpdateSignatures[1], 103)
}

func initTestWallet(t *testing.T, backend TokenBackend) *Wallet {
	t.Helper()
<<<<<<< HEAD
	txs, err := ttxs.NewTxSystem(
		ttxs.WithTrustBase(map[string]crypto.Verifier{"test": nil}),
	)
	require.NoError(t, err)

=======
>>>>>>> f98a95db
	return &Wallet{
		am:      initAccountManager(t),
		backend: backend,
	}
}

func initAccountManager(t *testing.T) account.Manager {
	t.Helper()
	am, err := account.NewManager(t.TempDir(), "", true)
	require.NoError(t, err)
	require.NoError(t, am.CreateKeys(""))
	return am
}

type mockTokenBackend struct {
	getToken         func(ctx context.Context, id backend.TokenID) (*backend.TokenUnit, error)
	getTokens        func(ctx context.Context, kind backend.Kind, owner wallet.PubKey, offsetKey string, limit int) ([]*backend.TokenUnit, string, error)
	getTokenTypes    func(ctx context.Context, kind backend.Kind, creator wallet.PubKey, offsetKey string, limit int) ([]*backend.TokenUnitType, string, error)
	getRoundNumber   func(ctx context.Context) (uint64, error)
	postTransactions func(ctx context.Context, pubKey wallet.PubKey, txs *wallet.Transactions) error
	getTypeHierarchy func(ctx context.Context, id backend.TokenTypeID) ([]*backend.TokenUnitType, error)
	getTxProof       func(ctx context.Context, unitID wallet.UnitID, txHash wallet.TxHash) (*wallet.Proof, error)
	getFeeCreditBill func(ctx context.Context, unitID wallet.UnitID) (*backend.FeeCreditBill, error)
}

func (m *mockTokenBackend) GetToken(ctx context.Context, id backend.TokenID) (*backend.TokenUnit, error) {
	if m.getToken != nil {
		return m.getToken(ctx, id)
	}
	return nil, fmt.Errorf("GetToken not implemented")
}

func (m *mockTokenBackend) GetTokens(ctx context.Context, kind backend.Kind, owner wallet.PubKey, offsetKey string, limit int) ([]*backend.TokenUnit, string, error) {
	if m.getTokens != nil {
		return m.getTokens(ctx, kind, owner, offsetKey, limit)
	}
	return nil, "", fmt.Errorf("GetTokens not implemented")
}

func (m *mockTokenBackend) GetTokenTypes(ctx context.Context, kind backend.Kind, creator wallet.PubKey, offsetKey string, limit int) ([]*backend.TokenUnitType, string, error) {
	if m.getTokenTypes != nil {
		return m.getTokenTypes(ctx, kind, creator, offsetKey, limit)
	}
	return nil, "", fmt.Errorf("GetTokenTypes not implemented")
}

func (m *mockTokenBackend) GetRoundNumber(ctx context.Context) (uint64, error) {
	if m.getRoundNumber != nil {
		return m.getRoundNumber(ctx)
	}
	return 0, fmt.Errorf("GetRoundNumber not implemented")
}

func (m *mockTokenBackend) PostTransactions(ctx context.Context, pubKey wallet.PubKey, txs *wallet.Transactions) error {
	if m.postTransactions != nil {
		return m.postTransactions(ctx, pubKey, txs)
	}
	return fmt.Errorf("PostTransactions not implemented")
}

func (m *mockTokenBackend) GetTypeHierarchy(ctx context.Context, id backend.TokenTypeID) ([]*backend.TokenUnitType, error) {
	if m.getTypeHierarchy != nil {
		return m.getTypeHierarchy(ctx, id)
	}
	return nil, fmt.Errorf("GetTypeHierarchy not implemented")
}

func (m *mockTokenBackend) GetTxProof(ctx context.Context, unitID wallet.UnitID, txHash wallet.TxHash) (*wallet.Proof, error) {
	if m.getTxProof != nil {
		return m.getTxProof(ctx, unitID, txHash)
	}
	return nil, fmt.Errorf("GetTxProof not implemented")
}

func (m *mockTokenBackend) GetFeeCreditBill(ctx context.Context, unitID wallet.UnitID) (*backend.FeeCreditBill, error) {
	if m.getFeeCreditBill != nil {
		return m.getFeeCreditBill(ctx, unitID)
	}
	return nil, fmt.Errorf("GetFeeCreditBill not implemented")
}

func getSubarray[T interface{}](array []T, offsetKey string) ([]T, string, error) {
	defaultLimit := 2
	offset := 0
	var err error

	if offsetKey != "" {
		offset, err = strconv.Atoi(offsetKey)
		if err != nil {
			return nil, "", err
		}
	}
	subarray := array[offset:util.Min(offset+defaultLimit, len(array))]
	offset += defaultLimit
	if offset >= len(array) {
		offsetKey = ""
	} else {
		offsetKey = strconv.Itoa(offset)
	}
	return subarray, offsetKey, nil
}<|MERGE_RESOLUTION|>--- conflicted
+++ resolved
@@ -770,14 +770,6 @@
 
 func initTestWallet(t *testing.T, backend TokenBackend) *Wallet {
 	t.Helper()
-<<<<<<< HEAD
-	txs, err := ttxs.NewTxSystem(
-		ttxs.WithTrustBase(map[string]crypto.Verifier{"test": nil}),
-	)
-	require.NoError(t, err)
-
-=======
->>>>>>> f98a95db
 	return &Wallet{
 		am:      initAccountManager(t),
 		backend: backend,
