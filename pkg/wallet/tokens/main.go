--- conflicted
+++ resolved
@@ -128,16 +128,6 @@
 
 func (w *Wallet) NewNonFungibleType(ctx context.Context, accNr uint64, attrs CreateNonFungibleTokenTypeAttributes, typeId backend.TokenTypeID, subtypePredicateArgs []*PredicateInput) (*SubmissionResult, error) {
 	log.Info("Creating new NFT type")
-<<<<<<< HEAD
-	sub, err := w.newType(ctx, accNr, tokens.PayloadTypeCreateNFTType, attrs.toCBOR(), typeId, subtypePredicateArgs)
-	if err != nil {
-		return nil, err
-	}
-	if sub.Confirmed() {
-		return &SubmissionResult{TokenTypeID: sub.UnitID, FeeSum: sub.Proof.TxRecord.ServerMetadata.ActualFee}, nil
-	}
-	return &SubmissionResult{TokenTypeID: sub.UnitID}, nil
-=======
 	if typeId == nil {
 		var err error
 		typeId, err = tokens.NewRandomNonFungibleTokenTypeID(nil)
@@ -145,8 +135,14 @@
 			return nil, fmt.Errorf("failed generate non-fungible token type ID: %w", err)
 		}
 	}
-	return w.newType(ctx, accNr, tokens.PayloadTypeCreateNFTType, attrs.toCBOR(), typeId, subtypePredicateArgs)
->>>>>>> 1034f505
+	sub, err := w.newType(ctx, accNr, tokens.PayloadTypeCreateNFTType, attrs.toCBOR(), typeId, subtypePredicateArgs)
+	if err != nil {
+		return nil, err
+	}
+	if sub.Confirmed() {
+		return &SubmissionResult{TokenTypeID: sub.UnitID, FeeSum: sub.Proof.TxRecord.ServerMetadata.ActualFee}, nil
+	}
+	return &SubmissionResult{TokenTypeID: sub.UnitID}, nil
 }
 
 func (w *Wallet) NewFungibleToken(ctx context.Context, accNr uint64, typeId backend.TokenTypeID, amount uint64, bearerPredicate wallet.Predicate, mintPredicateArgs []*PredicateInput) (*SubmissionResult, error) {
@@ -157,8 +153,13 @@
 		Value:                            amount,
 		TokenCreationPredicateSignatures: nil,
 	}
-<<<<<<< HEAD
-	sub, err := w.newToken(ctx, accNr, tokens.PayloadTypeMintFungibleToken, attrs, nil, mintPredicateArgs)
+
+	var err error
+	tokenID, err := tokens.NewRandomFungibleTokenID(nil)
+	if err != nil {
+		return nil, fmt.Errorf("failed generate fungible token ID: %w", err)
+	}
+	sub, err := w.newToken(ctx, accNr, tokens.PayloadTypeMintFungibleToken, attrs, tokenID, mintPredicateArgs)
 	if err != nil {
 		return nil, err
 	}
@@ -166,15 +167,6 @@
 		return &SubmissionResult{TokenID: sub.UnitID, FeeSum: sub.Proof.TxRecord.ServerMetadata.ActualFee}, nil
 	}
 	return &SubmissionResult{TokenID: sub.UnitID}, nil
-=======
-
-	var err error
-	tokenID, err := tokens.NewRandomFungibleTokenID(nil)
-	if err != nil {
-		return nil, fmt.Errorf("failed generate fungible token ID: %w", err)
-	}
-	return w.newToken(ctx, accNr, tokens.PayloadTypeMintFungibleToken, attrs, tokenID, mintPredicateArgs)
->>>>>>> 1034f505
 }
 
 func (w *Wallet) NewNFT(ctx context.Context, accNr uint64, attrs MintNonFungibleTokenAttributes, tokenId backend.TokenID, mintPredicateArgs []*PredicateInput) (*SubmissionResult, error) {
@@ -191,16 +183,6 @@
 	if len(attrs.Data) > dataMaxSize {
 		return nil, errInvalidDataLength
 	}
-<<<<<<< HEAD
-	sub, err := w.newToken(ctx, accNr, tokens.PayloadTypeMintNFT, attrs.toCBOR(), tokenId, mintPredicateArgs)
-	if err != nil {
-		return nil, err
-	}
-	if sub.Confirmed() {
-		return &SubmissionResult{TokenID: sub.UnitID, FeeSum: sub.Proof.TxRecord.ServerMetadata.ActualFee}, nil
-	}
-	return &SubmissionResult{TokenID: sub.UnitID}, nil
-=======
 	if tokenId == nil {
 		var err error
 		tokenId, err = tokens.NewRandomNonFungibleTokenID(nil)
@@ -209,8 +191,14 @@
 		}
 	}
 
-	return w.newToken(ctx, accNr, tokens.PayloadTypeMintNFT, attrs.toCBOR(), tokenId, mintPredicateArgs)
->>>>>>> 1034f505
+	sub, err := w.newToken(ctx, accNr, tokens.PayloadTypeMintNFT, attrs.toCBOR(), tokenId, mintPredicateArgs)
+	if err != nil {
+		return nil, err
+	}
+	if sub.Confirmed() {
+		return &SubmissionResult{TokenID: sub.UnitID, FeeSum: sub.Proof.TxRecord.ServerMetadata.ActualFee}, nil
+	}
+	return &SubmissionResult{TokenID: sub.UnitID}, nil
 }
 
 func (w *Wallet) ListTokenTypes(ctx context.Context, accountNumber uint64, kind backend.Kind) ([]*backend.TokenUnitType, error) {
