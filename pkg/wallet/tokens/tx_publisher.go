--- conflicted
+++ resolved
@@ -34,16 +34,8 @@
 	if err != nil {
 		return nil, err
 	}
-<<<<<<< HEAD
-	return &block.TxProof{
-		Tx:          tx,
-		Proof:       txBatch.Submissions()[0].Proof.Proof,
-		BlockNumber: txBatch.Submissions()[0].Proof.Proof.UnicityCertificate.GetRoundNumber(),
-	}, nil
+	return txBatch.Submissions()[0].Proof, nil
 }
 
 func (w *TxPublisher) Close() {
-=======
-	return txBatch.Submissions()[0].Proof, nil
->>>>>>> f98a95db
 }