--- conflicted
+++ resolved
@@ -243,18 +243,6 @@
 	require.NoError(t, createNTFTypeTx.UnmarshalAttributes(attrs))
 	// we synced NTF token type from backend, check that it is returned:
 	// first convert the txsystem.Transaction to the type we have in indexing backend...
-<<<<<<< HEAD
-	txs, err := tokens.NewTxSystem(tokens.WithTrustBase(map[string]abcrypto.Verifier{"test": nil}))
-	if err != nil {
-		t.Errorf("failed to create token tx system: %v", err)
-	}
-	gtx, err := txs.ConvertTx(createNTFTypeTx)
-	if err != nil {
-		t.Fatalf("failed to convert tx: %v", err)
-	}
-	tx := gtx.(tokens.CreateNonFungibleTokenType)
-=======
->>>>>>> f98a95db
 	cnfttt := &TokenUnitType{
 		Kind:                     NonFungible,
 		ID:                       TokenTypeID(createNTFTypeTx.Payload.UnitID),
