package backend

import (
	"context"
	"encoding/json"
	"errors"
	"fmt"
	"io"
	"net"
	"net/http"
	"net/http/httputil"
	"path"
	"testing"
	"time"

	"github.com/alphabill-org/alphabill/internal/rpc/alphabill"
	test "github.com/alphabill-org/alphabill/internal/testutils"
	"github.com/alphabill-org/alphabill/internal/txsystem/tokens"
	"github.com/alphabill-org/alphabill/internal/types"
	"github.com/alphabill-org/alphabill/internal/util"
	"github.com/alphabill-org/alphabill/pkg/wallet"
	"github.com/alphabill-org/alphabill/pkg/wallet/log"
	"github.com/fxamacker/cbor/v2"
	"github.com/stretchr/testify/require"
)

func decodeResponse(t *testing.T, rsp *http.Response, code int, data any) error {
	t.Helper()

	defer rsp.Body.Close()
	if rsp.StatusCode != code {
		s := fmt.Sprintf("expected response status %d, got: %s\n", code, rsp.Status)
		b, err := httputil.DumpResponse(rsp, true)
		if err != nil {
			return fmt.Errorf(s+"failed to dump response: %w", err)
		}
		return fmt.Errorf(s+"response body:\n%s\n", b)
	}

	if data == nil {
		return nil
	}
	if err := json.NewDecoder(rsp.Body).Decode(data); err != nil && !errors.Is(err, io.EOF) {
		return fmt.Errorf("failed to decode response body: %w", err)
	}
	return nil
}

/*
we expect that the rsp.Body contains ErrorResponse with given message.
*/
func expectErrorResponse(t *testing.T, rsp *http.Response, code int, msg string) {
	t.Helper()
	er := &ErrorResponse{}
	if err := decodeResponse(t, rsp, code, er); err != nil {
		t.Errorf(err.Error())
		return
	}

	if er.Message != msg {
		t.Errorf("expected error message: %q\ngot message: %q", msg, er.Message)
	}
}

func randomTx(t *testing.T, attr interface{}) *types.TransactionOrder {
	t.Helper()
<<<<<<< HEAD
	tx := &txsystem.Transaction{
		SystemId:              tokens.DefaultSystemIdentifier,
		TransactionAttributes: new(anypb.Any),
		UnitId:                test.RandomBytes(32),
		OwnerProof:            test.RandomBytes(3),
		ClientMetadata:        &txsystem.ClientMetadata{Timeout: 10, FeeCreditRecordId: util.Uint256ToBytes(uint256.NewInt(1))},
		ServerMetadata:        &txsystem.ServerMetadata{Fee: 1},
	}
	if err := tx.TransactionAttributes.MarshalFrom(attr); err != nil {
		t.Errorf("failed to marshal tx attributes: %v", err)
=======
	attrBytes, err := cbor.Marshal(attr)
	require.NoError(t, err, "failed to marshal tx attributes")

	tx := &types.TransactionOrder{
		Payload: &types.Payload{
			SystemID:       tokens.DefaultTokenTxSystemIdentifier,
			UnitID:         test.RandomBytes(32),
			Attributes:     attrBytes,
			ClientMetadata: &types.ClientMetadata{Timeout: 10, FeeCreditRecordID: util.Uint64ToBytes32(1)},
		},
		OwnerProof: test.RandomBytes(3),
>>>>>>> f98a95db
	}
	return tx
}

type mockABClient struct {
	getBlocks       func(ctx context.Context, blockNumber, blockCount uint64) (*alphabill.GetBlocksResponse, error)
	sendTransaction func(ctx context.Context, tx *types.TransactionOrder) error
	roundNumber     func(ctx context.Context) (uint64, error)
}

func (abc *mockABClient) SendTransaction(ctx context.Context, tx *types.TransactionOrder) error {
	if abc.sendTransaction != nil {
		return abc.sendTransaction(ctx, tx)
	}
	return fmt.Errorf("unexpected mockABClient.SendTransaction call")
}

func (abc *mockABClient) GetBlocks(ctx context.Context, blockNumber, blockCount uint64) (*alphabill.GetBlocksResponse, error) {
	if abc.getBlocks != nil {
		return abc.getBlocks(ctx, blockNumber, blockCount)
	}
	return nil, fmt.Errorf("unexpected mockABClient.GetBlocks(%d, %d) call", blockNumber, blockCount)
}

func (abc *mockABClient) GetRoundNumber(ctx context.Context) (uint64, error) {
	if abc.roundNumber != nil {
		return abc.roundNumber(ctx)
	}
	return 0, fmt.Errorf("unexpected mockABClient.GetRoundNumber call")
}

type mockCfg struct {
	dbFile string
	db     Storage
	abc    ABClient
	srvL   net.Listener
	log    log.Logger
}

func (c *mockCfg) BatchSize() int   { return 50 }
func (c *mockCfg) Client() ABClient { return c.abc }

func (c *mockCfg) Logger() log.Logger { return c.log }

func (c *mockCfg) Storage() (Storage, error) {
	if c.db != nil {
		return c.db, nil
	}
	if c.dbFile == "" {
		return nil, fmt.Errorf("neither db file name nor mock is assigned")
	}
	return newBoltStore(c.dbFile)
}

func (c *mockCfg) HttpServer(endpoints http.Handler) http.Server {
	return http.Server{
		Handler:           endpoints,
		ReadTimeout:       3 * time.Second,
		ReadHeaderTimeout: time.Second,
		WriteTimeout:      5 * time.Second,
		IdleTimeout:       30 * time.Second,
	}
}

func (c *mockCfg) initListener() error {
	if c.srvL != nil {
		return fmt.Errorf("listener already assigned: %s", c.srvL.Addr().String())
	}

	var err error
	if c.srvL, err = net.Listen("tcp", "127.0.0.1:0"); err != nil {
		return fmt.Errorf("failed to create listener: %w", err)
	}
	return nil
}

func (c *mockCfg) Listener() net.Listener {
	return c.srvL
}

func (c *mockCfg) HttpURL(pathAndQuery string) string {
	if c.srvL == nil {
		return ""
	}
	return "http://" + path.Join(c.srvL.Addr().String(), "api/v1", pathAndQuery)
}

type mockStorage struct {
	getBlockNumber   func() (uint64, error)
	setBlockNumber   func(blockNumber uint64) error
	saveTokenType    func(data *TokenUnitType, proof *wallet.Proof) error
	saveToken        func(data *TokenUnit, proof *wallet.Proof) error
	removeToken      func(id TokenID) error
	getToken         func(id TokenID) (*TokenUnit, error)
	queryTokens      func(kind Kind, owner wallet.Predicate, startKey TokenID, count int) ([]*TokenUnit, TokenID, error)
	getTokenType     func(id TokenTypeID) (*TokenUnitType, error)
	queryTTypes      func(kind Kind, creator wallet.PubKey, startKey TokenTypeID, count int) ([]*TokenUnitType, TokenTypeID, error)
	saveTTypeCreator func(id TokenTypeID, kind Kind, creator wallet.PubKey) error
	getTxProof       func(unitID wallet.UnitID, txHash wallet.TxHash) (*wallet.Proof, error)
	getFeeCreditBill func(unitID wallet.UnitID) (*FeeCreditBill, error)
	setFeeCreditBill func(fcb *FeeCreditBill, proof *wallet.Proof) error
}

func (ms *mockStorage) Close() error { return nil }

func (ms *mockStorage) GetBlockNumber() (uint64, error) {
	if ms.getBlockNumber != nil {
		return ms.getBlockNumber()
	}
	return 0, fmt.Errorf("unexpected GetBlockNumber call")
}

func (ms *mockStorage) SetBlockNumber(blockNumber uint64) error {
	if ms.setBlockNumber != nil {
		return ms.setBlockNumber(blockNumber)
	}
	return fmt.Errorf("unexpected SetBlockNumber(%d) call", blockNumber)
}

func (ms *mockStorage) SaveTokenTypeCreator(id TokenTypeID, kind Kind, creator wallet.PubKey) error {
	if ms.saveTTypeCreator != nil {
		return ms.saveTTypeCreator(id, kind, creator)
	}
	return fmt.Errorf("unexpected SaveTokenTypeCreator(%x, %d, %x) call", id, kind, creator)
}

func (ms *mockStorage) SaveTokenType(data *TokenUnitType, proof *wallet.Proof) error {
	if ms.saveTokenType != nil {
		return ms.saveTokenType(data, proof)
	}
	return fmt.Errorf("unexpected SaveTokenType call")
}

func (ms *mockStorage) GetTokenType(id TokenTypeID) (*TokenUnitType, error) {
	if ms.getTokenType != nil {
		return ms.getTokenType(id)
	}
	return nil, fmt.Errorf("unexpected GetTokenType(%x) call", id)
}

func (ms *mockStorage) QueryTokenType(kind Kind, creator wallet.PubKey, startKey TokenTypeID, count int) ([]*TokenUnitType, TokenTypeID, error) {
	if ms.queryTTypes != nil {
		return ms.queryTTypes(kind, creator, startKey, count)
	}
	return nil, nil, fmt.Errorf("unexpected QueryTokenType call")
}

func (ms *mockStorage) SaveToken(data *TokenUnit, proof *wallet.Proof) error {
	if ms.saveToken != nil {
		return ms.saveToken(data, proof)
	}
	return fmt.Errorf("unexpected SaveToken call")
}

func (ms *mockStorage) RemoveToken(id TokenID) error {
	if ms.removeToken != nil {
		return ms.removeToken(id)
	}
	return fmt.Errorf("unexpected RemoveToken(%x) call", id)
}

func (ms *mockStorage) GetToken(id TokenID) (*TokenUnit, error) {
	if ms.getToken != nil {
		return ms.getToken(id)
	}
	return nil, fmt.Errorf("unexpected GetToken(%x) call", id)
}

func (ms *mockStorage) QueryTokens(kind Kind, owner wallet.Predicate, startKey TokenID, count int) ([]*TokenUnit, TokenID, error) {
	if ms.queryTokens != nil {
		return ms.queryTokens(kind, owner, startKey, count)
	}
	return nil, nil, fmt.Errorf("unexpected QueryTokens call")
}

func (ms *mockStorage) GetTxProof(unitID wallet.UnitID, txHash wallet.TxHash) (*wallet.Proof, error) {
	if ms.getTxProof != nil {
		return ms.getTxProof(unitID, txHash)
	}
	return nil, fmt.Errorf("unexpected GetTxProof call")
}

func (ms *mockStorage) GetFeeCreditBill(unitID wallet.UnitID) (*FeeCreditBill, error) {
	if ms.getFeeCreditBill != nil {
		return ms.getFeeCreditBill(unitID)
	}
	return nil, fmt.Errorf("unexpected GetFeeCredit call")
}

func (ms *mockStorage) SetFeeCreditBill(fcb *FeeCreditBill, proof *wallet.Proof) error {
	if ms.setFeeCreditBill != nil {
		return ms.setFeeCreditBill(fcb, proof)
	}
	return fmt.Errorf("unexpected SetFeeCreditBill(%X) call", fcb.GetID())
}<|MERGE_RESOLUTION|>--- conflicted
+++ resolved
@@ -64,30 +64,17 @@
 
 func randomTx(t *testing.T, attr interface{}) *types.TransactionOrder {
 	t.Helper()
-<<<<<<< HEAD
-	tx := &txsystem.Transaction{
-		SystemId:              tokens.DefaultSystemIdentifier,
-		TransactionAttributes: new(anypb.Any),
-		UnitId:                test.RandomBytes(32),
-		OwnerProof:            test.RandomBytes(3),
-		ClientMetadata:        &txsystem.ClientMetadata{Timeout: 10, FeeCreditRecordId: util.Uint256ToBytes(uint256.NewInt(1))},
-		ServerMetadata:        &txsystem.ServerMetadata{Fee: 1},
-	}
-	if err := tx.TransactionAttributes.MarshalFrom(attr); err != nil {
-		t.Errorf("failed to marshal tx attributes: %v", err)
-=======
 	attrBytes, err := cbor.Marshal(attr)
 	require.NoError(t, err, "failed to marshal tx attributes")
 
 	tx := &types.TransactionOrder{
 		Payload: &types.Payload{
-			SystemID:       tokens.DefaultTokenTxSystemIdentifier,
+			SystemID:       tokens.DefaultSystemIdentifier,
 			UnitID:         test.RandomBytes(32),
 			Attributes:     attrBytes,
 			ClientMetadata: &types.ClientMetadata{Timeout: 10, FeeCreditRecordID: util.Uint64ToBytes32(1)},
 		},
 		OwnerProof: test.RandomBytes(3),
->>>>>>> f98a95db
 	}
 	return tx
 }
