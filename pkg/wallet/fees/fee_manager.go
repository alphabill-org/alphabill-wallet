package fees

import (
	"bytes"
	"context"
	"errors"
	"fmt"
	"sort"

	"github.com/alphabill-org/alphabill/internal/txsystem/fc/transactions"
	"github.com/alphabill-org/alphabill/internal/types"
	"github.com/alphabill-org/alphabill/pkg/wallet"
	"github.com/alphabill-org/alphabill/pkg/wallet/account"
	"github.com/alphabill-org/alphabill/pkg/wallet/log"
	txbuilder "github.com/alphabill-org/alphabill/pkg/wallet/money/tx_builder"
	"github.com/alphabill-org/alphabill/pkg/wallet/unitlock"
)

const (
	maxFee                       = uint64(1)
	txTimeoutBlockCount          = 10
	transferFCLatestAdditionTime = 65536 // relative timeout after which transferFC unit becomes unusable
)

type (
	TxPublisher interface {
		SendTx(ctx context.Context, tx *types.TransactionOrder, senderPubKey []byte) (*wallet.Proof, error)
		Close()
	}

	PartitionDataProvider interface {
		GetRoundNumber(ctx context.Context) (uint64, error)
		GetFeeCreditBill(ctx context.Context, unitID wallet.UnitID) (*wallet.Bill, error)
		GetTxProof(ctx context.Context, unitID wallet.UnitID, txHash wallet.TxHash) (*wallet.Proof, error)
		GetClosedFeeCredit(ctx context.Context, fcbID []byte) (*types.TransactionRecord, error)
	}

	MoneyClient interface {
		GetBills(ctx context.Context, pubKey []byte) ([]*wallet.Bill, error)
		GetLockedFeeCredit(ctx context.Context, systemID []byte, fcbID []byte) (*types.TransactionRecord, error)
		PartitionDataProvider
	}

	FeeManager struct {
		am         account.Manager
		unitLocker UnitLocker

		// money partition fields
		moneySystemID      []byte
		moneyTxPublisher   TxPublisher
		moneyBackendClient MoneyClient

		// user partition fields
		userPartitionSystemID      []byte
		userPartitionTxPublisher   TxPublisher
		userPartitionBackendClient PartitionDataProvider
	}

	GetFeeCreditCmd struct {
		AccountIndex uint64
	}

	AddFeeCmd struct {
		AccountIndex uint64
		Amount       uint64
	}

	ReclaimFeeCmd struct {
		AccountIndex uint64
	}

	AddFeeCmdResponse struct {
		TransferFC *wallet.Proof
		AddFC      *wallet.Proof
	}

	ReclaimFeeCmdResponse struct {
		CloseFC   *wallet.Proof
		ReclaimFC *wallet.Proof
	}

	UnitLocker interface {
		GetUnits() ([]*unitlock.LockedUnit, error)
		GetUnit(unitID []byte) (*unitlock.LockedUnit, error)
		LockUnit(lockedBill *unitlock.LockedUnit) error
		UnlockUnit(unitID []byte) error
		Close() error
	}
)

// NewFeeManager creates new fee credit manager.
// Parameters:
// - account manager
// - unit locker
//
// - money partition:
//   - systemID
//   - tx publisher with proof confirmation
//   - money backend client
//
// - user partition:
//   - systemID
//   - tx publisher with proof confirmation
//   - partition data provider e.g. backend client
func NewFeeManager(
	am account.Manager,
	unitLocker UnitLocker,
	moneySystemID []byte,
	moneyTxPublisher TxPublisher,
	moneyBackendClient MoneyClient,
	partitionSystemID []byte,
	partitionTxPublisher TxPublisher,
	partitionBackendClient PartitionDataProvider,
) *FeeManager {
	return &FeeManager{
		am:                         am,
		unitLocker:                 unitLocker,
		moneySystemID:              moneySystemID,
		moneyTxPublisher:           moneyTxPublisher,
		moneyBackendClient:         moneyBackendClient,
		userPartitionSystemID:      partitionSystemID,
		userPartitionTxPublisher:   partitionTxPublisher,
		userPartitionBackendClient: partitionBackendClient,
	}
}

// AddFeeCredit creates fee credit for the given amount.
// Wallet must have a bill large enough for the required amount plus fees.
// Returns transferFC and/or addFC transaction proofs.
func (w *FeeManager) AddFeeCredit(ctx context.Context, cmd AddFeeCmd) (*AddFeeCmdResponse, error) {
	if err := cmd.isValid(); err != nil {
		return nil, err
	}

	// if partial reclaim exists, ask user to finish the reclaim process first
	lockedBills, err := w.unitLocker.GetUnits()
	if err != nil {
		return nil, fmt.Errorf("failed to fetch locked units: %w", err)
	}
	lockedReclaimUnit := w.getLockedBillByReason(lockedBills, unitlock.LockReasonReclaimFees)
	if lockedReclaimUnit != nil {
		return nil, errors.New("wallet contains unreclaimed fee credit, run the reclaim command before adding fee credit")
	}

	accountKey, err := w.am.GetAccountKey(cmd.AccountIndex)
	if err != nil {
		return nil, err
	}

	// fetch fee credit bill
	fcb, err := w.GetFeeCredit(ctx, GetFeeCreditCmd{AccountIndex: cmd.AccountIndex})
	if err != nil {
		return nil, err
	}

	// fetch round numbers for timeouts
	moneyRoundNumber, err := w.moneyBackendClient.GetRoundNumber(ctx)
	if err != nil {
		return nil, err
	}
	userPartitionRoundNumber, err := w.userPartitionBackendClient.GetRoundNumber(ctx)
	if err != nil {
		return nil, err
	}
	moneyTimeout := moneyRoundNumber + txTimeoutBlockCount
	userPartitionTimeout := userPartitionRoundNumber + txTimeoutBlockCount
	latestAdditionTime := userPartitionRoundNumber + transferFCLatestAdditionTime

	// check for any pending add fee credit transactions
	transferFCProof, addFCProof, err := w.getAddFeeCreditState(ctx, lockedBills, moneyRoundNumber, userPartitionRoundNumber, accountKey)
	if err != nil {
		return nil, fmt.Errorf("failed to find existing add fee credit state: %w", err)
	}

	// addFC was successfully confirmed => everything ok
	if addFCProof != nil {
		return &AddFeeCmdResponse{TransferFC: transferFCProof, AddFC: addFCProof}, nil
	}

	// if no existing transferFC found
	if transferFCProof == nil {
		// find any unlocked bill and send transferFC
		transferFCProof, err = w.sendTransferFC(ctx, cmd, accountKey, fcb, moneyTimeout, userPartitionRoundNumber, latestAdditionTime)
		if err != nil {
			return nil, fmt.Errorf("failed to send transferFC: %w", err)
		}

		// update userPartitionTimeout as it may have taken a while to confirm transferFC
		userPartitionRoundNumber, err = w.userPartitionBackendClient.GetRoundNumber(ctx)
		if err != nil {
			return nil, err
		}
		userPartitionTimeout = userPartitionTimeout + txTimeoutBlockCount
	}

	// create addFC transaction
	addFCTx, err := txbuilder.NewAddFCTx(accountKey.PubKeyHash.Sha256, transferFCProof, accountKey, w.userPartitionSystemID, userPartitionTimeout)
	if err != nil {
		return nil, fmt.Errorf("failed to create addFC transaction: %w", err)
	}
	lockedUnit, err := w.updateLockedUnitTx(
		transferFCProof.TxRecord.TransactionOrder.UnitID(),
		unitlock.NewTransaction(addFCTx),
	)
	if err != nil {
		return nil, fmt.Errorf("failed to update locked unit for addFC tx: %w", err)
	}

	log.Info("sending add fee credit transaction")
	addFCProof, err = w.userPartitionTxPublisher.SendTx(ctx, addFCTx, accountKey.PubKey)
	if err != nil {
		return nil, fmt.Errorf("failed to send addFC transaction: %w", err)
	}
	if err := w.unitLocker.UnlockUnit(lockedUnit.UnitID); err != nil {
		return nil, fmt.Errorf("failed to unlock target fee credit bill: %w", err)
	}
	return &AddFeeCmdResponse{TransferFC: transferFCProof, AddFC: addFCProof}, nil
}

// ReclaimFeeCredit reclaims fee credit.
// Reclaimed fee credit is added to the largest bill in wallet.
// Returns closeFC and/or reclaimFC transaction proofs.
func (w *FeeManager) ReclaimFeeCredit(ctx context.Context, cmd ReclaimFeeCmd) (*ReclaimFeeCmdResponse, error) {
	// if locked bill for add fee credit exists, ask user to finish the add process first
	lockedBills, err := w.unitLocker.GetUnits()
	if err != nil {
		return nil, fmt.Errorf("failed to fetch locked units: %w", err)
	}
	lockedAddBill := w.getLockedBillByReason(lockedBills, unitlock.LockReasonAddFees)
	if lockedAddBill != nil {
		return nil, errors.New("wallet contains unadded fee credit, run the add command before reclaiming fee credit")
	}

	accountKey, err := w.am.GetAccountKey(cmd.AccountIndex)
	if err != nil {
		return nil, err
	}

	bills, err := w.getSortedBills(ctx, accountKey)
	if err != nil {
		return nil, err
	}

	// fetch user partition round number for timeouts
	userPartitionRoundNumber, err := w.userPartitionBackendClient.GetRoundNumber(ctx)
	if err != nil {
		return nil, err
	}
	userPartitionTimeout := userPartitionRoundNumber + txTimeoutBlockCount

	closeFCProof, reclaimFCProof, err := w.getReclaimFeeCreditState(ctx, bills, lockedBills, userPartitionRoundNumber, accountKey)
	if err != nil {
		return nil, fmt.Errorf("failed to find existing add fee credit state: %w", err)
	}

	// reclaimFC was successfully confirmed => everything ok
	if reclaimFCProof != nil {
		return &ReclaimFeeCmdResponse{CloseFC: closeFCProof, ReclaimFC: reclaimFCProof}, nil
	}

	// if no existing closeFC found
	if closeFCProof == nil {
		// find any unlocked bill and send closeFC
		closeFCProof, err = w.sendCloseFC(ctx, bills, accountKey, userPartitionTimeout)
		if err != nil {
			return nil, fmt.Errorf("failed to send closeFC: %w", err)
		}
	}

	moneyTimeout, err := w.getMoneyTimeout(ctx)
	if err != nil {
		return nil, err
	}

	var closeFCAttr *transactions.CloseFeeCreditAttributes
	if err := closeFCProof.TxRecord.TransactionOrder.UnmarshalAttributes(&closeFCAttr); err != nil {
		return nil, fmt.Errorf("failed to unmarshal closeFC attributes: %w", err)
	}

	reclaimFC, err := txbuilder.NewReclaimFCTx(w.moneySystemID, closeFCAttr.TargetUnitID, moneyTimeout, closeFCProof, closeFCAttr.TargetUnitBacklink, accountKey)
	if err != nil {
		return nil, fmt.Errorf("failed to create reclaimFC transaction: %w", err)
	}
	lockedUnit, err := w.updateLockedUnitTx(
		closeFCAttr.TargetUnitID,
		unitlock.NewTransaction(reclaimFC),
	)
	if err != nil {
		return nil, fmt.Errorf("failed to update locked unit for reclaim tx: %w", err)
	}

	log.Info("sending add fee credit transaction")
	reclaimFCProof, err = w.moneyTxPublisher.SendTx(ctx, reclaimFC, accountKey.PubKey)
	if err != nil {
		return nil, fmt.Errorf("failed to send reclaimFC transaction: %w", err)
	}
	if err := w.unitLocker.UnlockUnit(lockedUnit.UnitID); err != nil {
		return nil, fmt.Errorf("failed to unlock target fee credit bill: %w", err)
	}
	return &ReclaimFeeCmdResponse{CloseFC: closeFCProof, ReclaimFC: reclaimFCProof}, nil
}

// GetFeeCredit returns fee credit bill for given account,
// can return nil if fee credit bill has not been created yet.
func (w *FeeManager) GetFeeCredit(ctx context.Context, cmd GetFeeCreditCmd) (*wallet.Bill, error) {
	accountKey, err := w.am.GetAccountKey(cmd.AccountIndex)
	if err != nil {
		return nil, err
	}
	return w.userPartitionBackendClient.GetFeeCreditBill(ctx, accountKey.PubKeyHash.Sha256)
}

func (w *FeeManager) Close() {
	w.moneyTxPublisher.Close()
	w.userPartitionTxPublisher.Close()
	_ = w.unitLocker.Close()
}

func (w *FeeManager) sendTransferFC(ctx context.Context, cmd AddFeeCmd, accountKey *account.AccountKey, fcb *wallet.Bill, timeout, earliestAdditionTime, latestAdditionTime uint64) (proof *wallet.Proof, err error) {
	bills, err := w.getSortedBills(ctx, accountKey)
	if err != nil {
		return nil, err
	}
	// verify at least one bill in wallet
	if len(bills) == 0 {
		return nil, errors.New("wallet does not contain any bills")
	}

	// find unlocked bill
	targetBill, err := w.getFirstUnlockedBill(bills)
	if err != nil {
		return nil, err
	}
	// verify bill is large enough for required amount
	if targetBill.Value < cmd.Amount {
		return nil, errors.New("wallet does not have a bill large enough for fee transfer")
	}

	// create transferFC
	log.Info("sending transfer fee credit transaction")
	tx, err := txbuilder.NewTransferFCTx(cmd.Amount, accountKey.PubKeyHash.Sha256, fcb.GetLastAddFCTxHash(), accountKey, w.moneySystemID, w.userPartitionSystemID, targetBill, timeout, earliestAdditionTime, latestAdditionTime)
	if err != nil {
		return nil, err
	}
	// lock target bill before sending transferFC
	err = w.unitLocker.LockUnit(unitlock.NewLockedUnit(
		targetBill.Id,
		targetBill.TxHash,
		unitlock.LockReasonAddFees,
		unitlock.NewTransaction(tx)),
	)
	if err != nil {
		return nil, fmt.Errorf("failed to lock bill: %w", err)
	}
	// send transferFC to money partition
	return w.moneyTxPublisher.SendTx(ctx, tx, accountKey.PubKey)
}

func (w *FeeManager) sendCloseFC(ctx context.Context, bills []*wallet.Bill, accountKey *account.AccountKey, userPartitionTimeout uint64) (*wallet.Proof, error) {
	if len(bills) == 0 {
		return nil, errors.New("wallet must have a source bill to which to add reclaimed fee credits")
	}
	// find unlocked bill
	targetBill, err := w.getFirstUnlockedBill(bills)
	if err != nil {
		return nil, err
	}
	fcb, err := w.userPartitionBackendClient.GetFeeCreditBill(ctx, accountKey.PubKeyHash.Sha256)
	if err != nil {
		return nil, err
	}
	if fcb.GetValue() < maxFee {
		return nil, errors.New("insufficient fee credit balance")
	}
	// send closeFC tx to user partition
	log.Info("sending close fee credit transaction")
	tx, err := txbuilder.NewCloseFCTx(w.userPartitionSystemID, fcb.GetID(), userPartitionTimeout, fcb.Value, targetBill.Id, targetBill.TxHash, accountKey)
	if err != nil {
		return nil, err
	}
	// lock target bill before sending closeFC
	err = w.unitLocker.LockUnit(unitlock.NewLockedUnit(
		targetBill.Id,
		targetBill.TxHash,
		unitlock.LockReasonReclaimFees,
		unitlock.NewTransaction(tx),
	))
	closeFCProof, err := w.userPartitionTxPublisher.SendTx(ctx, tx, accountKey.PubKey)
	if err != nil {
		return nil, err
	}
	return closeFCProof, nil
}

func (w *FeeManager) getSortedBills(ctx context.Context, k *account.AccountKey) ([]*wallet.Bill, error) {
	bills, err := w.moneyBackendClient.GetBills(ctx, k.PubKey)
	if err != nil {
		return nil, err
	}
	sort.Slice(bills, func(i, j int) bool {
		return bills[i].Value > bills[j].Value
	})
	return bills, nil
}

func (w *FeeManager) getMoneyTimeout(ctx context.Context) (uint64, error) {
	moneyRoundNumber, err := w.moneyBackendClient.GetRoundNumber(ctx)
	if err != nil {
		return 0, err
	}
	return moneyRoundNumber + txTimeoutBlockCount, nil
}

func (w *FeeManager) getAddFeeCreditState(ctx context.Context, lockedBills []*unitlock.LockedUnit, moneyRoundNumber uint64, userPartitionRoundNumber uint64, accountKey *account.AccountKey) (*wallet.Proof, *wallet.Proof, error) {
	var transferFCProof *wallet.Proof
	var addFCProof *wallet.Proof
	var err error
	lockedFeeBill := w.getLockedBillByReason(lockedBills, unitlock.LockReasonAddFees)
	if lockedFeeBill != nil {
		if lockedFeeBill.Transactions[0].TxOrder.PayloadType() == transactions.PayloadTypeTransferFeeCredit {
			transferFCProof, err = w.handleLockedTransferFC(ctx, lockedFeeBill, moneyRoundNumber, accountKey)
			if err != nil {
				return nil, nil, err
			}
		} else if lockedFeeBill.Transactions[0].TxOrder.PayloadType() == transactions.PayloadTypeAddFeeCredit {
			transferFCProof, addFCProof, err = w.handleLockedAddFC(ctx, lockedFeeBill, userPartitionRoundNumber, accountKey)
			if err != nil {
				return nil, nil, err
			}
		} else {
			return nil, nil, fmt.Errorf("found locked bill for creating fee credit but with invalid tx payload type '%s'", lockedFeeBill.Transactions[0].TxOrder.PayloadType())
		}
	}
	return transferFCProof, addFCProof, nil
}

func (w *FeeManager) getReclaimFeeCreditState(ctx context.Context, bills []*wallet.Bill, lockedBills []*unitlock.LockedUnit, userPartitionRoundNumber uint64, accountKey *account.AccountKey) (*wallet.Proof, *wallet.Proof, error) {
	var closeFCProof *wallet.Proof
	var reclaimFCProof *wallet.Proof
	var err error
	lockedFeeBill := w.getLockedBillByReason(lockedBills, unitlock.LockReasonReclaimFees)
	if lockedFeeBill != nil {
		if lockedFeeBill.Transactions[0].TxOrder.PayloadType() == transactions.PayloadTypeCloseFeeCredit {
			closeFCProof, err = w.handleLockedCloseFC(ctx, lockedFeeBill, userPartitionRoundNumber, accountKey)
			if err != nil {
				return nil, nil, err
			}
		} else if lockedFeeBill.Transactions[0].TxOrder.PayloadType() == transactions.PayloadTypeReclaimFeeCredit {
			closeFCProof, reclaimFCProof, err = w.handleLockedReclaimFC(ctx, bills, lockedFeeBill, userPartitionRoundNumber, accountKey)
			if err != nil {
				return nil, nil, err
			}
		} else {
			return nil, nil, fmt.Errorf("found locked bill for reclaiming fee credit but with invalid tx payload type '%s'", lockedFeeBill.Transactions[0].TxOrder.PayloadType())
		}
	}
	return closeFCProof, reclaimFCProof, nil
}

func (w *FeeManager) updateLockedUnitTx(unitID []byte, unit *unitlock.Transaction) (*unitlock.LockedUnit, error) {
	lockedBill, err := w.unitLocker.GetUnit(unitID)
	if err != nil {
		return nil, fmt.Errorf("failed to load locked bill: %w", err)
	}
	if lockedBill == nil {
		return nil, fmt.Errorf("locked bill cannot be nil: %w", err)
	}
	lockedBill.Transactions = []*unitlock.Transaction{unit}
	err = w.unitLocker.LockUnit(lockedBill)
	if err != nil {
		return nil, fmt.Errorf("failed to update locked bill: %w", err)
	}
	return lockedBill, nil
}

// handleLockedTransferFC handles the locked transferFC unit, it either
// 1. returns proof for currently pending transferFC if confirmed
// 2. re-sends transferFC if not yet timed out (alternatively could return error, ask user to wait)
// 3. returns error if transferFC timed out
func (w *FeeManager) handleLockedTransferFC(ctx context.Context, lockedFeeBill *unitlock.LockedUnit, moneyRoundNumber uint64, accountKey *account.AccountKey) (*wallet.Proof, error) {
	proof, err := w.moneyBackendClient.GetTxProof(ctx, lockedFeeBill.UnitID, lockedFeeBill.Transactions[0].TxHash)
	if err != nil {
		return nil, fmt.Errorf("failed to fetch transferFC proof: %w", err)
	}
	// if we have proof => tx was confirmed
	if proof != nil {
		log.Info("found proof for pending transferFC")
		return proof, nil
	} else {
		// if no proof => tx either failed or still pending
		if moneyRoundNumber < lockedFeeBill.Transactions[0].TxOrder.Timeout() {
			log.Info("re-broadcasting transferFC")
			tx, err := w.moneyTxPublisher.SendTx(ctx, lockedFeeBill.Transactions[0].TxOrder, accountKey.PubKey)
			if err != nil {
				return nil, fmt.Errorf("failed to re-broadcast transferFC: %w", err)
			}
			return tx, err
		} else {
			log.Info("transferFC not confirmed in time, unlocking transferFC unit")
			if err := w.unitLocker.UnlockUnit(lockedFeeBill.UnitID); err != nil {
				return nil, fmt.Errorf("failed to unlock transferFC bill: %w", err)
			}
			return nil, nil
		}
	}
}

// handleLockedAddFC handles the locked addFC unit, it either
// 1. returns proof for currently pending addFC if confirmed
// 2. re-sends addFC if addFC is not yet timed out (alternatively could return error, ask user to wait)
// 3. returns transferFC proof if addFC is timed out but target bill still usable
// 4. returns error if addFC timed out and target bill is no longer usable
func (w *FeeManager) handleLockedAddFC(ctx context.Context, lockedFeeBill *unitlock.LockedUnit, userPartitionRoundNumber uint64, accountKey *account.AccountKey) (*wallet.Proof, *wallet.Proof, error) {
	// if we're waiting on addFC check if the tx has already been confirmed or failed
	proof, err := w.userPartitionBackendClient.GetTxProof(ctx, lockedFeeBill.UnitID, lockedFeeBill.Transactions[0].TxHash)
	if err != nil {
		return nil, nil, fmt.Errorf("failed to fetch addFC proof: %w", err)
	}
	// if we have proof => tx was confirmed
	if proof != nil {
		if err := w.unitLocker.UnlockUnit(lockedFeeBill.UnitID); err != nil {
			return nil, nil, fmt.Errorf("failed to unlock addFC bill after finding confirmed addFC: %w", err)
		}
		return nil, proof, nil
	} else {
		// if no proof => tx either failed or still pending
		if userPartitionRoundNumber < lockedFeeBill.Transactions[0].TxOrder.Timeout() {
			log.Info("re-broadcasting addFC")
			addFCProof, err := w.userPartitionTxPublisher.SendTx(ctx, lockedFeeBill.Transactions[0].TxOrder, accountKey.PubKey)
			if err != nil {
				return nil, nil, fmt.Errorf("failed to re-broadcast addFC: %w", err)
			}
			if err := w.unitLocker.UnlockUnit(lockedFeeBill.UnitID); err != nil {
				return nil, nil, fmt.Errorf("failed to unlock addFC bill after re-sending and confirming addFC: %w", err)
			}
			return nil, addFCProof, nil
		} else {
			// check if locked bill still usable
			// if yes => create new addFC
			// if not => log money lost error
			transferFCAttr, addFCAttr, err := w.unmarshalTransferFC(lockedFeeBill)
			if err != nil {
				return nil, nil, err
			}
			if userPartitionRoundNumber < transferFCAttr.LatestAdditionTime {
				log.Info("addFC timed out, but transferFC still usable, sending new addFC transaction")
				return &wallet.Proof{
					TxRecord: addFCAttr.FeeCreditTransfer,
					TxProof:  addFCAttr.FeeCreditTransferProof,
				}, nil, nil
			} else {
				if err := w.unitLocker.UnlockUnit(lockedFeeBill.UnitID); err != nil {
					return nil, nil, fmt.Errorf("failed to unlock target fee credit bill: %w", err)
				}
				return nil, nil, errors.New("transferFC latestAdditionTime exceeded, locked fee credit is no longer usable")
			}
		}
	}
}

// handleLockedCloseFC handles the locked closeFC unit, it either
// 1. returns proof for currently pending closeFC if confirmed
// 2. re-sends closeFC if not yet timed out (alternatively could return error, ask user to wait)
// 3. returns error if closeFC timed out
func (w *FeeManager) handleLockedCloseFC(ctx context.Context, lockedFeeBill *unitlock.LockedUnit, partitionRoundNumber uint64, accountKey *account.AccountKey) (*wallet.Proof, error) {
	proof, err := w.userPartitionBackendClient.GetTxProof(ctx, lockedFeeBill.UnitID, lockedFeeBill.Transactions[0].TxHash)
	if err != nil {
		return nil, fmt.Errorf("failed to fetch closeFC proof: %w", err)
	}
	// if we have proof => tx was confirmed
	if proof != nil {
		log.Info("found proof for pending closeFC")
		return proof, nil
	} else {
		// if no proof => tx either failed or still pending
		if partitionRoundNumber < lockedFeeBill.Transactions[0].TxOrder.Timeout() {
			log.Info("re-broadcasting closeFC")
			tx, err := w.userPartitionTxPublisher.SendTx(ctx, lockedFeeBill.Transactions[0].TxOrder, accountKey.PubKey)
			if err != nil {
				return nil, fmt.Errorf("failed to re-broadcast closeFC: %w", err)
			}
			return tx, err
		} else {
			log.Info("closeFC not confirmed in time, unlocking closeFC unit")
			if err := w.unitLocker.UnlockUnit(lockedFeeBill.UnitID); err != nil {
				return nil, fmt.Errorf("failed to unlock closeFC unit: %w", err)
			}
			return nil, nil
		}
	}
}

// handleLockedReclaimFC handles the locked reclaimFC unit, it either
// 1. returns proof for currently pending reclaimFC if reclaimFC is confirmed
// 2. re-sends reclaimFC if reclaimFC is not yet timed out (alternatively could return error, ask user to wait)
// 3. returns closeFC proof if reclaimFC is timed out but target bill still usable
// 4. returns error if reclaimFC timed out and target bill is no longer usable
func (w *FeeManager) handleLockedReclaimFC(ctx context.Context, bills []*wallet.Bill, lockedFeeBill *unitlock.LockedUnit, moneyRoundNumber uint64, accountKey *account.AccountKey) (*wallet.Proof, *wallet.Proof, error) {
	// if we're waiting on reclaimFC check if the tx has already been confirmed or failed
	proof, err := w.moneyBackendClient.GetTxProof(ctx, lockedFeeBill.UnitID, lockedFeeBill.Transactions[0].TxHash)
	if err != nil {
		return nil, nil, fmt.Errorf("failed to fetch reclaimFC proof: %w", err)
	}
	if proof != nil {
		// if we have proof => tx was confirmed
		if err := w.unitLocker.UnlockUnit(lockedFeeBill.UnitID); err != nil {
			return nil, nil, fmt.Errorf("failed to unlock reclaimFC bill after finding confirmed reclaimFC: %w", err)
		}
		return nil, proof, nil
	} else {
		// if no proof => tx either failed or still pending
		if moneyRoundNumber < lockedFeeBill.Transactions[0].TxOrder.Timeout() {
			log.Info("re-sending reclaimFC")
			reclaimFCProof, err := w.moneyTxPublisher.SendTx(ctx, lockedFeeBill.Transactions[0].TxOrder, accountKey.PubKey)
			if err != nil {
				return nil, nil, fmt.Errorf("failed to re-broadcast reclaimFC: %w", err)
			}
			if err := w.unitLocker.UnlockUnit(lockedFeeBill.UnitID); err != nil {
				return nil, nil, fmt.Errorf("failed to unlock reclaimFC bill after re-sending and confirming reclaimFC: %w", err)
			}
			return nil, reclaimFCProof, nil
		} else {
<<<<<<< HEAD
			// check if locked bill still usable (target bill txhash equals closeFC target unit backlink i.e. bill has not been used after locking)
=======
			// check if locked bill still usable
>>>>>>> 1a846961
			// if yes => create new reclaimFC
			// if not => log money lost error
			if targetUnit := w.getBillByIdAndHash(bills, lockedFeeBill.UnitID, lockedFeeBill.TxHash); targetUnit != nil {
				log.Info("reclaimFC timed out, but locked unit still usable, sending new reclaimFC transaction")
				reclaimFCAttr := &transactions.ReclaimFeeCreditAttributes{}
				if err := lockedFeeBill.Transactions[0].TxOrder.UnmarshalAttributes(reclaimFCAttr); err != nil {
					return nil, nil, fmt.Errorf("failed to unmarshal reclaimFC attributes: %w", err)
				}
				return &wallet.Proof{
					TxRecord: reclaimFCAttr.CloseFeeCreditTransfer,
					TxProof:  reclaimFCAttr.CloseFeeCreditProof,
				}, nil, nil
			} else {
				if err := w.unitLocker.UnlockUnit(lockedFeeBill.UnitID); err != nil {
					return nil, nil, fmt.Errorf("failed to unlock target fee credit bill: %w", err)
				}
				return nil, nil, errors.New("reclaimFC target unit is no longer usable")
			}
		}
	}
}

func (w *FeeManager) getBillByIdAndHash(bills []*wallet.Bill, unitID []byte, txHash []byte) *wallet.Bill {
	for _, b := range bills {
		if bytes.Equal(b.Id, unitID) && bytes.Equal(b.TxHash, txHash) {
			return b
		}
	}
	return nil
}

func (w *FeeManager) getLockedBillByReason(lockedBills []*unitlock.LockedUnit, reason unitlock.LockReason) *unitlock.LockedUnit {
	for _, lockedBill := range lockedBills {
		if lockedBill.LockReason == reason {
			return lockedBill
		}
	}
	return nil
}

func (w *FeeManager) getFirstUnlockedBill(bills []*wallet.Bill) (*wallet.Bill, error) {
	for _, b := range bills {
		unit, err := w.unitLocker.GetUnit(b.GetID())
		if err != nil {
			return nil, err
		}
		if unit == nil {
			return b, nil
		}
	}
	return nil, errors.New("wallet does not contain any unlocked bills")
}

func (w *FeeManager) unmarshalTransferFC(lockedFeeBill *unitlock.LockedUnit) (*transactions.TransferFeeCreditAttributes, *transactions.AddFeeCreditAttributes, error) {
	addFCAttr := &transactions.AddFeeCreditAttributes{}
	if err := lockedFeeBill.Transactions[0].TxOrder.UnmarshalAttributes(addFCAttr); err != nil {
		return nil, nil, fmt.Errorf("failed to unmarshal addFC attributes: %w", err)
	}
	transferFCAttr := &transactions.TransferFeeCreditAttributes{}
	if err := addFCAttr.FeeCreditTransfer.TransactionOrder.UnmarshalAttributes(transferFCAttr); err != nil {
		return nil, nil, fmt.Errorf("failed to unmarshal transferFC attributes: %w", err)
	}
	return transferFCAttr, addFCAttr, nil
}

func (c AddFeeCmd) isValid() error {
	if c.Amount == 0 {
		return errors.New("fee credit amount must be positive")
	}
	return nil
}<|MERGE_RESOLUTION|>--- conflicted
+++ resolved
@@ -620,11 +620,7 @@
 			}
 			return nil, reclaimFCProof, nil
 		} else {
-<<<<<<< HEAD
-			// check if locked bill still usable (target bill txhash equals closeFC target unit backlink i.e. bill has not been used after locking)
-=======
 			// check if locked bill still usable
->>>>>>> 1a846961
 			// if yes => create new reclaimFC
 			// if not => log money lost error
 			if targetUnit := w.getBillByIdAndHash(bills, lockedFeeBill.UnitID, lockedFeeBill.TxHash); targetUnit != nil {
