--- conflicted
+++ resolved
@@ -88,14 +88,9 @@
 type mockMoneyTxPublisher struct {
 }
 
-<<<<<<< HEAD
-func (m *mockMoneyTxPublisher) SendTx(ctx context.Context, tx *txsystem.Transaction, _ []byte) (*block.TxProof, error) {
-	return &block.TxProof{Tx: tx, Proof: &block.BlockProof{}}, nil
+func (m *mockMoneyTxPublisher) SendTx(ctx context.Context, tx *types.TransactionOrder, _ []byte) (*wallet.Proof, error) {
+	return &wallet.Proof{}, nil
 }
 
 func (m *mockMoneyTxPublisher) Close() {
-=======
-func (m *mockMoneyTxPublisher) SendTx(ctx context.Context, tx *types.TransactionOrder, _ []byte) (*wallet.Proof, error) {
-	return &wallet.Proof{}, nil
->>>>>>> f98a95db
 }