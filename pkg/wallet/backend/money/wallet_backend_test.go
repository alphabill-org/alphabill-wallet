package money

import (
	"context"
	gocrypto "crypto"
	"testing"

	"github.com/alphabill-org/alphabill/internal/block"
	"github.com/alphabill-org/alphabill/internal/certificates"
	"github.com/alphabill-org/alphabill/internal/hash"
	"github.com/alphabill-org/alphabill/internal/script"
	test "github.com/alphabill-org/alphabill/internal/testutils"
	testtransaction "github.com/alphabill-org/alphabill/internal/testutils/transaction"
	moneytesttx "github.com/alphabill-org/alphabill/internal/testutils/transaction/money"
	"github.com/alphabill-org/alphabill/internal/txsystem"
	moneytx "github.com/alphabill-org/alphabill/internal/txsystem/money"
	"github.com/alphabill-org/alphabill/pkg/client/clientmock"
	wlog "github.com/alphabill-org/alphabill/pkg/wallet/log"
	"github.com/ethereum/go-ethereum/common/hexutil"
	"github.com/stretchr/testify/require"
)

func TestWalletBackend_BillsCanBeIndexedByPredicates(t *testing.T) {
	// create wallet backend with mock abclient
	_ = wlog.InitStdoutLogger(wlog.DEBUG)
	billId1 := newUnitID(1)
	billId2 := newUnitID(2)
	pubkey1, _ := hexutil.Decode("0x03c30573dc0c7fd43fcb801289a6a96cb78c27f4ba398b89da91ece23e9a99aca3")
	pubkey2, _ := hexutil.Decode("0x02c30573dc0c7fd43fcb801289a6a96cb78c27f4ba398b89da91ece23e9a99aca3")
	bearer1 := script.PredicatePayToPublicKeyHashDefault(hash.Sum256(pubkey1))
	bearer2 := script.PredicatePayToPublicKeyHashDefault(hash.Sum256(pubkey2))
	fcbID := newUnitID(101)
	fcb := &Bill{Id: fcbID, Value: 100, FCBlockNumber: 1}

<<<<<<< HEAD
	abclient := clientmock.NewMockAlphabillClient(1, map[uint64]*block.Block{
		1: {
			UnicityCertificate: &certificates.UnicityCertificate{InputRecord: &certificates.InputRecord{RoundNumber: 1}},
			Transactions: []*txsystem.Transaction{{
				UnitId:                billId1,
				SystemId:              moneySystemID,
				TransactionAttributes: moneytesttx.CreateBillTransferTx(hash.Sum256(pubkey1)),
				ClientMetadata:        &txsystem.ClientMetadata{FeeCreditRecordId: fcbID},
				ServerMetadata:        &txsystem.ServerMetadata{Fee: 1},
			}},
		},
		2: {
			UnicityCertificate: &certificates.UnicityCertificate{InputRecord: &certificates.InputRecord{RoundNumber: 2}},
			Transactions: []*txsystem.Transaction{{
				UnitId:                billId2,
				SystemId:              moneySystemID,
				TransactionAttributes: moneytesttx.CreateBillTransferTx(hash.Sum256(pubkey2)),
				ClientMetadata:        &txsystem.ClientMetadata{FeeCreditRecordId: fcbID},
				ServerMetadata:        &txsystem.ServerMetadata{Fee: 1},
			}},
		},
	})
	w := createWalletBackend(t, abclient)
	err := w.store.Do().SetFeeCreditBill(fcb)
	require.NoError(t, err)
=======
	abclient := clientmock.NewMockAlphabillClient(
		clientmock.WithMaxBlockNumber(1),
		clientmock.WithBlocks(map[uint64]*block.Block{
			1: {
				UnicityCertificate: &certificates.UnicityCertificate{InputRecord: &certificates.InputRecord{RoundNumber: 1}},
				Transactions: []*txsystem.Transaction{{
					UnitId:                billId1,
					SystemId:              moneySystemID,
					TransactionAttributes: moneytesttx.CreateBillTransferTx(hash.Sum256(pubkey1)),
				}},
			},
			2: {
				UnicityCertificate: &certificates.UnicityCertificate{InputRecord: &certificates.InputRecord{RoundNumber: 2}},
				Transactions: []*txsystem.Transaction{{
					UnitId:                billId2,
					SystemId:              moneySystemID,
					TransactionAttributes: moneytesttx.CreateBillTransferTx(hash.Sum256(pubkey2)),
				}},
			},
		}))

	storage, err := createTestBillStore(t)
	require.NoError(t, err)

	getBlockNumber := func() (uint64, error) { return storage.Do().GetBlockNumber() }
>>>>>>> 2f5094ae

	// start wallet backend
	ctx, cancelFunc := context.WithCancel(context.Background())
	t.Cleanup(cancelFunc)
	go func() {
		bp := NewBlockProcessor(storage, NewTxConverter([]byte{0, 0, 0, 0}))
		err := runBlockSync(ctx, abclient.GetBlocks, getBlockNumber, 100, bp.ProcessBlock)
		require.ErrorIs(t, err, context.Canceled)
	}()

	// verify first unit is indexed
	require.Eventually(t, func() bool {
		bills, err := storage.Do().GetBills(bearer1)
		require.NoError(t, err)
		return len(bills) > 0
	}, test.WaitDuration, test.WaitTick)

	// serve block with transaction to new pubkey
	abclient.SetMaxBlockNumber(2)

	// verify new bill is indexed by pubkey
	require.Eventually(t, func() bool {
		bills, err := storage.Do().GetBills(bearer2)
		require.NoError(t, err)
		return len(bills) > 0
	}, test.WaitDuration, test.WaitTick)
}

func TestGetBills_OK(t *testing.T) {
	txValue := uint64(100)
	pubkey := make([]byte, 32)
	bearer := script.PredicatePayToPublicKeyHashDefault(hash.Sum256(pubkey))
	tx := testtransaction.NewTransaction(t, testtransaction.WithAttributes(&moneytx.TransferAttributes{
		TargetValue: txValue,
		NewBearer:   bearer,
	}))
	gtx, err := NewTxConverter(moneySystemID).ConvertTx(tx)
	require.NoError(t, err)
	txHash := gtx.Hash(gocrypto.SHA256)

	store, err := createTestBillStore(t)
	require.NoError(t, err)

	// add bill to service
	service := &WalletBackend{store: store}
	b := &Bill{
		Id:             tx.UnitId,
		Value:          txValue,
		TxHash:         txHash,
		OrderNumber:    1,
		OwnerPredicate: bearer,
		TxProof: &TxProof{
			BlockNumber: 1,
			Tx:          tx,
		},
	}
	err = store.Do().SetBill(b)
	require.NoError(t, err)

	// verify bill can be queried by id
	bill, err := service.GetBill(b.Id)
	require.NoError(t, err)
	require.Equal(t, b, bill)

	// verify bill can be queried by pubkey
	bills, err := service.GetBills(pubkey)
	require.NoError(t, err)
	require.Len(t, bills, 1)
	require.Equal(t, b, bills[0])
}

func TestGetBills_SHA512_OK(t *testing.T) {
	txValue := uint64(100)
	pubkey := make([]byte, 32)
	bearer := script.PredicatePayToPublicKeyHashDefault(hash.Sum512(pubkey))
	tx := testtransaction.NewTransaction(t, testtransaction.WithAttributes(&moneytx.TransferAttributes{
		TargetValue: txValue,
		NewBearer:   bearer,
	}))

	store, err := createTestBillStore(t)
	require.NoError(t, err)

	// add sha512 owner condition bill to service
	service := &WalletBackend{store: store}
	b := &Bill{
		Id:             tx.UnitId,
		Value:          txValue,
		OrderNumber:    1,
		OwnerPredicate: bearer,
	}
	err = store.Do().SetBill(b)
	require.NoError(t, err)

	// verify bill can be queried by pubkey
	bills, err := service.GetBills(pubkey)
	require.NoError(t, err)
	require.Len(t, bills, 1)
	require.Equal(t, b, bills[0])
}<|MERGE_RESOLUTION|>--- conflicted
+++ resolved
@@ -32,33 +32,6 @@
 	fcbID := newUnitID(101)
 	fcb := &Bill{Id: fcbID, Value: 100, FCBlockNumber: 1}
 
-<<<<<<< HEAD
-	abclient := clientmock.NewMockAlphabillClient(1, map[uint64]*block.Block{
-		1: {
-			UnicityCertificate: &certificates.UnicityCertificate{InputRecord: &certificates.InputRecord{RoundNumber: 1}},
-			Transactions: []*txsystem.Transaction{{
-				UnitId:                billId1,
-				SystemId:              moneySystemID,
-				TransactionAttributes: moneytesttx.CreateBillTransferTx(hash.Sum256(pubkey1)),
-				ClientMetadata:        &txsystem.ClientMetadata{FeeCreditRecordId: fcbID},
-				ServerMetadata:        &txsystem.ServerMetadata{Fee: 1},
-			}},
-		},
-		2: {
-			UnicityCertificate: &certificates.UnicityCertificate{InputRecord: &certificates.InputRecord{RoundNumber: 2}},
-			Transactions: []*txsystem.Transaction{{
-				UnitId:                billId2,
-				SystemId:              moneySystemID,
-				TransactionAttributes: moneytesttx.CreateBillTransferTx(hash.Sum256(pubkey2)),
-				ClientMetadata:        &txsystem.ClientMetadata{FeeCreditRecordId: fcbID},
-				ServerMetadata:        &txsystem.ServerMetadata{Fee: 1},
-			}},
-		},
-	})
-	w := createWalletBackend(t, abclient)
-	err := w.store.Do().SetFeeCreditBill(fcb)
-	require.NoError(t, err)
-=======
 	abclient := clientmock.NewMockAlphabillClient(
 		clientmock.WithMaxBlockNumber(1),
 		clientmock.WithBlocks(map[uint64]*block.Block{
@@ -68,6 +41,8 @@
 					UnitId:                billId1,
 					SystemId:              moneySystemID,
 					TransactionAttributes: moneytesttx.CreateBillTransferTx(hash.Sum256(pubkey1)),
+					ClientMetadata:        &txsystem.ClientMetadata{FeeCreditRecordId: fcbID},
+					ServerMetadata:        &txsystem.ServerMetadata{Fee: 1},
 				}},
 			},
 			2: {
@@ -76,15 +51,18 @@
 					UnitId:                billId2,
 					SystemId:              moneySystemID,
 					TransactionAttributes: moneytesttx.CreateBillTransferTx(hash.Sum256(pubkey2)),
+					ClientMetadata:        &txsystem.ClientMetadata{FeeCreditRecordId: fcbID},
+					ServerMetadata:        &txsystem.ServerMetadata{Fee: 1},
 				}},
 			},
 		}))
-
 	storage, err := createTestBillStore(t)
 	require.NoError(t, err)
 
+	err = storage.Do().SetFeeCreditBill(fcb)
+	require.NoError(t, err)
+
 	getBlockNumber := func() (uint64, error) { return storage.Do().GetBlockNumber() }
->>>>>>> 2f5094ae
 
 	// start wallet backend
 	ctx, cancelFunc := context.WithCancel(context.Background())
