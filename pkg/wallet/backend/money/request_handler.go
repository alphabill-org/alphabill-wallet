--- conflicted
+++ resolved
@@ -3,15 +3,13 @@
 import (
 	"encoding/json"
 	"errors"
+	"io"
 	"net/http"
 	"sort"
 	"strconv"
 
-<<<<<<< HEAD
 	"github.com/alphabill-org/alphabill/pkg/wallet/backend/bp"
 
-=======
->>>>>>> 2f5094ae
 	_ "github.com/alphabill-org/alphabill/pkg/wallet/backend/money/docs"
 	"github.com/alphabill-org/alphabill/pkg/wallet/log"
 	"github.com/ethereum/go-ethereum/common/hexutil"
@@ -178,14 +176,10 @@
 // @version 1.0
 // @produce application/json
 // @Param bill_id query string true "ID of the bill (hex)"
-<<<<<<< HEAD
 // @Success 200 {object} bp.Bills
-=======
-// @Success 200 {object} money.Bills
-// @Failure 400 {object} money.ErrorResponse
+// @Failure 400 {object} moneyErrorResponse
 // @Failure 404 {object} money.ErrorResponse
 // @Failure 500
->>>>>>> 2f5094ae
 // @Router /proof [get]
 func (s *RequestHandler) getProofFunc(w http.ResponseWriter, r *http.Request) {
 	billID, err := parseBillID(r)
@@ -223,7 +217,6 @@
 	}
 }
 
-<<<<<<< HEAD
 func (s *RequestHandler) readBillsProto(r *http.Request) (*bp.Bills, error) {
 	b, err := io.ReadAll(r.Body)
 	if err != nil {
@@ -237,8 +230,6 @@
 	return req, nil
 }
 
-=======
->>>>>>> 2f5094ae
 // @Summary Money partition's latest block number
 // @Id 4
 // @version 1.0
