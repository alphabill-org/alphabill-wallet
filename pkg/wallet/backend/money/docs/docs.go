--- conflicted
+++ resolved
@@ -164,17 +164,13 @@
                     "200": {
                         "description": "OK",
                         "schema": {
-<<<<<<< HEAD
                             "$ref": "#/definitions/bp.Bills"
-=======
-                            "$ref": "#/definitions/github_com_alphabill-org_alphabill_pkg_wallet_backend_money.Bills"
                         }
                     },
                     "400": {
                         "description": "Bad Request",
                         "schema": {
                             "$ref": "#/definitions/money.ErrorResponse"
->>>>>>> 2f5094ae
                         }
                     },
                     "404": {
@@ -315,7 +311,6 @@
                 }
             }
         },
-<<<<<<< HEAD
         "block.TxProof": {
             "type": "object",
             "properties": {
@@ -371,8 +366,6 @@
                 }
             }
         },
-=======
->>>>>>> 2f5094ae
         "certificates.InputRecord": {
             "type": "object",
             "properties": {
@@ -401,13 +394,14 @@
                     "description": "transaction system's round number",
                     "type": "integer"
                 },
-<<<<<<< HEAD
+                "round_number": {
+                    "description": "transaction system's round number",
+                    "type": "integer"
+                },
                 "sum_of_earned_fees": {
                     "description": "sum of the actual fees over all transaction records in the block",
                     "type": "integer"
                 },
-=======
->>>>>>> 2f5094ae
                 "summary_value": {
                     "description": "summary value to certified",
                     "type": "array",
@@ -600,7 +594,6 @@
                 }
             }
         },
-<<<<<<< HEAD
         "txsystem.ClientMetadata": {
             "type": "object",
             "properties": {
@@ -627,7 +620,9 @@
                 "fee": {
                     "description": "actual transaction fee charged",
                     "type": "integer"
-=======
+                }
+            }
+        },
         "money.TxProof": {
             "type": "object",
             "properties": {
@@ -639,7 +634,6 @@
                 },
                 "tx": {
                     "$ref": "#/definitions/txsystem.Transaction"
->>>>>>> 2f5094ae
                 }
             }
         },
