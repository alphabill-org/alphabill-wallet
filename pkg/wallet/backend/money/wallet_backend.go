package money

import (
	"context"
	"crypto"
	"errors"
	"fmt"
	"math/rand"
	"time"

	"golang.org/x/sync/errgroup"

	"github.com/alphabill-org/alphabill/internal/block"
	"github.com/alphabill-org/alphabill/internal/script"
	"github.com/alphabill-org/alphabill/internal/txsystem"
	"github.com/alphabill-org/alphabill/pkg/client"
	"github.com/alphabill-org/alphabill/pkg/wallet"
	"github.com/alphabill-org/alphabill/pkg/wallet/account"
	"github.com/alphabill-org/alphabill/pkg/wallet/backend/bp"
	"github.com/alphabill-org/alphabill/pkg/wallet/blocksync"
	wlog "github.com/alphabill-org/alphabill/pkg/wallet/log"
)

type (
	WalletBackend struct {
		store         BillStore
		genericWallet *wallet.Wallet
	}

	Bills struct {
		Bills []*Bill `json:"bills"`
	}

	Bill struct {
		Id       []byte `json:"id"`
		Value    uint64 `json:"value"`
		TxHash   []byte `json:"txHash"`
		IsDCBill bool   `json:"isDcBill"`
		// OrderNumber insertion order of given bill in pubkey => list of bills bucket, needed for determistic paging
		OrderNumber    uint64   `json:"orderNumber"`
		TxProof        *TxProof `json:"txProof"`
		OwnerPredicate []byte   `json:"OwnerPredicate"`

		// fcb specific fields
		// FCBlockNumber block number when fee credit bill balance was last updated
		FCBlockNumber uint64 `json:"fcBlockNumber"`
	}

	TxProof struct {
		BlockNumber uint64                `json:"blockNumber"`
		Tx          *txsystem.Transaction `json:"tx"`
		Proof       *block.BlockProof     `json:"proof"`
	}

	Pubkey struct {
		Pubkey     []byte             `json:"pubkey"`
		PubkeyHash *account.KeyHashes `json:"pubkeyHash"`
	}

	// BillStore type for creating BillStoreTx transactions
	BillStore interface {
		Do() BillStoreTx
		WithTransaction(func(tx BillStoreTx) error) error
	}

	// BillStoreTx type for managing units by their ID and owner condition
	BillStoreTx interface {
		GetBlockNumber() (uint64, error)
		SetBlockNumber(blockNumber uint64) error
		GetBill(unitID []byte) (*Bill, error)
		GetBills(ownerCondition []byte) ([]*Bill, error)
		SetBill(bill *Bill) error
		RemoveBill(unitID []byte) error
		SetBillExpirationTime(blockNumber uint64, unitID []byte) error
		DeleteExpiredBills(blockNumber uint64) error
		GetFeeCreditBill(unitID []byte) (*Bill, error)
		SetFeeCreditBill(fcb *Bill) error
	}

	p2pkhOwnerPredicates struct {
		sha256 []byte
		sha512 []byte
	}

	Config struct {
		ABMoneySystemIdentifier []byte
		AlphabillUrl            string
		ServerAddr              string
		DbFile                  string
		ListBillsPageLimit      int
		InitialBill             InitialBill
	}

	InitialBill struct {
		Id        []byte
		Value     uint64
		Predicate []byte
	}
)

func CreateAndRun(ctx context.Context, config *Config) error {
	store, err := NewBoltBillStore(config.DbFile)
	if err != nil {
		return fmt.Errorf("failed to get storage: %w", err)
	}

	// store initial bill if first run to avoid some edge cases
	err = store.WithTransaction(func(txc BillStoreTx) error {
		blockNumber, err := txc.GetBlockNumber()
		if err != nil {
			return err
		}
		if blockNumber > 0 {
			return nil
		}
		ib := config.InitialBill
		return txc.SetBill(&Bill{
			Id:             ib.Id,
			Value:          ib.Value,
			OwnerPredicate: ib.Predicate,
		})
	})
	if err != nil {
		return err
	}

	abc := client.New(client.AlphabillClientConfig{Uri: config.AlphabillUrl})

	g, ctx := errgroup.WithContext(ctx)

	g.Go(func() error {
		walletBackend := &WalletBackend{store: store, genericWallet: wallet.New().SetABClient(abc).Build()}
		defer walletBackend.genericWallet.Shutdown()
		server := NewHttpServer(config.ServerAddr, config.ListBillsPageLimit, walletBackend)
		return server.Run(ctx)
	})

	g.Go(func() error {
		bp := NewBlockProcessor(store, NewTxConverter(config.ABMoneySystemIdentifier))
		getBlockNumber := func() (uint64, error) { return store.Do().GetBlockNumber() }
		// we act as if all errors returned by block sync are recoverable ie we
		// just retry in a loop until ctx is cancelled
		for {
			wlog.Debug("starting block sync")
			err := runBlockSync(ctx, abc.GetBlocks, getBlockNumber, 100, bp.ProcessBlock)
			if err != nil {
				wlog.Error("synchronizing blocks returned error: ", err)
			}
			select {
			case <-ctx.Done():
				return ctx.Err()
			case <-time.After(time.Duration(rand.Int31n(10)+10) * time.Second):
			}
		}
	})

	return g.Wait()
}

func runBlockSync(ctx context.Context, getBlocks blocksync.BlocksLoaderFunc, getBlockNumber func() (uint64, error), batchSize int, processor blocksync.BlockProcessorFunc) error {
	blockNumber, err := getBlockNumber()
	if err != nil {
		return fmt.Errorf("failed to read current block number for a sync starting point: %w", err)
	}
	// on bootstrap storage returns 0 as current block and as block numbering
	// starts from 1 by adding 1 to it we start with the first block
	return blocksync.Run(ctx, getBlocks, blockNumber+1, 0, batchSize, processor)
}

// GetBills returns all bills for given public key.
func (w *WalletBackend) GetBills(pubkey []byte) ([]*Bill, error) {
	keyHashes := account.NewKeyHash(pubkey)
	ownerPredicates := newOwnerPredicates(keyHashes)
	s1, err := w.store.Do().GetBills(ownerPredicates.sha256)
	if err != nil {
		return nil, err
	}
	s2, err := w.store.Do().GetBills(ownerPredicates.sha512)
	if err != nil {
		return nil, err
	}
	s3 := append(s1, s2...)
	return s3, nil
}

// GetBill returns most recently seen bill with given unit id.
func (w *WalletBackend) GetBill(unitID []byte) (*Bill, error) {
	return w.store.Do().GetBill(unitID)
}

<<<<<<< HEAD
// GetFeeCreditBill returns most recently seen fee credit bill with given unit id.
func (w *WalletBackend) GetFeeCreditBill(unitID []byte) (*Bill, error) {
	return w.store.Do().GetFeeCreditBill(unitID)
}

// GetMaxBlockNumber returns latest persisted block number and latest round number.
func (w *WalletBackend) GetMaxBlockNumber(ctx context.Context) (uint64, uint64, error) {
	return w.genericWallet.GetMaxBlockNumber(ctx)
=======
// GetRoundNumber returns latest round number.
func (w *WalletBackend) GetRoundNumber(ctx context.Context) (uint64, error) {
	return w.genericWallet.GetRoundNumber(ctx)
>>>>>>> 62410102
}

func (b *Bill) toProto() *bp.Bill {
	return &bp.Bill{
		Id:            b.Id,
		Value:         b.Value,
		TxHash:        b.TxHash,
		IsDcBill:      b.IsDCBill,
		TxProof:       b.TxProof.toProto(),
		FcBlockNumber: b.FCBlockNumber,
	}
}

func (b *Bill) toProtoBills() *bp.Bills {
	return &bp.Bills{
		Bills: []*bp.Bill{
			b.toProto(),
		},
	}
}

func (b *Bill) addProof(bl *block.GenericBlock, txPb *txsystem.Transaction) error {
	proof, err := createProof(b.Id, txPb, bl, crypto.SHA256)
	if err != nil {
		return err
	}
	b.TxProof = proof
	return nil
}

func (b *Bill) getTxHash() []byte {
	if b != nil {
		return b.TxHash
	}
	return nil
}

func (b *Bill) getValue() uint64 {
	if b != nil {
		return b.Value
	}
	return 0
}

func (b *Bill) getFCBlockNumber() uint64 {
	if b != nil {
		return b.FCBlockNumber
	}
	return 0
}

func (b *TxProof) toProto() *block.TxProof {
	return &block.TxProof{
		BlockNumber: b.BlockNumber,
		Tx:          b.Tx,
		Proof:       b.Proof,
	}
}

func createProof(unitID []byte, tx *txsystem.Transaction, b *block.GenericBlock, hashAlgorithm crypto.Hash) (*TxProof, error) {
	proof, err := block.NewPrimaryProof(b, unitID, hashAlgorithm)
	if err != nil {
		return nil, err
	}
	return newTxProof(tx, proof, b.GetRoundNumber())
}

func newTxProof(tx *txsystem.Transaction, proof *block.BlockProof, blockNumber uint64) (*TxProof, error) {
	if tx == nil {
		return nil, errors.New("tx is nil")
	}
	if proof == nil {
		return nil, errors.New("proof is nil")
	}
	return &TxProof{
		Tx:          tx,
		Proof:       proof,
		BlockNumber: blockNumber,
	}, nil
}

func newOwnerPredicates(hashes *account.KeyHashes) *p2pkhOwnerPredicates {
	return &p2pkhOwnerPredicates{
		sha256: script.PredicatePayToPublicKeyHashDefault(hashes.Sha256),
		sha512: script.PredicatePayToPublicKeyHashDefault(hashes.Sha512),
	}
}<|MERGE_RESOLUTION|>--- conflicted
+++ resolved
@@ -188,20 +188,14 @@
 	return w.store.Do().GetBill(unitID)
 }
 
-<<<<<<< HEAD
 // GetFeeCreditBill returns most recently seen fee credit bill with given unit id.
 func (w *WalletBackend) GetFeeCreditBill(unitID []byte) (*Bill, error) {
 	return w.store.Do().GetFeeCreditBill(unitID)
 }
 
-// GetMaxBlockNumber returns latest persisted block number and latest round number.
-func (w *WalletBackend) GetMaxBlockNumber(ctx context.Context) (uint64, uint64, error) {
-	return w.genericWallet.GetMaxBlockNumber(ctx)
-=======
 // GetRoundNumber returns latest round number.
 func (w *WalletBackend) GetRoundNumber(ctx context.Context) (uint64, error) {
 	return w.genericWallet.GetRoundNumber(ctx)
->>>>>>> 62410102
 }
 
 func (b *Bill) toProto() *bp.Bill {
