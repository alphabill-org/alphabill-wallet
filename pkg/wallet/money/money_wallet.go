package money

import (
	"bytes"
	"context"
	"crypto"
	"errors"
	"fmt"
	"sort"
	"time"

	abcrypto "github.com/alphabill-org/alphabill/internal/crypto"
	"github.com/alphabill-org/alphabill/internal/txsystem/money"
	"github.com/alphabill-org/alphabill/internal/types"
	"github.com/alphabill-org/alphabill/internal/util"
	"github.com/alphabill-org/alphabill/pkg/wallet"
	"github.com/alphabill-org/alphabill/pkg/wallet/account"
	"github.com/alphabill-org/alphabill/pkg/wallet/fees"
	"github.com/alphabill-org/alphabill/pkg/wallet/log"
	"github.com/alphabill-org/alphabill/pkg/wallet/money/backend"
	"github.com/alphabill-org/alphabill/pkg/wallet/money/tx_builder"
	"github.com/alphabill-org/alphabill/pkg/wallet/txsubmitter"
	"github.com/ethereum/go-ethereum/common/hexutil"
)

const (
	dcTimeoutBlockCount       = 10
	swapTimeoutBlockCount     = 60
	txTimeoutBlockCount       = 10
	maxBillsForDustCollection = 100
	dustBillDeletionTimeout   = 65536
)

var (
	ErrInsufficientBalance = errors.New("insufficient balance for transaction")
	ErrInvalidPubKey       = errors.New("invalid public key, public key must be in compressed secp256k1 format")

	ErrNoFeeCredit                  = errors.New("no fee credit in money wallet")
	ErrInsufficientFeeCredit        = errors.New("insufficient fee credit balance for transaction(s)")
	ErrInvalidCreateFeeCreditAmount = errors.New("fee credit amount must be positive")
)

type (
	Wallet struct {
		am          account.Manager
		backend     BackendAPI
		feeManager  *fees.FeeManager
		TxPublisher *TxPublisher
	}

	BackendAPI interface {
		GetBalance(pubKey []byte, includeDCBills bool) (uint64, error)
		ListBills(pubKey []byte, includeDCBills bool) (*backend.ListBillsResponse, error)
		GetBills(pubKey []byte) ([]*wallet.Bill, error)
		GetProof(billId []byte) (*wallet.Bills, error)
		GetRoundNumber(ctx context.Context) (uint64, error)
		GetFeeCreditBill(ctx context.Context, unitID wallet.UnitID) (*wallet.Bill, error)
		PostTransactions(ctx context.Context, pubKey wallet.PubKey, txs *wallet.Transactions) error
		GetTxProof(ctx context.Context, unitID wallet.UnitID, txHash wallet.TxHash) (*wallet.Proof, error)
	}

	SendCmd struct {
		ReceiverPubKey      []byte
		Amount              uint64
		WaitForConfirmation bool
		AccountIndex        uint64
	}

	GetBalanceCmd struct {
		AccountIndex uint64
		CountDCBills bool
	}

	AddFeeCmd struct {
		Amount       uint64
		AccountIndex uint64
	}

	ReclaimFeeCmd struct {
		AccountIndex uint64
	}

	dcBillGroup struct {
		dcBills   []*Bill
		valueSum  uint64
		dcNonce   []byte
		dcTimeout uint64
	}
)

// CreateNewWallet creates a new wallet. To synchronize wallet with a node call Sync.
// Shutdown needs to be called to release resources used by wallet.
// If mnemonic seed is empty then new mnemonic will ge generated, otherwise wallet is restored using given mnemonic.
func CreateNewWallet(am account.Manager, mnemonic string) error {
	return createMoneyWallet(mnemonic, am)
}

<<<<<<< HEAD
func LoadExistingWallet(config abclient.AlphabillClientConfig, am account.Manager, backend BackendAPI) (*Wallet, error) {
	genericWallet := wallet.New().
		SetABClientConf(config).
		Build()
	moneySystemID := money.DefaultSystemIdentifier
=======
func LoadExistingWallet(am account.Manager, backend BackendAPI) (*Wallet, error) {
	moneySystemID := []byte{0, 0, 0, 0}
>>>>>>> a9706cf6
	moneyTxPublisher := NewTxPublisher(backend)
	feeManager := fees.NewFeeManager(am, moneySystemID, moneyTxPublisher, backend, moneySystemID, moneyTxPublisher, backend)
	return &Wallet{
		am:          am,
		backend:     backend,
		TxPublisher: moneyTxPublisher,
		feeManager:  feeManager,
	}, nil
}

func (w *Wallet) GetAccountManager() account.Manager {
	return w.am
}

func (w *Wallet) SystemID() []byte {
	// TODO: return the default "AlphaBill Money System ID" for now
	// but this should come from config (base wallet? AB client?)
	return []byte{0, 0, 0, 0}
}

// Shutdown terminates connection to alphabill node, closes account manager and cancels any background goroutines.
<<<<<<< HEAD
func (w *Wallet) Close() {
	w.Wallet.Shutdown()
	w.am.Close()
	w.feeManager.Close()
	if w.dcWg != nil {
		w.dcWg.ResetWaitGroup()
	}
=======
func (w *Wallet) Shutdown() {
	w.am.Close()
>>>>>>> a9706cf6
}

// CollectDust starts the dust collector process for the requested accounts in the wallet.
// The function blocks until dust collector process is finished or timed out. Skips account if the account already has only one or no bills.
func (w *Wallet) CollectDust(ctx context.Context, accountNumber uint64) error {
	if accountNumber == 0 {
		for _, acc := range w.am.GetAll() {
			err := w.collectDust(ctx, acc.AccountIndex)
			if err != nil {
				return err
			}
		}
		return nil
	} else {
		return w.collectDust(ctx, accountNumber-1)
	}
}

// GetBalance returns sum value of all bills currently owned by the wallet, for given account.
// The value returned is the smallest denomination of alphabills.
func (w *Wallet) GetBalance(cmd GetBalanceCmd) (uint64, error) {
	pubKey, err := w.am.GetPublicKey(cmd.AccountIndex)
	if err != nil {
		return 0, err
	}
	return w.backend.GetBalance(pubKey, cmd.CountDCBills)
}

// GetBalances returns sum value of all bills currently owned by the wallet, for all accounts.
// The value returned is the smallest denomination of alphabills.
func (w *Wallet) GetBalances(cmd GetBalanceCmd) ([]uint64, uint64, error) {
	pubKeys, err := w.am.GetPublicKeys()
	totals := make([]uint64, len(pubKeys))
	sum := uint64(0)
	for accountIndex, pubKey := range pubKeys {
		balance, err := w.backend.GetBalance(pubKey, cmd.CountDCBills)
		if err != nil {
			return nil, 0, err
		}
		sum += balance
		totals[accountIndex] = balance
	}
	return totals, sum, err
}

// Send creates, signs and broadcasts transactions, in total for the given amount,
// to the given public key, the public key must be in compressed secp256k1 format.
// Sends one transaction per bill, prioritizing larger bills.
// Waits for initial response from the node, returns error if any transaction was not accepted to the mempool.
// Returns list of tx proofs, if waitForConfirmation=true, otherwise nil.
func (w *Wallet) Send(ctx context.Context, cmd SendCmd) ([]*wallet.Proof, error) {
	if err := cmd.isValid(); err != nil {
		return nil, err
	}

	pubKey, _ := w.am.GetPublicKey(cmd.AccountIndex)
	balance, err := w.backend.GetBalance(pubKey, true)
	if err != nil {
		return nil, err
	}
	if cmd.Amount > balance {
		return nil, ErrInsufficientBalance
	}

	roundNumber, err := w.backend.GetRoundNumber(ctx)
	if err != nil {
		return nil, err
	}

	k, err := w.am.GetAccountKey(cmd.AccountIndex)
	if err != nil {
		return nil, err
	}

	fcb, err := w.GetFeeCredit(ctx, fees.GetFeeCreditCmd{AccountIndex: cmd.AccountIndex})
	if err != nil {
		return nil, err
	}
	if fcb == nil {
		return nil, ErrNoFeeCredit
	}

	bills, err := w.backend.GetBills(pubKey)
	if err != nil {
		return nil, err
	}

	timeout := roundNumber + txTimeoutBlockCount
	batch := txsubmitter.NewBatch(k.PubKey, w.backend)
	txs, err := tx_builder.CreateTransactions(cmd.ReceiverPubKey, cmd.Amount, w.SystemID(), bills, k, timeout, fcb.Id)
	if err != nil {
		return nil, fmt.Errorf("failed to create transactions: %w", err)
	}

	txsCost := tx_builder.MaxFee * uint64(len(batch.Submissions()))
	if fcb.Value < txsCost {
		return nil, ErrInsufficientFeeCredit
	}

	for _, tx := range txs {
		batch.Add(&txsubmitter.TxSubmission{
			UnitID:      tx.UnitID(),
			TxHash:      tx.Hash(crypto.SHA256),
			Transaction: tx,
		})
	}
	if err = batch.SendTx(ctx, cmd.WaitForConfirmation); err != nil {
		return nil, err
	}

	var proofs []*wallet.Proof
	for _, txSub := range batch.Submissions() {
		proofs = append(proofs, txSub.Proof)
	}
	return proofs, nil
}

func (w *Wallet) PostTransactions(ctx context.Context, pubkey wallet.PubKey, txs *wallet.Transactions) error {
	return w.backend.PostTransactions(ctx, pubkey, txs)
}

func (w *Wallet) GetTxProof(_ context.Context, unitID wallet.UnitID, txHash wallet.TxHash) (*wallet.Proof, error) {
	resp, err := w.backend.GetProof(unitID)
	if err != nil {
		return nil, err
	}
	if resp == nil {
		// confirmation expects nil (not error) if there's no proof for the given tx hash (yet)
		return nil, nil
	}
	if len(resp.Bills) != 1 {
		return nil, fmt.Errorf("unexpected number of proofs: %d, bill ID: %X", len(resp.Bills), unitID)
	}
	bill := resp.Bills[0]
	if !bytes.Equal(bill.TxHash, txHash) {
		// confirmation expects nil (not error) if there's no proof for the given tx hash (yet)
		return nil, nil
	}
	return bill.TxProof, nil
}

// AddFeeCredit creates fee credit for the given amount.
// Wallet must have a bill large enough for the required amount plus fees.
// Returns transferFC and addFC transaction proofs.
func (w *Wallet) AddFeeCredit(ctx context.Context, cmd fees.AddFeeCmd) ([]*wallet.Proof, error) {
	return w.feeManager.AddFeeCredit(ctx, cmd)
}

// ReclaimFeeCredit reclaims fee credit.
// Reclaimed fee credit is added to the largest bill in wallet.
// Returns closeFC and reclaimFC transaction proofs.
func (w *Wallet) ReclaimFeeCredit(ctx context.Context, cmd fees.ReclaimFeeCmd) ([]*wallet.Proof, error) {
	return w.feeManager.ReclaimFeeCredit(ctx, cmd)
}

// GetFeeCredit returns fee credit bill for given account,
// can return nil if fee credit bill has not been created yet.
func (w *Wallet) GetFeeCredit(ctx context.Context, cmd fees.GetFeeCreditCmd) (*wallet.Bill, error) {
	accountKey, err := w.am.GetAccountKey(cmd.AccountIndex)
	if err != nil {
		return nil, err
	}
	return w.GetFeeCreditBill(ctx, accountKey.PrivKeyHash)
}

// GetFeeCreditBill returns fee credit bill for given unitID
// can return nil if fee credit bill has not been created yet.
func (w *Wallet) GetFeeCreditBill(ctx context.Context, unitID wallet.UnitID) (*wallet.Bill, error) {
	return w.backend.GetFeeCreditBill(ctx, unitID)
}

// collectDust sends dust transfer for every bill for given account in wallet.
// Returns immediately without error if there's already 1 or 0 bills.
// Once the dust transfers get confirmed on the ledger then swap transfer is broadcast.
// If blocking is true then the function blocks until swap has been completed or timed out,
// if blocking is false then the function returns after sending the dc transfers.
func (w *Wallet) collectDust(ctx context.Context, accountIndex uint64) error {
	log.Info("starting dust collection for account=", accountIndex)
	roundNr, err := w.backend.GetRoundNumber(ctx)
	if err != nil {
		return err
	}
	pubKey, err := w.am.GetPublicKey(accountIndex)
	if err != nil {
		return err
	}
	bills, err := w.getDetailedBillsList(pubKey)
	if err != nil {
		return err
	}
	if len(bills) < 2 {
		log.Info("Account ", accountIndex, " has less than 2 bills, skipping dust collection")
		return nil
	}
	dcBillGroups := groupDcBills(bills)
	if len(dcBillGroups) > 0 {
		for _, v := range dcBillGroups {
			if roundNr < v.dcTimeout {
				log.Info("waiting for dc confirmation(s)...")
				for roundNr <= v.dcTimeout {
					select {
					case <-time.After(500 * time.Millisecond):
						roundNr, err = w.backend.GetRoundNumber(ctx)
						if err != nil {
							return err
						}
						continue
					case <-ctx.Done():
						return nil
					}
				}
			}
			swapTimeout := roundNr + swapTimeoutBlockCount
			billIds := getBillIds(v.dcBills)
			if err := w.swapDcBills(ctx, v.dcBills, v.dcNonce, billIds, swapTimeout, accountIndex); err != nil {
				return err
			}
		}
	} else {
		k, err := w.am.GetAccountKey(accountIndex)
		if err != nil {
			return err
		}
		billCount := len(bills)
		for billCount > 1 {
			offset := maxBillsForDustCollection
			if offset > billCount {
				offset = billCount
			}
			err = w.submitDCBatch(ctx, k, bills[:offset], roundNr, accountIndex)
			if err != nil {
				return err
			}
			bills, err = w.getDetailedBillsList(pubKey)
			if err != nil {
				return err
			}
			billCount = len(bills)
		}
	}

	log.Info("finished waiting for blocking collect dust on account=", accountIndex)

	return nil
}

func (w *Wallet) submitDCBatch(ctx context.Context, k *account.AccountKey, bills []*Bill, roundNr, accountIndex uint64) error {
	dcBatch := txsubmitter.NewBatch(k.PubKey, w.backend)
	dcTimeout := roundNr + dcTimeoutBlockCount
	dcNonce := calculateDcNonce(bills)
	for _, b := range bills {
		tx, err := tx_builder.NewDustTx(k, w.SystemID(), &wallet.Bill{Id: b.GetID(), Value: b.Value, TxHash: b.TxHash}, dcNonce, dcTimeout)
		if err != nil {
			return err
		}
		dcBatch.Add(&txsubmitter.TxSubmission{
			UnitID:      tx.UnitID(),
			TxHash:      tx.Hash(crypto.SHA256),
			Transaction: tx,
		})
	}
	if err := dcBatch.SendTx(ctx, true); err != nil {
		return err
	}

	swapTimeout := roundNr + swapTimeoutBlockCount
	billIds := getBillIds(bills)
	for _, sub := range dcBatch.Submissions() {
		for _, b := range bills {
			if bytes.Equal(util.Uint256ToBytes(b.Id), sub.UnitID) {
				b.TxProof = sub.Proof
				break
			}
		}
	}

	return w.swapDcBills(ctx, bills, dcNonce, billIds, swapTimeout, accountIndex)
}

func (w *Wallet) swapDcBills(ctx context.Context, dcBills []*Bill, dcNonce []byte, billIds [][]byte, timeout, accountIndex uint64) error {
	k, err := w.am.GetAccountKey(accountIndex)
	if err != nil {
		return err
	}
	fcb, err := w.GetFeeCredit(ctx, fees.GetFeeCreditCmd{AccountIndex: accountIndex})
	if err != nil {
		return err
	}
	if fcb.GetValue() < tx_builder.MaxFee {
		return ErrInsufficientFeeCredit
	}

	var bpBills []*wallet.Bill
	for _, b := range dcBills {
		bpBills = append(bpBills, &wallet.Bill{Id: b.GetID(), Value: b.Value, TxProof: b.TxProof})
	}
	swapTx, err := tx_builder.NewSwapTx(k, w.SystemID(), bpBills, dcNonce, billIds, timeout)
	if err != nil {
		return err
	}
	log.Info(fmt.Sprintf("sending swap tx: nonce=%s timeout=%d", hexutil.Encode(dcNonce), timeout))
	dcBatch := txsubmitter.NewBatch(k.PubKey, w.backend)
	dcBatch.Add(&txsubmitter.TxSubmission{
		UnitID:      swapTx.UnitID(),
		TxHash:      swapTx.Hash(crypto.SHA256),
		Transaction: swapTx,
	})

	return dcBatch.SendTx(ctx, true)
}

// SendTx sends tx and waits for confirmation, returns tx proof
func (w *Wallet) SendTx(ctx context.Context, tx *types.TransactionOrder, senderPubKey []byte) (*wallet.Proof, error) {
	return w.TxPublisher.SendTx(ctx, tx, senderPubKey)
}

func (w *Wallet) getDetailedBillsList(pubKey []byte) ([]*Bill, error) {
	billResponse, err := w.backend.ListBills(pubKey, true)
	if err != nil {
		return nil, err
	}
	bills := make([]*Bill, 0)
	if len(billResponse.Bills) < 2 {
		return bills, nil
	}
	for _, b := range billResponse.Bills {
		if b.IsDCBill {
			proof, err := w.backend.GetProof(b.Id)
			if err != nil {
				return nil, err
			}
			bills = append(bills, convertBill(proof.Bills[0]))
		} else {
			bills = append(bills, &Bill{Id: util.BytesToUint256(b.Id), Value: b.Value, TxHash: b.TxHash, IsDcBill: b.IsDCBill})
		}
	}

	return bills, nil
}

func (c *SendCmd) isValid() error {
	if len(c.ReceiverPubKey) != abcrypto.CompressedSecp256K1PublicKeySize {
		return ErrInvalidPubKey
	}
	return nil
}

func (c *AddFeeCmd) isValid() error {
	if c.Amount == 0 {
		return ErrInvalidCreateFeeCreditAmount
	}
	return nil
}

func createMoneyWallet(mnemonic string, am account.Manager) error {
	// load accounts from account manager
	accountKeys, err := am.GetAccountKeys()
	if err != nil {
		return fmt.Errorf("failed to check does account have any keys: %w", err)
	}
	// create keys in account manager if not exists
	if len(accountKeys) == 0 {
		// creating keys also adds the first account
		if err = am.CreateKeys(mnemonic); err != nil {
			return fmt.Errorf("failed to create keys for the account: %w", err)
		}
		// reload accounts after adding the first account
		accountKeys, err = am.GetAccountKeys()
		if err != nil {
			return fmt.Errorf("failed to read account keys: %w", err)
		}
		if len(accountKeys) == 0 {
			return errors.New("failed to create key for the first account")
		}
	}

	return nil
}

func calculateDcNonce(bills []*Bill) []byte {
	billIds := getBillIds(bills)

	// sort billIds in ascending order
	sort.Slice(billIds, func(i, j int) bool {
		return bytes.Compare(billIds[i], billIds[j]) < 0
	})

	hasher := crypto.SHA256.New()
	for _, billId := range billIds {
		hasher.Write(billId)
	}
	return hasher.Sum(nil)
}

// groupDcBills groups bills together by dc nonce
func groupDcBills(bills []*Bill) map[string]*dcBillGroup {
	m := map[string]*dcBillGroup{}
	for _, b := range bills {
		if b.IsDcBill {
			k := string(b.DcNonce)
			billContainer, exists := m[k]
			if !exists {
				billContainer = &dcBillGroup{}
				m[k] = billContainer
			}
			billContainer.valueSum += b.Value
			billContainer.dcBills = append(billContainer.dcBills, b)
			billContainer.dcNonce = b.DcNonce
			billContainer.dcTimeout = b.DcTimeout
		}
	}
	return m
}

func getBillIds(bills []*Bill) [][]byte {
	var billIds [][]byte
	for _, b := range bills {
		billIds = append(billIds, b.GetID())
	}
	return billIds
}

// converts proto wallet.Bill to money.Bill domain struct
func convertBill(b *wallet.Bill) *Bill {
	if b.IsDcBill {
		attrs := &money.TransferDCAttributes{}
		if err := b.TxProof.TxRecord.TransactionOrder.UnmarshalAttributes(attrs); err != nil {
			return nil
		}
		return &Bill{
			Id:        util.BytesToUint256(b.Id),
			Value:     b.Value,
			TxHash:    b.TxHash,
			IsDcBill:  b.IsDcBill,
			DcNonce:   attrs.Nonce,
			DcTimeout: b.TxProof.TxRecord.TransactionOrder.Timeout(),
			TxProof:   b.TxProof,
		}
	}
	return &Bill{
		Id:       util.BytesToUint256(b.Id),
		Value:    b.Value,
		TxHash:   b.TxHash,
		IsDcBill: b.IsDcBill,
		TxProof:  b.TxProof,
	}
}<|MERGE_RESOLUTION|>--- conflicted
+++ resolved
@@ -95,16 +95,8 @@
 	return createMoneyWallet(mnemonic, am)
 }
 
-<<<<<<< HEAD
-func LoadExistingWallet(config abclient.AlphabillClientConfig, am account.Manager, backend BackendAPI) (*Wallet, error) {
-	genericWallet := wallet.New().
-		SetABClientConf(config).
-		Build()
+func LoadExistingWallet(am account.Manager, backend BackendAPI) (*Wallet, error) {
 	moneySystemID := money.DefaultSystemIdentifier
-=======
-func LoadExistingWallet(am account.Manager, backend BackendAPI) (*Wallet, error) {
-	moneySystemID := []byte{0, 0, 0, 0}
->>>>>>> a9706cf6
 	moneyTxPublisher := NewTxPublisher(backend)
 	feeManager := fees.NewFeeManager(am, moneySystemID, moneyTxPublisher, backend, moneySystemID, moneyTxPublisher, backend)
 	return &Wallet{
@@ -122,22 +114,13 @@
 func (w *Wallet) SystemID() []byte {
 	// TODO: return the default "AlphaBill Money System ID" for now
 	// but this should come from config (base wallet? AB client?)
-	return []byte{0, 0, 0, 0}
+	return money.DefaultSystemIdentifier
 }
 
 // Shutdown terminates connection to alphabill node, closes account manager and cancels any background goroutines.
-<<<<<<< HEAD
 func (w *Wallet) Close() {
-	w.Wallet.Shutdown()
 	w.am.Close()
 	w.feeManager.Close()
-	if w.dcWg != nil {
-		w.dcWg.ResetWaitGroup()
-	}
-=======
-func (w *Wallet) Shutdown() {
-	w.am.Close()
->>>>>>> a9706cf6
 }
 
 // CollectDust starts the dust collector process for the requested accounts in the wallet.
