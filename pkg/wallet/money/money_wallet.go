package money

import (
	"bytes"
	"context"
	"crypto"
	"errors"
	"fmt"
	"sort"
	"strconv"

	"github.com/alphabill-org/alphabill/internal/block"
	abcrypto "github.com/alphabill-org/alphabill/internal/crypto"
	"github.com/alphabill-org/alphabill/internal/txsystem"
	"github.com/alphabill-org/alphabill/internal/txsystem/money"
	moneytx "github.com/alphabill-org/alphabill/internal/txsystem/money"
	"github.com/alphabill-org/alphabill/internal/txsystem/util"
	"github.com/alphabill-org/alphabill/pkg/wallet"
	"github.com/alphabill-org/alphabill/pkg/wallet/log"
	"github.com/btcsuite/btcd/btcutil/hdkeychain"
	"github.com/ethereum/go-ethereum/common/hexutil"
	"github.com/holiman/uint256"
	"github.com/robfig/cron/v3"
	"golang.org/x/sync/errgroup"
)

const (
	dcTimeoutBlockCount     = 10
	swapTimeoutBlockCount   = 60
	txTimeoutBlockCount     = 100
	dustBillDeletionTimeout = 300
)

var (
	ErrSwapInProgress       = errors.New("swap is in progress, synchronize your wallet to complete the process")
	ErrInsufficientBalance  = errors.New("insufficient balance for transaction")
	ErrInvalidPubKey        = errors.New("invalid public key, public key must be in compressed secp256k1 format")
	ErrInvalidPassword      = errors.New("invalid password")
	ErrInvalidBlockSystemID = errors.New("invalid system identifier")
)

type (
	Wallet struct {
		*wallet.Wallet

		config           WalletConfig
		db               Db
		dustCollectorJob *cron.Cron
		dcWg             *dcWaitGroup
		accounts         *accounts
	}
)

// CreateNewWallet creates a new wallet. To synchronize wallet with a node call Sync.
// Shutdown needs to be called to release resources used by wallet.
// If mnemonic seed is empty then new mnemonic will ge generated, otherwise wallet is restored using given mnemonic.
func CreateNewWallet(mnemonic string, config WalletConfig) (*Wallet, error) {
	db, err := getDb(config, true)
	if err != nil {
		return nil, err
	}
	return createMoneyWallet(config, db, mnemonic)
}

func LoadExistingWallet(config WalletConfig) (*Wallet, error) {
	db, err := getDb(config, false)
	if err != nil {
		return nil, err
	}

	ok, err := db.Do().VerifyPassword()
	if err != nil {
		return nil, err
	}
	if !ok {
		return nil, ErrInvalidPassword
	}

	accountKeys, err := db.Do().GetAccountKeys()
	if err != nil {
		return nil, err
	}
	accs := make([]account, len(accountKeys))
	for idx, val := range accountKeys {
		accs[idx] = account{
			accountIndex: uint64(idx),
			accountKeys:  *val.PubKeyHash,
		}
	}
	mw := &Wallet{config: config, db: db, dustCollectorJob: cron.New(), dcWg: newDcWaitGroup(), accounts: &accounts{accounts: accs}}

	mw.Wallet = wallet.New().
		SetBlockProcessor(mw).
		SetABClientConf(config.AlphabillClientConfig).
		Build()

	return mw, nil
}

// IsEncrypted returns true if wallet exists and is encrypted and or false if wallet exists and is not encrypted,
// returns error if wallet does not exist.
func IsEncrypted(config WalletConfig) (bool, error) {
	db, err := getDb(config, false)
	if err != nil {
		return false, err
	}
	defer db.Close()
	return db.Do().IsEncrypted()
}

func (w *Wallet) ProcessBlock(b *block.Block) error {
	log.Info("processing block: " + strconv.FormatUint(b.BlockNumber, 10))
	if !bytes.Equal(alphabillMoneySystemId, b.GetSystemIdentifier()) {
		return ErrInvalidBlockSystemID
	}

	return w.db.WithTransaction(func(dbTx TxContext) error {
		lastBlockNumber, err := w.db.Do().GetBlockNumber()
		if err != nil {
			return err
		}
		err = validateBlockNumber(b.BlockNumber, lastBlockNumber)
		if err != nil {
			return err
		}
		for _, acc := range w.accounts.getAll() {
			for i, pbTx := range b.Transactions {
				err = w.collectBills(dbTx, pbTx, b, i, &acc)
				if err != nil {
					return err
				}
			}
		}
		return w.endBlock(dbTx, b)
	})
}

func (w *Wallet) endBlock(dbTx TxContext, b *block.Block) error {
	blockNumber := b.BlockNumber
	err := dbTx.SetBlockNumber(blockNumber)
	if err != nil {
		return err
	}
	for _, acc := range w.accounts.getAll() {
		err = w.deleteExpiredDcBills(dbTx, blockNumber, acc.accountIndex)
		if err != nil {
			return err
		}
		err = w.trySwap(dbTx, acc.accountIndex)
		if err != nil {
			return err
		}
		err = w.dcWg.DecrementSwaps(dbTx, blockNumber, acc.accountIndex)
		if err != nil {
			return err
		}
	}
	return nil
}

// Shutdown terminates connection to alphabill node, closes wallet db, cancels dust collector job and any background goroutines.
func (w *Wallet) Shutdown() {
	w.Wallet.Shutdown()

	if w.dustCollectorJob != nil {
		w.dustCollectorJob.Stop()
	}
	if w.dcWg != nil {
		w.dcWg.ResetWaitGroup()
	}
	if w.db != nil {
		w.db.Close()
	}
}

// DeleteDb deletes the wallet database.
func (w *Wallet) DeleteDb() {
	w.db.DeleteDb()
}

// CollectDust starts the dust collector process for all accounts in the wallet.
// Wallet needs to be synchronizing using Sync or SyncToMaxBlockNumber in order to receive transactions and finish the process.
// The function blocks until dust collector process is finished or timed out. Skips account if the account already has only one or no bills.
func (w *Wallet) CollectDust(ctx context.Context) error {
	errgrp, ctx := errgroup.WithContext(ctx)
	for _, acc := range w.accounts.getAll() {
		errgrp.Go(func() error {
			return w.collectDust(ctx, true, acc.accountIndex)
		})
	}
	return errgrp.Wait()
}

// StartDustCollectorJob starts the dust collector background process that runs every hour until wallet is shut down.
// Wallet needs to be synchronizing using Sync or SyncToMaxBlockNumber in order to receive transactions and finish the process.
// Returns error if the job failed to start.
func (w *Wallet) StartDustCollectorJob() error {
	_, err := w.startDustCollectorJob()
	return err
}

// GetBalance returns sum value of all bills currently owned by the wallet, for given account
// the value returned is the smallest denomination of alphabills.
func (w *Wallet) GetBalance(accountIndex uint64) (uint64, error) {
	return w.db.Do().GetBalance(accountIndex)
}

// GetBalances returns sum value of all bills currently owned by the wallet, for all accounts
// the value returned is the smallest denomination of alphabills.
func (w *Wallet) GetBalances() ([]uint64, error) {
	return w.db.Do().GetBalances()
}

// GetPublicKey returns public key of the wallet (compressed secp256k1 key 33 bytes)
func (w *Wallet) GetPublicKey(accountIndex uint64) ([]byte, error) {
	key, err := w.db.Do().GetAccountKey(accountIndex)
	if err != nil {
		return nil, err
	}
	return key.PubKey, nil
}

// GetPublicKeys returns public keys of the wallet, indexed by account indexes
func (w *Wallet) GetPublicKeys() ([][]byte, error) {
	accKeys, err := w.db.Do().GetAccountKeys()
	if err != nil {
		return nil, err
	}
	pubKeys := make([][]byte, len(accKeys))
	for accIdx, accKey := range accKeys {
		pubKeys[accIdx] = accKey.PubKey
	}
	return pubKeys, nil
}

// GetMnemonic returns mnemonic seed of the wallet
func (w *Wallet) GetMnemonic() (string, error) {
	return w.db.Do().GetMnemonic()
}

// AddAccount adds the next account in account key series to the wallet.
// New accounts are indexed only from the time of creation and not backwards in time.
// Returns new account's index and public key.
func (w *Wallet) AddAccount() (uint64, []byte, error) {
	masterKeyString, err := w.db.Do().GetMasterKey()
	if err != nil {
		return 0, nil, err
	}
	masterKey, err := hdkeychain.NewKeyFromString(masterKeyString)
	if err != nil {
		return 0, nil, err
	}

	accountIndex, err := w.db.Do().GetMaxAccountIndex()
	if err != nil {
		return 0, nil, err
	}
	accountIndex += 1

	derivationPath := wallet.NewDerivationPath(accountIndex)
	accountKey, err := wallet.NewAccountKey(masterKey, derivationPath)
	if err != nil {
		return 0, nil, err
	}
	err = w.db.WithTransaction(func(tx TxContext) error {
		err := tx.AddAccount(accountIndex, accountKey)
		if err != nil {
			return err
		}
		err = tx.SetMaxAccountIndex(accountIndex)
		if err != nil {
			return err
		}
		w.accounts.add(&account{accountIndex: accountIndex, accountKeys: *accountKey.PubKeyHash})
		return nil
	})
	if err != nil {
		return 0, nil, err
	}
	return accountIndex, accountKey.PubKey, nil
}

// Send creates, signs and broadcasts transactions, in total for the given amount,
// to the given public key, the public key must be in compressed secp256k1 format.
// Sends one transaction per bill, prioritzing larger bills.
func (w *Wallet) Send(receiverPubKey []byte, amount uint64, accountIndex uint64) error {
	if len(receiverPubKey) != abcrypto.CompressedSecp256K1PublicKeySize {
		return ErrInvalidPubKey
	}

	swapInProgress, err := w.isSwapInProgress(w.db.Do())
	if err != nil {
		return err
	}
	if swapInProgress {
		return ErrSwapInProgress
	}

	balance, err := w.GetBalance(accountIndex)
	if err != nil {
		return err
	}
	if amount > balance {
		return ErrInsufficientBalance
	}

	maxBlockNo, err := w.GetMaxBlockNumber()
	if err != nil {
		return err
	}
	timeout := maxBlockNo + txTimeoutBlockCount
	if err != nil {
		return err
	}

	k, err := w.db.Do().GetAccountKey(accountIndex)
	if err != nil {
		return err
	}

	bills, err := w.db.Do().GetBills(accountIndex)
	if err != nil {
		return err
	}

	txs, err := createTransactions(receiverPubKey, amount, bills, k, timeout)
	if err != nil {
		return err
	}
	for _, tx := range txs {
		res, err := w.SendTransaction(tx)
		if err != nil {
			return err
		}
		if !res.Ok {
			return errors.New("payment returned error code: " + res.Message)
		}
	}
	return nil
}

// Sync synchronises wallet from the last known block number with the given alphabill node.
// The function blocks forever or until alphabill connection is terminated.
// Returns immediately if already synchronizing.
func (w *Wallet) Sync(ctx context.Context) error {
	blockNumber, err := w.db.Do().GetBlockNumber()
	if err != nil {
		return err
	}
	return w.Wallet.Sync(ctx, blockNumber)
}

// Sync synchronises wallet from the last known block number with the given alphabill node.
// The function blocks until maximum block height, calculated at the start of the process, is reached.
// Returns immediately with ErrWalletAlreadySynchronizing if already synchronizing.
func (w *Wallet) SyncToMaxBlockNumber(ctx context.Context) error {
	blockNumber, err := w.db.Do().GetBlockNumber()
	if err != nil {
		return err
	}
	return w.Wallet.SyncToMaxBlockNumber(ctx, blockNumber)
}

func (w *Wallet) collectBills(dbTx TxContext, txPb *txsystem.Transaction, b *block.Block, txIdx int, acc *account) error {
	gtx, err := moneytx.NewMoneyTx(alphabillMoneySystemId, txPb)
	if err != nil {
		return err
	}
	stx := gtx.(txsystem.GenericTransaction)
	switch tx := stx.(type) {
	case money.Transfer:
		isOwner, err := verifyOwner(acc, tx.NewBearer())
		if err != nil {
			return err
		}
		if isOwner {
			log.Info("received transfer order")
			err := w.saveWithProof(dbTx, b, txIdx, &bill{
				Id:     tx.UnitID(),
				Value:  tx.TargetValue(),
				TxHash: tx.Hash(crypto.SHA256),
			}, acc.accountIndex)
			if err != nil {
				return err
			}
		} else {
			err := dbTx.RemoveBill(acc.accountIndex, tx.UnitID())
			if err != nil {
				return err
			}
		}
	case money.TransferDC:
		isOwner, err := verifyOwner(acc, tx.TargetBearer())
		if err != nil {
			return err
		}
		if isOwner {
			log.Info("received TransferDC order")
			err := w.saveWithProof(dbTx, b, txIdx, &bill{
				Id:                  tx.UnitID(),
				Value:               tx.TargetValue(),
				TxHash:              tx.Hash(crypto.SHA256),
				IsDcBill:            true,
				DcTx:                txPb,
				DcTimeout:           tx.Timeout(),
				DcNonce:             tx.Nonce(),
				DcExpirationTimeout: b.BlockNumber + dustBillDeletionTimeout,
			}, acc.accountIndex)
			if err != nil {
				return err
			}
		} else {
			err := dbTx.RemoveBill(acc.accountIndex, tx.UnitID())
			if err != nil {
				return err
			}
		}
	case money.Split:
		// split tx contains two bills: existing bill and new bill
		// if any of these bills belong to wallet then we have to
		// 1) update the existing bill and
		// 2) add the new bill
		containsBill, err := dbTx.ContainsBill(acc.accountIndex, tx.UnitID())
		if err != nil {
			return err
		}
		if containsBill {
			log.Info("received split order (existing bill)")
			err := w.saveWithProof(dbTx, b, txIdx, &bill{
				Id:     tx.UnitID(),
				Value:  tx.RemainingValue(),
				TxHash: tx.Hash(crypto.SHA256),
			}, acc.accountIndex)
			if err != nil {
				return err
			}
		}
		isOwner, err := verifyOwner(acc, tx.TargetBearer())
		if err != nil {
			return err
		}
		if isOwner {
			log.Info("received split order (new bill)")
			err := w.saveWithProof(dbTx, b, txIdx, &bill{
				Id:     util.SameShardId(tx.UnitID(), tx.HashForIdCalculation(crypto.SHA256)),
				Value:  tx.Amount(),
				TxHash: tx.Hash(crypto.SHA256),
			}, acc.accountIndex)
			if err != nil {
				return err
			}
		}
	case money.Swap:
		isOwner, err := verifyOwner(acc, tx.OwnerCondition())
		if err != nil {
			return err
		}
		if isOwner {
			log.Info("received swap order")
			err := w.saveWithProof(dbTx, b, txIdx, &bill{
				Id:     tx.UnitID(),
				Value:  tx.TargetValue(),
				TxHash: tx.Hash(crypto.SHA256),
			}, acc.accountIndex)
			if err != nil {
				return err
			}
			// clear dc metadata
			err = dbTx.SetDcMetadata(txPb.UnitId, nil)
			if err != nil {
				return err
			}
			for _, dustTransfer := range tx.DCTransfers() {
				err := dbTx.RemoveBill(acc.accountIndex, dustTransfer.UnitID())
				if err != nil {
					return err
				}
			}
		} else {
			err := dbTx.RemoveBill(acc.accountIndex, tx.UnitID())
			if err != nil {
				return err
			}
		}
	default:
		log.Warning(fmt.Sprintf("received unknown transaction type, skipping processing: %s", tx))
		return nil
	}
	return nil
}

func (w *Wallet) saveWithProof(dbTx TxContext, b *block.Block, txIdx int, bill *bill, accountIndex uint64) error {
	blockProof, err := ExtractBlockProof(b, txIdx, crypto.SHA256)
	if err != nil {
		return err
	}
	bill.BlockProof = blockProof
	return dbTx.SetBill(accountIndex, bill)
}

func (w *Wallet) deleteExpiredDcBills(dbTx TxContext, blockNumber uint64, accountIndex uint64) error {
	bills, err := dbTx.GetBills(accountIndex)
	if err != nil {
		return err
	}
	for _, b := range bills {
		if b.isExpired(blockNumber) {
			log.Info(fmt.Sprintf("deleting expired dc bill: value=%d id=%s", b.Value, b.Id.String()))
			err = dbTx.RemoveBill(accountIndex, b.Id)
			if err != nil {
				return err
			}
		}
	}
	return nil
}

func (w *Wallet) trySwap(tx TxContext, accountIndex uint64) error {
	blockHeight, err := tx.GetBlockNumber()
	if err != nil {
		return err
	}
<<<<<<< HEAD
	maxBlockNo, err := w.GetMaxBlockNumber()
	if err != nil {
		return err
	}
	bills, err := tx.GetBills(accountIndex)
=======
	bills, err := tx.GetBills()
>>>>>>> 535284e5
	if err != nil {
		return err
	}
	dcBillGroups := groupDcBills(bills)
	for nonce, billGroup := range dcBillGroups {
		nonce32 := nonce.Bytes32()
		dcMeta, err := tx.GetDcMetadata(nonce32[:])
		if err != nil {
			return err
		}
		if dcMeta != nil && dcMeta.isSwapRequired(blockHeight, billGroup.valueSum) {
<<<<<<< HEAD
			timeout := maxBlockNo + swapTimeoutBlockCount
			err := w.swapDcBills(tx, billGroup.dcBills, billGroup.dcNonce, timeout, accountIndex)
=======
			maxBlockNumber, err := w.GetMaxBlockNumber()
			if err != nil {
				return err
			}
			timeout := maxBlockNumber + swapTimeoutBlockCount
			err = w.swapDcBills(tx, billGroup.dcBills, billGroup.dcNonce, timeout)
>>>>>>> 535284e5
			if err != nil {
				return err
			}
			w.dcWg.UpdateTimeout(billGroup.dcNonce, timeout)
		}
	}

	// delete expired metadata
	nonceMetadataMap, err := tx.GetDcMetadataMap()
	if err != nil {
		return err
	}
	for nonce, m := range nonceMetadataMap {
		if m.timeoutReached(blockHeight) {
			nonce32 := nonce.Bytes32()
			err := tx.SetDcMetadata(nonce32[:], nil)
			if err != nil {
				return err
			}
		}
	}
	return nil
}

// collectDust sends dust transfer for every bill for given account in wallet and records metadata.
// Returns immediately without error if there's already 1 or 0 bills.
// Once the dust transfers get confirmed on the ledger then swap transfer is broadcast and metadata cleared.
// If blocking is true then the function blocks until swap has been completed or timed out,
// if blocking is false then the function returns after sending the dc transfers.
func (w *Wallet) collectDust(ctx context.Context, blocking bool, accountIndex uint64) error {
	err := w.db.WithTransaction(func(dbTx TxContext) error {
		blockHeight, err := dbTx.GetBlockNumber()
		if err != nil {
			return err
		}
		maxBlockNo, err := w.GetMaxBlockNumber()
		if err != nil {
			return err
		}
		bills, err := dbTx.GetBills(accountIndex)
		if err != nil {
			return err
		}
		if len(bills) < 2 {
			log.Info("Account ", accountIndex, " has less than 2 bills, skipping dust collection")
			return nil
		}
		var expectedSwaps []expectedSwap
		dcBillGroups := groupDcBills(bills)
		if len(dcBillGroups) > 0 {
			for _, v := range dcBillGroups {
				if blockHeight >= v.dcTimeout {
					swapTimeout := maxBlockNo + swapTimeoutBlockCount
					err = w.swapDcBills(dbTx, v.dcBills, v.dcNonce, swapTimeout, accountIndex)
					if err != nil {
						return err
					}
					expectedSwaps = append(expectedSwaps, expectedSwap{dcNonce: v.dcNonce, timeout: swapTimeout})
				} else {
					// expecting to receive swap during dcTimeout
					expectedSwaps = append(expectedSwaps, expectedSwap{dcNonce: v.dcNonce, timeout: v.dcTimeout})
				}
			}
		} else {
			swapInProgress, err := w.isSwapInProgress(dbTx)
			if err != nil {
				return err
			}
			if swapInProgress {
				return ErrSwapInProgress
			}

			k, err := dbTx.GetAccountKey(accountIndex)
			if err != nil {
				return err
			}

			dcNonce := calculateDcNonce(bills)
			dcTimeout := maxBlockNo + dcTimeoutBlockCount
			var dcValueSum uint64
			for _, b := range bills {
				dcValueSum += b.Value
				tx, err := createDustTx(k, b, dcNonce, dcTimeout)
				if err != nil {
					return err
				}

				log.Info("sending dust transfer tx for bill ", b.Id)
				res, err := w.SendTransaction(tx)
				if err != nil {
					return err
				}
				if !res.Ok {
					return errors.New("dust transfer returned error code: " + res.Message)
				}
			}
			expectedSwaps = append(expectedSwaps, expectedSwap{dcNonce: dcNonce, timeout: dcTimeout})
			err = dbTx.SetDcMetadata(dcNonce, &dcMetadata{
				DcValueSum: dcValueSum,
				DcTimeout:  dcTimeout,
			})
			if err != nil {
				return err
			}
		}
		if blocking {
			w.dcWg.AddExpectedSwaps(expectedSwaps)
		}
		return nil
	})
	if err != nil {
		return err
	}
	if blocking {
		log.Info("waiting for blocking collect dust (wallet needs to be synchronizing to finish this process)")

		// wrap wg.Wait() as channel
		done := make(chan struct{})
		go func() {
			w.dcWg.wg.Wait()
			close(done)
		}()

		select {
		case <-ctx.Done():
			// context canceled externally
		case <-done:
			// dust collection finished (swap received or timed out)
		}
		log.Info("finished waiting for blocking collect dust")
	}
	return nil
}

func (w *Wallet) swapDcBills(tx TxContext, dcBills []*bill, dcNonce []byte, timeout uint64, accountIndex uint64) error {
	k, err := tx.GetAccountKey(accountIndex)
	if err != nil {
		return err
	}
	swap, err := createSwapTx(k, dcBills, dcNonce, timeout)
	if err != nil {
		return err
	}
	log.Info(fmt.Sprintf("sending swap tx: nonce=%s timeout=%d", hexutil.Encode(dcNonce), timeout))
	res, err := w.SendTransaction(swap)
	if err != nil {
		return err
	}
	if !res.Ok {
		return errors.New("swap tx returned error code: " + res.Message)
	}
	return tx.SetDcMetadata(dcNonce, &dcMetadata{SwapTimeout: timeout})
}

// isSwapInProgress returns true if there's a running dc process managed by the wallet
func (w *Wallet) isSwapInProgress(dbTx TxContext) (bool, error) {
	blockHeight, err := dbTx.GetBlockNumber()
	if err != nil {
		return false, err
	}
	dcMetadataMap, err := dbTx.GetDcMetadataMap()
	if err != nil {
		return false, err
	}
	for _, m := range dcMetadataMap {
		if m.DcValueSum > 0 { // value sum is set only for dc process that was started by wallet
			return blockHeight < m.DcTimeout || blockHeight < m.SwapTimeout, nil
		}
	}
	return false, nil
}

func (w *Wallet) startDustCollectorJob() (cron.EntryID, error) {
	return w.dustCollectorJob.AddFunc("@hourly", func() {
		for _, acc := range w.accounts.getAll() {
			err := w.collectDust(context.Background(), false, acc.accountIndex)
			if err != nil {
				log.Error("error in dust collector job: ", err)
			}
		}
	})
}

func createMoneyWallet(config WalletConfig, db Db, mnemonic string) (mw *Wallet, err error) {
	mw = &Wallet{config: config, db: db, dustCollectorJob: cron.New(), dcWg: newDcWaitGroup(), accounts: newAccountsCache()}
	defer func() {
		if err != nil {
			// delete database if any error occurs after creating it
			mw.DeleteDb()
		}
	}()

	keys, err := wallet.NewKeys(mnemonic)
	if err != nil {
		return
	}

	mw.Wallet = wallet.New().
		SetBlockProcessor(mw).
		SetABClientConf(config.AlphabillClientConfig).
		Build()

	err = saveKeys(db, keys, config.WalletPass)
	if err != nil {
		return
	}

	mw.accounts.add(&account{
		accountIndex: 0,
		accountKeys:  *keys.AccountKey.PubKeyHash,
	})
	return
}

func calculateDcNonce(bills []*bill) []byte {
	var billIds [][]byte
	for _, b := range bills {
		billIds = append(billIds, b.getId())
	}

	// sort billIds in ascending order
	sort.Slice(billIds, func(i, j int) bool {
		return bytes.Compare(billIds[i], billIds[j]) < 0
	})

	hasher := crypto.Hash.New(crypto.SHA256)
	for _, billId := range billIds {
		hasher.Write(billId)
	}
	return hasher.Sum(nil)
}

// groupDcBills groups bills together by dc nonce
func groupDcBills(bills []*bill) map[uint256.Int]*dcBillGroup {
	m := map[uint256.Int]*dcBillGroup{}
	for _, b := range bills {
		if b.IsDcBill {
			k := *uint256.NewInt(0).SetBytes(b.DcNonce)
			billContainer, exists := m[k]
			if !exists {
				billContainer = &dcBillGroup{}
				m[k] = billContainer
			}
			billContainer.valueSum += b.Value
			billContainer.dcBills = append(billContainer.dcBills, b)
			billContainer.dcNonce = b.DcNonce
			billContainer.dcTimeout = b.DcTimeout
		}
	}
	return m
}

func validateBlockNumber(blockNumber uint64, lastBlockNumber uint64) error {
	// verify that we are processing blocks sequentially
	// TODO verify last prev block hash?
	if blockNumber-lastBlockNumber != 1 {
		return errors.New(fmt.Sprintf("Invalid block height. Received blockNumber %d current wallet blockNumber %d", blockNumber, lastBlockNumber))
	}
	return nil
}

func getDb(config WalletConfig, create bool) (Db, error) {
	if config.Db != nil {
		return config.Db, nil
	}
	if create {
		return createNewDb(config)
	}
	return OpenDb(config)
}

func saveKeys(db Db, keys *wallet.Keys, walletPass string) error {
	return db.WithTransaction(func(tx TxContext) error {
		err := tx.SetEncrypted(walletPass != "")
		if err != nil {
			return err
		}
		err = tx.SetMnemonic(keys.Mnemonic)
		if err != nil {
			return err
		}
		err = tx.SetMasterKey(keys.MasterKey.String())
		if err != nil {
			return err
		}
		err = tx.AddAccount(0, keys.AccountKey)
		if err != nil {
			return err
		}
		return tx.SetMaxAccountIndex(0)
	})
}<|MERGE_RESOLUTION|>--- conflicted
+++ resolved
@@ -520,15 +520,7 @@
 	if err != nil {
 		return err
 	}
-<<<<<<< HEAD
-	maxBlockNo, err := w.GetMaxBlockNumber()
-	if err != nil {
-		return err
-	}
 	bills, err := tx.GetBills(accountIndex)
-=======
-	bills, err := tx.GetBills()
->>>>>>> 535284e5
 	if err != nil {
 		return err
 	}
@@ -540,17 +532,12 @@
 			return err
 		}
 		if dcMeta != nil && dcMeta.isSwapRequired(blockHeight, billGroup.valueSum) {
-<<<<<<< HEAD
-			timeout := maxBlockNo + swapTimeoutBlockCount
-			err := w.swapDcBills(tx, billGroup.dcBills, billGroup.dcNonce, timeout, accountIndex)
-=======
 			maxBlockNumber, err := w.GetMaxBlockNumber()
 			if err != nil {
 				return err
 			}
 			timeout := maxBlockNumber + swapTimeoutBlockCount
-			err = w.swapDcBills(tx, billGroup.dcBills, billGroup.dcNonce, timeout)
->>>>>>> 535284e5
+			err = w.swapDcBills(tx, billGroup.dcBills, billGroup.dcNonce, timeout, accountIndex)
 			if err != nil {
 				return err
 			}
