package money

import (
	"bytes"
	"context"
	"crypto"
	"errors"
	"fmt"
	"sort"
	"time"

	abcrypto "github.com/alphabill-org/alphabill/internal/crypto"
	"github.com/alphabill-org/alphabill/internal/txsystem/money"
	"github.com/alphabill-org/alphabill/internal/types"
	"github.com/alphabill-org/alphabill/internal/util"
	"github.com/alphabill-org/alphabill/pkg/wallet"
	"github.com/alphabill-org/alphabill/pkg/wallet/account"
	"github.com/alphabill-org/alphabill/pkg/wallet/fees"
	"github.com/alphabill-org/alphabill/pkg/wallet/log"
	"github.com/alphabill-org/alphabill/pkg/wallet/money/backend"
	"github.com/alphabill-org/alphabill/pkg/wallet/money/tx_builder"
	"github.com/alphabill-org/alphabill/pkg/wallet/txsubmitter"
	"github.com/ethereum/go-ethereum/common/hexutil"
)

const (
	dcTimeoutBlockCount       = 10
	swapTimeoutBlockCount     = 60
	txTimeoutBlockCount       = 10
	maxBillsForDustCollection = 100
	dustBillDeletionTimeout   = 65536
)

var (
	ErrInsufficientBalance = errors.New("insufficient balance for transaction")
	ErrInvalidPubKey       = errors.New("invalid public key, public key must be in compressed secp256k1 format")

	ErrNoFeeCredit                  = errors.New("no fee credit in money wallet")
	ErrInsufficientFeeCredit        = errors.New("insufficient fee credit balance for transaction(s)")
	ErrInvalidCreateFeeCreditAmount = errors.New("fee credit amount must be positive")
)

type (
	Wallet struct {
		am          account.Manager
		backend     BackendAPI
		feeManager  *fees.FeeManager
		TxPublisher *TxPublisher
	}

	BackendAPI interface {
		GetBalance(pubKey []byte, includeDCBills bool) (uint64, error)
		ListBills(pubKey []byte, includeDCBills, includeDCMetadata bool) (*backend.ListBillsResponse, error)
		GetBills(pubKey []byte) ([]*wallet.Bill, error)
		GetRoundNumber(ctx context.Context) (uint64, error)
		GetFeeCreditBill(ctx context.Context, unitID wallet.UnitID) (*wallet.Bill, error)
		PostTransactions(ctx context.Context, pubKey wallet.PubKey, txs *wallet.Transactions) error
		GetTxProof(ctx context.Context, unitID wallet.UnitID, txHash wallet.TxHash) (*wallet.Proof, error)
	}

	SendCmd struct {
		ReceiverPubKey      []byte
		Amount              uint64
		WaitForConfirmation bool
		AccountIndex        uint64
	}

	GetBalanceCmd struct {
		AccountIndex uint64
		CountDCBills bool
	}

	AddFeeCmd struct {
		Amount       uint64
		AccountIndex uint64
	}

	ReclaimFeeCmd struct {
		AccountIndex uint64
	}

	dcBillGroup struct {
		dcBills   []*Bill
		valueSum  uint64
		dcNonce   []byte
		dcTimeout uint64
	}
)

// CreateNewWallet creates a new wallet. To synchronize wallet with a node call Sync.
// Shutdown needs to be called to release resources used by wallet.
// If mnemonic seed is empty then new mnemonic will ge generated, otherwise wallet is restored using given mnemonic.
func CreateNewWallet(am account.Manager, mnemonic string) error {
	return createMoneyWallet(mnemonic, am)
}

func LoadExistingWallet(am account.Manager, backend BackendAPI) (*Wallet, error) {
	moneySystemID := money.DefaultSystemIdentifier
	moneyTxPublisher := NewTxPublisher(backend)
	feeManager := fees.NewFeeManager(am, moneySystemID, moneyTxPublisher, backend, moneySystemID, moneyTxPublisher, backend)
	return &Wallet{
		am:          am,
		backend:     backend,
		TxPublisher: moneyTxPublisher,
		feeManager:  feeManager,
	}, nil
}

func (w *Wallet) GetAccountManager() account.Manager {
	return w.am
}

func (w *Wallet) SystemID() []byte {
	// TODO: return the default "AlphaBill Money System ID" for now
	// but this should come from config (base wallet? AB client?)
	return money.DefaultSystemIdentifier
}

// Shutdown terminates connection to alphabill node, closes account manager and cancels any background goroutines.
func (w *Wallet) Close() {
	w.am.Close()
	w.feeManager.Close()
}

// CollectDust starts the dust collector process for the requested accounts in the wallet.
// The function blocks until dust collector process is finished or timed out. Skips account if the account already has only one or no bills.
func (w *Wallet) CollectDust(ctx context.Context, accountNumber uint64) error {
	if accountNumber == 0 {
		for _, acc := range w.am.GetAll() {
			err := w.collectDust(ctx, acc.AccountIndex)
			if err != nil {
				return err
			}
		}
		return nil
	} else {
		return w.collectDust(ctx, accountNumber-1)
	}
}

// GetBalance returns sum value of all bills currently owned by the wallet, for given account.
// The value returned is the smallest denomination of alphabills.
func (w *Wallet) GetBalance(cmd GetBalanceCmd) (uint64, error) {
	pubKey, err := w.am.GetPublicKey(cmd.AccountIndex)
	if err != nil {
		return 0, err
	}
	return w.backend.GetBalance(pubKey, cmd.CountDCBills)
}

// GetBalances returns sum value of all bills currently owned by the wallet, for all accounts.
// The value returned is the smallest denomination of alphabills.
func (w *Wallet) GetBalances(cmd GetBalanceCmd) ([]uint64, uint64, error) {
	pubKeys, err := w.am.GetPublicKeys()
	totals := make([]uint64, len(pubKeys))
	sum := uint64(0)
	for accountIndex, pubKey := range pubKeys {
		balance, err := w.backend.GetBalance(pubKey, cmd.CountDCBills)
		if err != nil {
			return nil, 0, err
		}
		sum += balance
		totals[accountIndex] = balance
	}
	return totals, sum, err
}

// GetRoundNumber returns latest round number known to the wallet, including empty rounds.
func (w *Wallet) GetRoundNumber(ctx context.Context) (uint64, error) {
	return w.backend.GetRoundNumber(ctx)
}

// Send creates, signs and broadcasts transactions, in total for the given amount,
// to the given public key, the public key must be in compressed secp256k1 format.
// Sends one transaction per bill, prioritizing larger bills.
// Waits for initial response from the node, returns error if any transaction was not accepted to the mempool.
// Returns list of tx proofs, if waitForConfirmation=true, otherwise nil.
func (w *Wallet) Send(ctx context.Context, cmd SendCmd) ([]*wallet.Proof, error) {
	if err := cmd.isValid(); err != nil {
		return nil, err
	}

	pubKey, _ := w.am.GetPublicKey(cmd.AccountIndex)
	balance, err := w.backend.GetBalance(pubKey, true)
	if err != nil {
		return nil, err
	}
	if cmd.Amount > balance {
		return nil, ErrInsufficientBalance
	}

	roundNumber, err := w.backend.GetRoundNumber(ctx)
	if err != nil {
		return nil, err
	}

	k, err := w.am.GetAccountKey(cmd.AccountIndex)
	if err != nil {
		return nil, err
	}

	fcb, err := w.GetFeeCredit(ctx, fees.GetFeeCreditCmd{AccountIndex: cmd.AccountIndex})
	if err != nil {
		return nil, err
	}
	if fcb == nil {
		return nil, ErrNoFeeCredit
	}

	bills, err := w.backend.GetBills(pubKey)
	if err != nil {
		return nil, err
	}

	timeout := roundNumber + txTimeoutBlockCount
	batch := txsubmitter.NewBatch(k.PubKey, w.backend)
	txs, err := tx_builder.CreateTransactions(cmd.ReceiverPubKey, cmd.Amount, w.SystemID(), bills, k, timeout, fcb.Id)
	if err != nil {
		return nil, fmt.Errorf("failed to create transactions: %w", err)
	}

	txsCost := tx_builder.MaxFee * uint64(len(batch.Submissions()))
	if fcb.Value < txsCost {
		return nil, ErrInsufficientFeeCredit
	}

	for _, tx := range txs {
		batch.Add(&txsubmitter.TxSubmission{
			UnitID:      tx.UnitID(),
			TxOrderHash: tx.Hash(crypto.SHA256),
			Transaction: tx,
		})
	}
	if err = batch.SendTx(ctx, cmd.WaitForConfirmation); err != nil {
		return nil, err
	}

	var proofs []*wallet.Proof
	for _, txSub := range batch.Submissions() {
		proofs = append(proofs, txSub.Proof)
	}
	return proofs, nil
}

// AddFeeCredit creates fee credit for the given amount.
// Wallet must have a bill large enough for the required amount plus fees.
// Returns transferFC and addFC transaction proofs.
func (w *Wallet) AddFeeCredit(ctx context.Context, cmd fees.AddFeeCmd) ([]*wallet.Proof, error) {
	return w.feeManager.AddFeeCredit(ctx, cmd)
}

// ReclaimFeeCredit reclaims fee credit.
// Reclaimed fee credit is added to the largest bill in wallet.
// Returns closeFC and reclaimFC transaction proofs.
func (w *Wallet) ReclaimFeeCredit(ctx context.Context, cmd fees.ReclaimFeeCmd) ([]*wallet.Proof, error) {
	return w.feeManager.ReclaimFeeCredit(ctx, cmd)
}

// GetFeeCredit returns fee credit bill for given account,
// can return nil if fee credit bill has not been created yet.
func (w *Wallet) GetFeeCredit(ctx context.Context, cmd fees.GetFeeCreditCmd) (*wallet.Bill, error) {
	accountKey, err := w.am.GetAccountKey(cmd.AccountIndex)
	if err != nil {
		return nil, err
	}
	return w.GetFeeCreditBill(ctx, accountKey.PrivKeyHash)
}

// GetFeeCreditBill returns fee credit bill for given unitID
// can return nil if fee credit bill has not been created yet.
func (w *Wallet) GetFeeCreditBill(ctx context.Context, unitID wallet.UnitID) (*wallet.Bill, error) {
	return w.backend.GetFeeCreditBill(ctx, unitID)
}

// collectDust sends dust transfer for every bill for given account in wallet.
// Returns immediately without error if there's already 1 or 0 bills.
// Once the dust transfers get confirmed on the ledger then swap transfer is broadcast.
func (w *Wallet) collectDust(ctx context.Context, accountIndex uint64) error {
	log.Info("starting dust collection for account=", accountIndex)
	roundNr, err := w.backend.GetRoundNumber(ctx)
	if err != nil {
		return err
	}
	pubKey, err := w.am.GetPublicKey(accountIndex)
	if err != nil {
		return err
	}
	bills, dcMetadataMap, err := w.getDetailedBillsList(ctx, pubKey)
	if err != nil {
		return err
	}
	if len(bills) < 2 {
		log.Info("Account ", accountIndex, " has less than 2 bills, skipping dust collection")
		return nil
	}
	dcBillGroups, err := groupDcBills(bills)
	if err != nil {
		return err
	}
	if len(dcBillGroups) > 0 {
		for _, v := range dcBillGroups {
			if roundNr < v.dcTimeout && v.valueSum < dcMetadataMap[string(v.dcNonce)].DCSum {
				log.Info("waiting for dc confirmation(s)...")
				for roundNr <= v.dcTimeout {
					select {
					case <-time.After(500 * time.Millisecond):
						roundNr, err = w.backend.GetRoundNumber(ctx)
						if err != nil {
							return err
						}
						continue
					case <-ctx.Done():
						return nil
					}
				}
				bills, dcMetadataMap, err = w.getDetailedBillsList(ctx, pubKey)
				if err != nil {
					return err
				}
				dcBillGroups, err = groupDcBills(bills)
				if err != nil {
					return err
				}
				v = dcBillGroups[string(v.dcNonce)]
			}
			swapTimeout := roundNr + swapTimeoutBlockCount
			if err := w.swapDcBills(ctx, v.dcBills, v.dcNonce, dcMetadataMap[string(v.dcNonce)].BillIdentifiers, swapTimeout, accountIndex); err != nil {
				return err
			}
		}
	} else {
		k, err := w.am.GetAccountKey(accountIndex)
		if err != nil {
			return err
		}
<<<<<<< HEAD

		dcTimeout := roundNr + dcTimeoutBlockCount
		dcNonce := calculateDcNonce(bills)
		var dcValueSum uint64
		for _, b := range bills {
			dcValueSum += b.Value
			tx, err := tx_builder.NewDustTx(k, w.SystemID(), &wallet.Bill{Id: b.GetID(), Value: b.Value, TxHash: b.TxHash, TxRecordHash: b.TxRecordHash}, dcNonce, dcTimeout)
=======
		billCount := len(bills)
		for billCount > 1 {
			offset := maxBillsForDustCollection
			if offset > billCount {
				offset = billCount
			}
			err = w.submitDCBatch(ctx, k, bills[:offset], roundNr, accountIndex)
>>>>>>> 74edd1f6
			if err != nil {
				return err
			}
			bills, _, err = w.getDetailedBillsList(ctx, pubKey)
			if err != nil {
				return err
			}
			billCount = len(bills)
		}
	}

	log.Info("finished waiting for blocking collect dust on account=", accountIndex)

	return nil
}

func (w *Wallet) submitDCBatch(ctx context.Context, k *account.AccountKey, bills []*Bill, roundNr, accountIndex uint64) error {
	dcBatch := txsubmitter.NewBatch(k.PubKey, w.backend)
	dcTimeout := roundNr + dcTimeoutBlockCount
	dcNonce := calculateDcNonce(bills)
	for _, b := range bills {
		tx, err := tx_builder.NewDustTx(k, w.SystemID(), &wallet.Bill{Id: b.GetID(), Value: b.Value, TxHash: b.TxHash}, dcNonce, dcTimeout)
		if err != nil {
			return err
		}
		dcBatch.Add(&txsubmitter.TxSubmission{
			UnitID:      tx.UnitID(),
			TxHash:      tx.Hash(crypto.SHA256),
			Transaction: tx,
		})
	}
	if err := dcBatch.SendTx(ctx, true); err != nil {
		return err
	}

	swapTimeout := roundNr + swapTimeoutBlockCount
	for _, sub := range dcBatch.Submissions() {
		for _, b := range bills {
			if bytes.Equal(util.Uint256ToBytes(b.Id), sub.UnitID) {
				b.TxProof = sub.Proof
				break
			}
		}
	}

	return w.swapDcBills(ctx, bills, dcNonce, getBillIds(bills), swapTimeout, accountIndex)
}

func (w *Wallet) swapDcBills(ctx context.Context, dcBills []*Bill, dcNonce []byte, billIds [][]byte, timeout, accountIndex uint64) error {
	k, err := w.am.GetAccountKey(accountIndex)
	if err != nil {
		return err
	}
	fcb, err := w.GetFeeCredit(ctx, fees.GetFeeCreditCmd{AccountIndex: accountIndex})
	if err != nil {
		return err
	}
	if fcb.GetValue() < tx_builder.MaxFee {
		return ErrInsufficientFeeCredit
	}

	var bpBills []*wallet.BillProof
	for _, b := range dcBills {
		bpBills = append(bpBills, &wallet.BillProof{Bill: &wallet.Bill{Id: b.GetID(), Value: b.Value}, TxProof: b.TxProof})
	}
	swapTx, err := tx_builder.NewSwapTx(k, w.SystemID(), bpBills, dcNonce, billIds, timeout)
	if err != nil {
		return err
	}
	log.Info(fmt.Sprintf("sending swap tx: nonce=%s timeout=%d", hexutil.Encode(dcNonce), timeout))
	dcBatch := txsubmitter.NewBatch(k.PubKey, w.backend)
	dcBatch.Add(&txsubmitter.TxSubmission{
		UnitID:      swapTx.UnitID(),
		TxHash:      swapTx.Hash(crypto.SHA256),
		Transaction: swapTx,
	})

	return dcBatch.SendTx(ctx, true)
}

// SendTx sends tx and waits for confirmation, returns tx proof
func (w *Wallet) SendTx(ctx context.Context, tx *types.TransactionOrder, senderPubKey []byte) (*wallet.Proof, error) {
	return w.TxPublisher.SendTx(ctx, tx, senderPubKey)
}

func (w *Wallet) getDetailedBillsList(ctx context.Context, pubKey []byte) ([]*Bill, map[string]*backend.DCMetadata, error) {
	billResponse, err := w.backend.ListBills(pubKey, true, true)
	if err != nil {
		return nil, nil, err
	}
	bills := make([]*Bill, 0)
	if len(billResponse.Bills) < 2 {
		return bills, nil, nil
	}
	for _, b := range billResponse.Bills {
		var proof *wallet.Proof
		if b.DcNonce != nil {
			proof, err = w.backend.GetTxProof(ctx, b.Id, b.TxHash)
			if err != nil {
				return nil, nil, err
			}
		}
		bills = append(bills, &Bill{Id: util.BytesToUint256(b.Id), Value: b.Value, TxHash: b.TxHash, DcNonce: b.DcNonce, TxProof: proof})
	}

	return bills, billResponse.DCMetadata, nil
}

func (c *SendCmd) isValid() error {
	if len(c.ReceiverPubKey) != abcrypto.CompressedSecp256K1PublicKeySize {
		return ErrInvalidPubKey
	}
	return nil
}

func (c *AddFeeCmd) isValid() error {
	if c.Amount == 0 {
		return ErrInvalidCreateFeeCreditAmount
	}
	return nil
}

func createMoneyWallet(mnemonic string, am account.Manager) error {
	// load accounts from account manager
	accountKeys, err := am.GetAccountKeys()
	if err != nil {
		return fmt.Errorf("failed to check does account have any keys: %w", err)
	}
	// create keys in account manager if not exists
	if len(accountKeys) == 0 {
		// creating keys also adds the first account
		if err = am.CreateKeys(mnemonic); err != nil {
			return fmt.Errorf("failed to create keys for the account: %w", err)
		}
		// reload accounts after adding the first account
		accountKeys, err = am.GetAccountKeys()
		if err != nil {
			return fmt.Errorf("failed to read account keys: %w", err)
		}
		if len(accountKeys) == 0 {
			return errors.New("failed to create key for the first account")
		}
	}

	return nil
}

func calculateDcNonce(bills []*Bill) []byte {
	billIds := getBillIds(bills)

	// sort billIds in ascending order
	sort.Slice(billIds, func(i, j int) bool {
		return bytes.Compare(billIds[i], billIds[j]) < 0
	})

	hasher := crypto.SHA256.New()
	for _, billId := range billIds {
		hasher.Write(billId)
	}
	return hasher.Sum(nil)
}

// groupDcBills groups bills together by dc nonce
func groupDcBills(bills []*Bill) (map[string]*dcBillGroup, error) {
	m := map[string]*dcBillGroup{}
	for _, b := range bills {
		if b.DcNonce != nil {
			k := string(b.DcNonce)
			billContainer, exists := m[k]
			if !exists {
				billContainer = &dcBillGroup{}
				m[k] = billContainer
			}
			billContainer.valueSum += b.Value
			billContainer.dcBills = append(billContainer.dcBills, b)
			billContainer.dcNonce = b.DcNonce
			billContainer.dcTimeout = b.DcTimeout
		}
	}
	return m, nil
}

func getBillIds(bills []*Bill) [][]byte {
	var billIds [][]byte
	var sum uint64
	for _, b := range bills {
		sum += b.Value
		billIds = append(billIds, b.GetID())
	}
	return billIds
<<<<<<< HEAD
}

// converts proto wallet.Bill to money.Bill domain struct
func convertBill(b *wallet.Bill) *Bill {
	if b.IsDcBill {
		attrs := &money.TransferDCAttributes{}
		if err := b.TxProof.TxRecord.TransactionOrder.UnmarshalAttributes(attrs); err != nil {
			return nil
		}
		return &Bill{
			Id:           util.BytesToUint256(b.Id),
			Value:        b.Value,
			TxHash:       b.TxHash,
			TxRecordHash: b.TxRecordHash,
			IsDcBill:     b.IsDcBill,
			DcNonce:      attrs.Nonce,
			DcTimeout:    b.TxProof.TxRecord.TransactionOrder.Timeout(),
			TxProof:      b.TxProof,
		}
	}
	return &Bill{
		Id:           util.BytesToUint256(b.Id),
		Value:        b.Value,
		TxHash:       b.TxHash,
		TxRecordHash: b.TxRecordHash,
		IsDcBill:     b.IsDcBill,
		TxProof:      b.TxProof,
	}
}

// NewFeeManager helper struct for creating new money partition fee manager
func NewFeeManager(am account.Manager, systemID []byte, moneyClient BackendAPI) *fees.FeeManager {
	moneyTxPublisher := NewTxPublisher(moneyClient)
	return fees.NewFeeManager(am, systemID, moneyTxPublisher, moneyClient, systemID, moneyTxPublisher, moneyClient)
=======
>>>>>>> 74edd1f6
}<|MERGE_RESOLUTION|>--- conflicted
+++ resolved
@@ -333,15 +333,7 @@
 		if err != nil {
 			return err
 		}
-<<<<<<< HEAD
-
-		dcTimeout := roundNr + dcTimeoutBlockCount
-		dcNonce := calculateDcNonce(bills)
-		var dcValueSum uint64
-		for _, b := range bills {
-			dcValueSum += b.Value
-			tx, err := tx_builder.NewDustTx(k, w.SystemID(), &wallet.Bill{Id: b.GetID(), Value: b.Value, TxHash: b.TxHash, TxRecordHash: b.TxRecordHash}, dcNonce, dcTimeout)
-=======
+
 		billCount := len(bills)
 		for billCount > 1 {
 			offset := maxBillsForDustCollection
@@ -349,7 +341,6 @@
 				offset = billCount
 			}
 			err = w.submitDCBatch(ctx, k, bills[:offset], roundNr, accountIndex)
->>>>>>> 74edd1f6
 			if err != nil {
 				return err
 			}
@@ -371,13 +362,13 @@
 	dcTimeout := roundNr + dcTimeoutBlockCount
 	dcNonce := calculateDcNonce(bills)
 	for _, b := range bills {
-		tx, err := tx_builder.NewDustTx(k, w.SystemID(), &wallet.Bill{Id: b.GetID(), Value: b.Value, TxHash: b.TxHash}, dcNonce, dcTimeout)
+		tx, err := tx_builder.NewDustTx(k, w.SystemID(), &wallet.Bill{Id: b.GetID(), Value: b.Value, TxHash: b.TxHash, TxRecordHash: b.TxRecordHash}, dcNonce, dcTimeout)
 		if err != nil {
 			return err
 		}
 		dcBatch.Add(&txsubmitter.TxSubmission{
 			UnitID:      tx.UnitID(),
-			TxHash:      tx.Hash(crypto.SHA256),
+			TxOrderHash: tx.Hash(crypto.SHA256),
 			Transaction: tx,
 		})
 	}
@@ -423,7 +414,7 @@
 	dcBatch := txsubmitter.NewBatch(k.PubKey, w.backend)
 	dcBatch.Add(&txsubmitter.TxSubmission{
 		UnitID:      swapTx.UnitID(),
-		TxHash:      swapTx.Hash(crypto.SHA256),
+		TxOrderHash: swapTx.Hash(crypto.SHA256),
 		Transaction: swapTx,
 	})
 
@@ -452,7 +443,7 @@
 				return nil, nil, err
 			}
 		}
-		bills = append(bills, &Bill{Id: util.BytesToUint256(b.Id), Value: b.Value, TxHash: b.TxHash, DcNonce: b.DcNonce, TxProof: proof})
+		bills = append(bills, &Bill{Id: util.BytesToUint256(b.Id), Value: b.Value, TxHash: b.TxHash, TxRecordHash: b.TxRecordHash, DcNonce: b.DcNonce, TxProof: proof})
 	}
 
 	return bills, billResponse.DCMetadata, nil
@@ -540,41 +531,4 @@
 		billIds = append(billIds, b.GetID())
 	}
 	return billIds
-<<<<<<< HEAD
-}
-
-// converts proto wallet.Bill to money.Bill domain struct
-func convertBill(b *wallet.Bill) *Bill {
-	if b.IsDcBill {
-		attrs := &money.TransferDCAttributes{}
-		if err := b.TxProof.TxRecord.TransactionOrder.UnmarshalAttributes(attrs); err != nil {
-			return nil
-		}
-		return &Bill{
-			Id:           util.BytesToUint256(b.Id),
-			Value:        b.Value,
-			TxHash:       b.TxHash,
-			TxRecordHash: b.TxRecordHash,
-			IsDcBill:     b.IsDcBill,
-			DcNonce:      attrs.Nonce,
-			DcTimeout:    b.TxProof.TxRecord.TransactionOrder.Timeout(),
-			TxProof:      b.TxProof,
-		}
-	}
-	return &Bill{
-		Id:           util.BytesToUint256(b.Id),
-		Value:        b.Value,
-		TxHash:       b.TxHash,
-		TxRecordHash: b.TxRecordHash,
-		IsDcBill:     b.IsDcBill,
-		TxProof:      b.TxProof,
-	}
-}
-
-// NewFeeManager helper struct for creating new money partition fee manager
-func NewFeeManager(am account.Manager, systemID []byte, moneyClient BackendAPI) *fees.FeeManager {
-	moneyTxPublisher := NewTxPublisher(moneyClient)
-	return fees.NewFeeManager(am, systemID, moneyTxPublisher, moneyClient, systemID, moneyTxPublisher, moneyClient)
-=======
->>>>>>> 74edd1f6
 }