--- conflicted
+++ resolved
@@ -18,11 +18,7 @@
 	"github.com/alphabill-org/alphabill/pkg/wallet/account"
 	"github.com/alphabill-org/alphabill/pkg/wallet/log"
 	txverifier "github.com/alphabill-org/alphabill/pkg/wallet/money/tx_verifier"
-<<<<<<< HEAD
-
 	"github.com/btcsuite/btcd/btcutil/hdkeychain"
-=======
->>>>>>> 961fa61c
 	"github.com/ethereum/go-ethereum/common/hexutil"
 	"github.com/holiman/uint256"
 	"github.com/robfig/cron/v3"
@@ -40,12 +36,7 @@
 	ErrSwapInProgress       = errors.New("swap is in progress, synchronize your wallet to complete the process")
 	ErrInsufficientBalance  = errors.New("insufficient balance for transaction")
 	ErrInvalidPubKey        = errors.New("invalid public key, public key must be in compressed secp256k1 format")
-<<<<<<< HEAD
 	ErrInvalidPassword      = errors.New("invalid password")
-=======
-	ErrInvalidAmount        = errors.New("invalid amount")
-	ErrInvalidAccountIndex  = errors.New("invalid account index")
->>>>>>> 961fa61c
 	ErrInvalidBlockSystemID = errors.New("invalid system identifier")
 	ErrTxFailedToConfirm    = errors.New("transaction(s) failed to confirm")
 )
@@ -372,26 +363,21 @@
 	return w.Wallet.SyncToMaxBlockNumber(ctx, blockNumber)
 }
 
-<<<<<<< HEAD
-func (w *Wallet) collectBills(dbTx TxContext, txPb *txsystem.Transaction, b *block.Block, acc *account) error {
+func (w *Wallet) collectBills(dbTx TxContext, txPb *txsystem.Transaction, b *block.Block, acc *account.Account) error {
 	gtx, err := money.NewMoneyTx(w.SystemID(), txPb)
-=======
-func (w *Wallet) collectBills(dbTx TxContext, txPb *txsystem.Transaction, b *block.Block, acc *account.Account) error {
-	gtx, err := moneytx.NewMoneyTx(alphabillMoneySystemId, txPb)
->>>>>>> 961fa61c
 	if err != nil {
 		return err
 	}
 
 	switch tx := gtx.(type) {
 	case money.Transfer:
-		if account.VerifyP2PKHOwner(&acc.AccountKeys, tx.NewBearer()) {
+		if wallet.VerifyP2PKHOwner(&acc.accountKeys, tx.NewBearer()) {
 			log.Info("received transfer order")
 			err := w.saveWithProof(dbTx, b, txPb, &Bill{
 				Id:     tx.UnitID(),
 				Value:  tx.TargetValue(),
 				TxHash: tx.Hash(crypto.SHA256),
-			}, acc.AccountIndex)
+			}, acc.accountIndex)
 			if err != nil {
 				return err
 			}
@@ -411,13 +397,8 @@
 				IsDcBill:            true,
 				DcTimeout:           tx.Timeout(),
 				DcNonce:             tx.Nonce(),
-<<<<<<< HEAD
 				DcExpirationTimeout: b.UnicityCertificate.InputRecord.RoundNumber + dustBillDeletionTimeout,
-			}, acc.accountIndex)
-=======
-				DcExpirationTimeout: b.BlockNumber + dustBillDeletionTimeout,
 			}, acc.AccountIndex)
->>>>>>> 961fa61c
 			if err != nil {
 				return err
 			}
