package money

import (
	"context"
	"crypto"

<<<<<<< HEAD
	"github.com/alphabill-org/alphabill/internal/block"
	"github.com/alphabill-org/alphabill/internal/txsystem"
	"github.com/alphabill-org/alphabill/pkg/client"
	wlog "github.com/alphabill-org/alphabill/pkg/wallet/log"
	"github.com/ethereum/go-ethereum/common/hexutil"
)

type (
	TxPublisher struct {
		nodeClient    client.ABClient
		backendClient BackendAPI
		txConverter   *TxConverter
	}
)

// TODO: should use backendClient only (not nodeClient) and TxSubmitter
func NewTxPublisher(nodeClient client.ABClient, backendClient BackendAPI, txConverter *TxConverter) *TxPublisher {
	return &TxPublisher{
		nodeClient:    nodeClient,
		backendClient: backendClient,
		txConverter:   txConverter,
=======
	"github.com/alphabill-org/alphabill/internal/types"
	"github.com/alphabill-org/alphabill/pkg/wallet"
	"github.com/alphabill-org/alphabill/pkg/wallet/txsubmitter"
)

type TxPublisher struct {
	backend BackendAPI
}

func NewTxPublisher(backend BackendAPI) *TxPublisher {
	return &TxPublisher{
		backend: backend,
>>>>>>> f98a95db
	}
}

// SendTx sends tx and waits for confirmation, returns tx proof
<<<<<<< HEAD
func (w *TxPublisher) SendTx(ctx context.Context, tx *txsystem.Transaction, _ []byte) (*block.TxProof, error) {
	roundNumber, err := w.backendClient.GetRoundNumber(ctx)
	if err != nil {
		return nil, err
	}
	err = w.nodeClient.SendTransaction(ctx, tx)
	if err != nil {
		return nil, err
=======
func (w *TxPublisher) SendTx(ctx context.Context, tx *types.TransactionOrder, senderPubKey []byte) (*wallet.Proof, error) {
	txSub := &txsubmitter.TxSubmission{
		UnitID:      tx.UnitID(),
		TxHash:      tx.Hash(crypto.SHA256),
		Transaction: tx,
>>>>>>> f98a95db
	}
	txBatch := txSub.ToBatch(w.backend, senderPubKey)
	err := txBatch.SendTx(ctx, true)
	if err != nil {
		return nil, err
	}
<<<<<<< HEAD
	return txProofs[0], nil
}

func (w *TxPublisher) WaitForConfirmation(ctx context.Context, pendingTxs []*txsystem.Transaction, latestRoundNumber, timeout uint64) ([]*block.TxProof, error) {
	wlog.Info("waiting for confirmation(s)...")
	latestBlockNumber := latestRoundNumber
	txsLog := NewTxLog(pendingTxs)
	for latestBlockNumber <= timeout {
		b, err := w.nodeClient.GetBlock(ctx, latestBlockNumber)
		if err != nil {
			return nil, err
		}
		if b == nil {
			// block might be empty, check latest round number
			latestRoundNumber, err = w.nodeClient.GetRoundNumber(ctx)
			if err != nil {
				return nil, err
			}
			if latestRoundNumber > latestBlockNumber {
				latestBlockNumber++
				continue
			}
			// wait for some time before retrying to fetch new block
			select {
			case <-time.After(time.Second):
				continue
			case <-ctx.Done():
				return nil, nil
			}
		}

		// TODO no need to convert to generic tx?
		genericBlock, err := b.ToGenericBlock(w.txConverter)
		if err != nil {
			return nil, err
		}
		for _, gtx := range genericBlock.Transactions {
			tx := gtx.ToProtoBuf()
			if txsLog.Contains(tx) {
				wlog.Info("confirmed tx ", hexutil.Encode(tx.UnitId))
				err = txsLog.RecordTx(gtx, genericBlock)
				if err != nil {
					return nil, err
				}
				if txsLog.IsAllTxsConfirmed() {
					wlog.Info("transaction(s) confirmed")
					return txsLog.GetAllRecordedProofs(), nil
				}
			}
		}
		latestBlockNumber++
	}
	return nil, ErrTxFailedToConfirm
}

func (w *TxPublisher) Close() {
	w.nodeClient.Close()
=======
	return txBatch.Submissions()[0].Proof, nil
>>>>>>> f98a95db
}<|MERGE_RESOLUTION|>--- conflicted
+++ resolved
@@ -4,29 +4,6 @@
 	"context"
 	"crypto"
 
-<<<<<<< HEAD
-	"github.com/alphabill-org/alphabill/internal/block"
-	"github.com/alphabill-org/alphabill/internal/txsystem"
-	"github.com/alphabill-org/alphabill/pkg/client"
-	wlog "github.com/alphabill-org/alphabill/pkg/wallet/log"
-	"github.com/ethereum/go-ethereum/common/hexutil"
-)
-
-type (
-	TxPublisher struct {
-		nodeClient    client.ABClient
-		backendClient BackendAPI
-		txConverter   *TxConverter
-	}
-)
-
-// TODO: should use backendClient only (not nodeClient) and TxSubmitter
-func NewTxPublisher(nodeClient client.ABClient, backendClient BackendAPI, txConverter *TxConverter) *TxPublisher {
-	return &TxPublisher{
-		nodeClient:    nodeClient,
-		backendClient: backendClient,
-		txConverter:   txConverter,
-=======
 	"github.com/alphabill-org/alphabill/internal/types"
 	"github.com/alphabill-org/alphabill/pkg/wallet"
 	"github.com/alphabill-org/alphabill/pkg/wallet/txsubmitter"
@@ -39,92 +16,23 @@
 func NewTxPublisher(backend BackendAPI) *TxPublisher {
 	return &TxPublisher{
 		backend: backend,
->>>>>>> f98a95db
 	}
 }
 
 // SendTx sends tx and waits for confirmation, returns tx proof
-<<<<<<< HEAD
-func (w *TxPublisher) SendTx(ctx context.Context, tx *txsystem.Transaction, _ []byte) (*block.TxProof, error) {
-	roundNumber, err := w.backendClient.GetRoundNumber(ctx)
-	if err != nil {
-		return nil, err
-	}
-	err = w.nodeClient.SendTransaction(ctx, tx)
-	if err != nil {
-		return nil, err
-=======
 func (w *TxPublisher) SendTx(ctx context.Context, tx *types.TransactionOrder, senderPubKey []byte) (*wallet.Proof, error) {
 	txSub := &txsubmitter.TxSubmission{
 		UnitID:      tx.UnitID(),
 		TxHash:      tx.Hash(crypto.SHA256),
 		Transaction: tx,
->>>>>>> f98a95db
 	}
 	txBatch := txSub.ToBatch(w.backend, senderPubKey)
 	err := txBatch.SendTx(ctx, true)
 	if err != nil {
 		return nil, err
 	}
-<<<<<<< HEAD
-	return txProofs[0], nil
-}
-
-func (w *TxPublisher) WaitForConfirmation(ctx context.Context, pendingTxs []*txsystem.Transaction, latestRoundNumber, timeout uint64) ([]*block.TxProof, error) {
-	wlog.Info("waiting for confirmation(s)...")
-	latestBlockNumber := latestRoundNumber
-	txsLog := NewTxLog(pendingTxs)
-	for latestBlockNumber <= timeout {
-		b, err := w.nodeClient.GetBlock(ctx, latestBlockNumber)
-		if err != nil {
-			return nil, err
-		}
-		if b == nil {
-			// block might be empty, check latest round number
-			latestRoundNumber, err = w.nodeClient.GetRoundNumber(ctx)
-			if err != nil {
-				return nil, err
-			}
-			if latestRoundNumber > latestBlockNumber {
-				latestBlockNumber++
-				continue
-			}
-			// wait for some time before retrying to fetch new block
-			select {
-			case <-time.After(time.Second):
-				continue
-			case <-ctx.Done():
-				return nil, nil
-			}
-		}
-
-		// TODO no need to convert to generic tx?
-		genericBlock, err := b.ToGenericBlock(w.txConverter)
-		if err != nil {
-			return nil, err
-		}
-		for _, gtx := range genericBlock.Transactions {
-			tx := gtx.ToProtoBuf()
-			if txsLog.Contains(tx) {
-				wlog.Info("confirmed tx ", hexutil.Encode(tx.UnitId))
-				err = txsLog.RecordTx(gtx, genericBlock)
-				if err != nil {
-					return nil, err
-				}
-				if txsLog.IsAllTxsConfirmed() {
-					wlog.Info("transaction(s) confirmed")
-					return txsLog.GetAllRecordedProofs(), nil
-				}
-			}
-		}
-		latestBlockNumber++
-	}
-	return nil, ErrTxFailedToConfirm
+	return txBatch.Submissions()[0].Proof, nil
 }
 
 func (w *TxPublisher) Close() {
-	w.nodeClient.Close()
-=======
-	return txBatch.Submissions()[0].Proof, nil
->>>>>>> f98a95db
 }