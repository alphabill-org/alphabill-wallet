--- conflicted
+++ resolved
@@ -10,14 +10,6 @@
 
 func TestDcJobWithExistingDcBills(t *testing.T) {
 	// wallet contains 2 dc bills with the same nonce that have timed out
-<<<<<<< HEAD
-	w, mockClient := CreateTestWallet(t)
-	nonce := uint256.NewInt(1)
-	nonce32 := nonce.Bytes32()
-	addDcBills(t, w, nonce, 10)
-	addFeeCreditBill(t, w)
-	setBlockHeight(t, w, 100)
-=======
 	w, _ := CreateTestWallet(t, nil)
 	k, _ := w.am.GetAccountKey(0)
 	bills := []*Bill{addDcBill(t, w, k, uint256.NewInt(1), 1, dcTimeoutBlockCount), addDcBill(t, w, k, uint256.NewInt(1), 2, dcTimeoutBlockCount)}
@@ -25,7 +17,6 @@
 	billsList := createBillListJsonResponse(bills)
 	proofList := createBlockProofJsonResponse(t, bills, nonce, 0, dcTimeoutBlockCount)
 	w, mockClient := CreateTestWallet(t, &backendMockReturnConf{balance: 3, customBillList: billsList, proofList: proofList})
->>>>>>> 2f5094ae
 	mockClient.SetMaxBlockNumber(100)
 
 	// when dust collector runs
@@ -48,15 +39,6 @@
 
 func TestDcJobWithExistingDcAndNonDcBills(t *testing.T) {
 	// wallet contains timed out dc bill and normal bill
-<<<<<<< HEAD
-	w, mockClient := CreateTestWallet(t)
-	nonce := uint256.NewInt(2)
-	nonce32 := nonce.Bytes32()
-	addBill(t, w, 1)
-	addDcBill(t, w, nonce, 2, 10)
-	addFeeCreditBill(t, w)
-	setBlockHeight(t, w, 100)
-=======
 	w, _ := CreateTestWallet(t, nil)
 	k, _ := w.am.GetAccountKey(0)
 	bill := addBill(1)
@@ -66,7 +48,6 @@
 	proofList := createBlockProofJsonResponse(t, []*Bill{bill, dc}, nonce, 0, dcTimeoutBlockCount)
 
 	w, mockClient := CreateTestWallet(t, &backendMockReturnConf{balance: 3, customBillList: billsList, proofList: proofList})
->>>>>>> 2f5094ae
 	mockClient.SetMaxBlockNumber(100)
 
 	// when dust collector runs
@@ -89,18 +70,11 @@
 
 func TestDcJobWithExistingNonDcBills(t *testing.T) {
 	// wallet contains 2 non dc bills
-<<<<<<< HEAD
-	w, mockClient := CreateTestWallet(t)
-	addBills(t, w)
-	addFeeCreditBill(t, w)
-	setBlockHeight(t, w, 100)
-=======
 	bills := []*Bill{addBill(1), addBill(2)}
 	billsList := createBillListJsonResponse(bills)
 	proofList := createBlockProofJsonResponse(t, bills, nil, 0, dcTimeoutBlockCount)
 
 	w, mockClient := CreateTestWallet(t, &backendMockReturnConf{balance: 3, customBillList: billsList, proofList: proofList})
->>>>>>> 2f5094ae
 	mockClient.SetMaxBlockNumber(100)
 
 	// when dust collector runs
@@ -118,16 +92,6 @@
 
 func TestDcJobSendsSwapsIfDcBillTimeoutHasBeenReached(t *testing.T) {
 	// wallet contains 2 dc bills that both have timed out
-<<<<<<< HEAD
-	w, mockClient := CreateTestWallet(t)
-	nonce1 := uint256.NewInt(1)
-	nonce2 := uint256.NewInt(2)
-	addDcBill(t, w, nonce1, 1, 10)
-	addDcBill(t, w, nonce2, 2, 10)
-	addFeeCreditBill(t, w)
-	setBlockHeight(t, w, 10)
-	mockClient.SetMaxBlockNumber(10)
-=======
 	w, _ := CreateTestWallet(t, nil)
 	k, _ := w.am.GetAccountKey(0)
 	bills := []*Bill{addDcBill(t, w, k, uint256.NewInt(1), 1, dcTimeoutBlockCount), addDcBill(t, w, k, uint256.NewInt(1), 2, dcTimeoutBlockCount)}
@@ -135,7 +99,6 @@
 	billsList := createBillListJsonResponse(bills)
 	proofList := createBlockProofJsonResponse(t, bills, nonce, 0, dcTimeoutBlockCount)
 	w, mockClient := CreateTestWallet(t, &backendMockReturnConf{balance: 3, customBillList: billsList, proofList: proofList})
->>>>>>> 2f5094ae
 
 	// when dust collector runs
 	err := w.collectDust(context.Background(), false, 0)
