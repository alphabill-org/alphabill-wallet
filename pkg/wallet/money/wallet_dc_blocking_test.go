--- conflicted
+++ resolved
@@ -180,11 +180,7 @@
 	return &wg
 }
 
-<<<<<<< HEAD
-func createBlockWithSwapTxFromDcBills(dcNonce *uint256.Int, k *wallet.AccountKey, systemId []byte, bills ...*Bill) *alphabill.GetBlockResponse {
-=======
 func createBlockWithSwapTxFromDcBills(dcNonce *uint256.Int, k *account.AccountKey, bills ...*Bill) *alphabill.GetBlockResponse {
->>>>>>> 961fa61c
 	var dcTxs []*txsystem.Transaction
 	for _, b := range bills {
 		dcTxs = append(dcTxs, &txsystem.Transaction{
@@ -199,11 +195,7 @@
 	return createBlockWithSwapTx(systemId, dcNonce32[:], k, dcTxs)
 }
 
-<<<<<<< HEAD
-func createBlockWithSwapTx(systemId, dcNonce []byte, k *wallet.AccountKey, dcTxs []*txsystem.Transaction) *alphabill.GetBlockResponse {
-=======
 func createBlockWithSwapTx(dcNonce []byte, k *account.AccountKey, dcTxs []*txsystem.Transaction) *alphabill.GetBlockResponse {
->>>>>>> 961fa61c
 	return &alphabill.GetBlockResponse{
 		Block: &block.Block{
 			SystemIdentifier:  systemId,
