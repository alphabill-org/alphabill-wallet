--- conflicted
+++ resolved
@@ -6,22 +6,26 @@
 	"testing"
 	"time"
 
+	"github.com/alphabill-org/alphabill/internal/block"
+	"github.com/alphabill-org/alphabill/internal/certificates"
+	"github.com/alphabill-org/alphabill/internal/hash"
+	"github.com/alphabill-org/alphabill/internal/rpc/alphabill"
+	"github.com/alphabill-org/alphabill/internal/script"
+	moneytesttx "github.com/alphabill-org/alphabill/internal/testutils/transaction/money"
+	"github.com/alphabill-org/alphabill/internal/txsystem"
+	billtx "github.com/alphabill-org/alphabill/internal/txsystem/money"
+	"github.com/alphabill-org/alphabill/pkg/wallet/account"
 	"github.com/alphabill-org/alphabill/pkg/wallet/log"
 	"github.com/holiman/uint256"
 	"github.com/stretchr/testify/require"
+	"google.golang.org/protobuf/types/known/anypb"
 )
 
 func TestBlockingDcWithNormalBills(t *testing.T) {
 	// wallet contains 2 normal bills
-<<<<<<< HEAD
-	w, mockClient := CreateTestWallet(t)
-	addBills(t, w)
-	addFeeCreditBill(t, w)
-=======
 	bills := []*Bill{addBill(1), addBill(2)}
 	billsList := createBillListJsonResponse(bills)
 	proofList := createBlockProofJsonResponse(t, bills, nil, 0, dcTimeoutBlockCount)
->>>>>>> 2f5094ae
 
 	w, mockClient := CreateTestWallet(t, &backendMockReturnConf{balance: 3, customBillList: billsList, proofList: proofList})
 
@@ -55,58 +59,6 @@
 
 	// then expected swap data should be saved
 	waitForExpectedSwap(w)
-<<<<<<< HEAD
-	require.Len(t, w.dcWg.swaps, 2)
-
-	// when group 1 swap is received
-	res1 := createBlockWithSwapTxFromDcBills(dcNonce1, k, w.SystemID(), b11, b12)
-	res1.Block.UnicityCertificate = &certificates.UnicityCertificate{InputRecord: &certificates.InputRecord{RoundNumber: 1}}
-	err := w.ProcessBlock(res1.Block)
-	require.NoError(t, err)
-
-	// then swap waitgroup is decremented
-	require.Len(t, w.dcWg.swaps, 1)
-
-	// and bills are updated
-	bills, _ := w.db.Do().GetBills(0)
-	require.Len(t, bills, 4)
-
-	// when the swap tx with dc bills is received
-	res2 := createBlockWithSwapTxFromDcBills(dcNonce2, k, w.SystemID(), b21, b22, b23)
-	res2.Block.UnicityCertificate = &certificates.UnicityCertificate{InputRecord: &certificates.InputRecord{RoundNumber: 2}}
-	err = w.ProcessBlock(res2.Block)
-	require.NoError(t, err)
-
-	// then the blocking dc should return
-	wg.Wait()
-
-	// and expected swap should be cleared
-	require.Len(t, w.dcWg.swaps, 0)
-
-	// and wallet bills are updated
-	bills, _ = w.db.Do().GetBills(0)
-	require.Len(t, bills, 2)
-}
-
-func TestSendingSwapUpdatesDcWaitGroupTimeout(t *testing.T) {
-	// create wallet with dc bill that is timed out
-	w, mockClient := CreateTestWallet(t)
-	nonce := uint256.NewInt(2)
-	nonce32 := nonce.Bytes32()
-	addDcBill(t, w, nonce, 2, dcTimeoutBlockCount)
-	addFeeCreditBill(t, w)
-	setDcMetadata(t, w, nonce32[:], &dcMetadata{DcValueSum: 3, DcTimeout: dcTimeoutBlockCount, SwapTimeout: 0})
-	_ = w.db.Do().SetBlockNumber(dcTimeoutBlockCount)
-	mockClient.SetMaxBlockNumber(dcTimeoutBlockCount)
-	w.dcWg.addExpectedSwap(expectedSwap{dcNonce: nonce32[:], timeout: dcTimeoutBlockCount})
-
-	// when trySwap is called
-	err := w.trySwap(w.db.Do(), 0)
-	require.NoError(t, err)
-
-	// then dcWg timeout is updated
-=======
->>>>>>> 2f5094ae
 	require.Len(t, w.dcWg.swaps, 1)
 }
 
@@ -121,7 +73,6 @@
 	return &wg
 }
 
-<<<<<<< HEAD
 func createBlockWithSwapTxFromDcBills(dcNonce *uint256.Int, k *account.AccountKey, systemId []byte, bills ...*Bill) *alphabill.GetBlockResponse {
 	var dcTxs []*txsystem.Transaction
 	for _, b := range bills {
@@ -158,8 +109,6 @@
 	}
 }
 
-=======
->>>>>>> 2f5094ae
 func waitForExpectedSwap(w *Wallet) {
 	waitForCondition(func() bool {
 		w.dcWg.mu.Lock()
@@ -168,7 +117,6 @@
 	})
 }
 
-<<<<<<< HEAD
 func createSwapTxFromDcTxs(pubKeyHash []byte, dcTxs []*txsystem.Transaction) *anypb.Any {
 	tx, _ := anypb.New(&billtx.SwapDCAttributes{
 		OwnerCondition:  script.PredicatePayToPublicKeyHashDefault(pubKeyHash),
@@ -180,8 +128,6 @@
 	return tx
 }
 
-=======
->>>>>>> 2f5094ae
 func waitForCondition(waitCondition func() bool) {
 	t1 := time.Now()
 	for {
