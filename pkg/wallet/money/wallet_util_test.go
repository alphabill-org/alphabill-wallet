package money

import (
	"encoding/base64"
	"encoding/json"
	"fmt"
	"net/http"
	"net/http/httptest"
	"net/url"
	"testing"

	"github.com/alphabill-org/alphabill/internal/block"
	"github.com/alphabill-org/alphabill/internal/certificates"
	"github.com/alphabill-org/alphabill/internal/hash"
	"github.com/alphabill-org/alphabill/internal/txsystem"
	"github.com/alphabill-org/alphabill/internal/util"
	abclient "github.com/alphabill-org/alphabill/pkg/client"
	"github.com/alphabill-org/alphabill/pkg/client/clientmock"
	"github.com/alphabill-org/alphabill/pkg/wallet/account"
<<<<<<< HEAD
	"github.com/alphabill-org/alphabill/pkg/wallet/money/backend"
	beclient "github.com/alphabill-org/alphabill/pkg/wallet/money/backend/client"
=======
	"github.com/alphabill-org/alphabill/pkg/wallet/backend/bp"
	"github.com/alphabill-org/alphabill/pkg/wallet/backend/money"
	testclient "github.com/alphabill-org/alphabill/pkg/wallet/backend/money/client"
	txbuilder "github.com/alphabill-org/alphabill/pkg/wallet/money/tx_builder"
	"github.com/holiman/uint256"
	"github.com/stretchr/testify/require"
	"google.golang.org/protobuf/encoding/protojson"
>>>>>>> d66ec500
)

type (
	backendMockReturnConf struct {
		balance        uint64
		blockHeight    uint64
		billId         *uint256.Int
		billValue      uint64
		billTxHash     string
		proofList      []string
		customBillList string
		customPath     string
		customFullPath string
		customResponse string
		feeCreditBill  *bp.Bill
	}
)

func CreateTestWalletWithManager(t *testing.T, br *backendMockReturnConf, am account.Manager) (*Wallet, *clientmock.MockAlphabillClient) {
	err := CreateNewWallet(am, "")
	require.NoError(t, err)

	mockClient := clientmock.NewMockAlphabillClient(clientmock.WithMaxBlockNumber(0), clientmock.WithBlocks(map[uint64]*block.Block{}))
	_, serverAddr := mockBackendCalls(br)
	restClient, err := beclient.NewClient(serverAddr.Host)
	require.NoError(t, err)
	w, err := LoadExistingWallet(abclient.AlphabillClientConfig{}, am, restClient)
	require.NoError(t, err)
	w.AlphabillClient = mockClient
	return w, mockClient
}

func CreateTestWallet(t *testing.T, br *backendMockReturnConf) (*Wallet, *clientmock.MockAlphabillClient) {
	am, err := account.NewManager(t.TempDir(), "", true)
	require.NoError(t, err)
	return CreateTestWalletWithManager(t, br, am)
}

func CreateTestWalletFromSeed(t *testing.T, br *backendMockReturnConf) (*Wallet, *clientmock.MockAlphabillClient) {
	dir := t.TempDir()
	am, err := account.NewManager(dir, "", true)
	require.NoError(t, err)
	err = CreateNewWallet(am, testMnemonic)
	require.NoError(t, err)

	mockClient := &clientmock.MockAlphabillClient{}
	_, serverAddr := mockBackendCalls(br)
	restClient, err := beclient.NewClient(serverAddr.Host)
	require.NoError(t, err)
	w, err := LoadExistingWallet(abclient.AlphabillClientConfig{}, am, restClient)
	require.NoError(t, err)
	w.AlphabillClient = mockClient
	return w, mockClient
}

func mockBackendCalls(br *backendMockReturnConf) (*httptest.Server, *url.URL) {
	proofCount := 0
	server := httptest.NewServer(http.HandlerFunc(func(w http.ResponseWriter, r *http.Request) {
		if r.URL.Path == br.customPath || r.URL.RequestURI() == br.customFullPath {
			w.WriteHeader(http.StatusOK)
			w.Write([]byte(br.customResponse))
		} else {
			switch r.URL.Path {
			case "/" + beclient.BalancePath:
				w.WriteHeader(http.StatusOK)
				w.Write([]byte(fmt.Sprintf(`{"balance": "%d"}`, br.balance)))
<<<<<<< HEAD
			case "/" + beclient.BlockHeightPath:
=======
			case "/" + testclient.RoundNumberPath:
>>>>>>> d66ec500
				w.WriteHeader(http.StatusOK)
				w.Write([]byte(fmt.Sprintf(`{"blockHeight": "%d"}`, br.blockHeight)))
			case "/" + beclient.ProofPath:
				w.WriteHeader(http.StatusOK)
				w.Write([]byte(br.proofList[proofCount%len(br.proofList)]))
				proofCount++
			case "/" + beclient.ListBillsPath:
				w.WriteHeader(http.StatusOK)
				if br.customBillList != "" {
					w.Write([]byte(br.customBillList))
				} else {
					w.Write([]byte(fmt.Sprintf(`{"total": 1, "bills": [{"id":"%s","value":"%d","txHash":"%s","isDcBill":false}]}`, toBillId(br.billId), br.billValue, br.billTxHash)))
				}
			case "/" + beclient.FeeCreditPath:
				w.WriteHeader(http.StatusOK)
				fcb, _ := protojson.Marshal(br.feeCreditBill)
				w.Write(fcb)
			default:
				w.WriteHeader(http.StatusNotFound)
			}
		}
	}))

	serverAddress, _ := url.Parse(server.URL)
	return server, serverAddress
}

func toBillId(i *uint256.Int) string {
	return base64.StdEncoding.EncodeToString(util.Uint256ToBytes(i))
}

func createBlockProofJsonResponse(t *testing.T, bills []*Bill, overrideNonce []byte, blockNumber, timeout uint64, k *account.AccountKey) []string {
	var jsonList []string
	for _, b := range bills {
		w, mockClient := CreateTestWallet(t, nil)
		if k == nil {
			k, _ = w.am.GetAccountKey(0)
		}
		var dcTx *txsystem.Transaction
		if overrideNonce != nil {
			dcTx, _ = txbuilder.CreateDustTx(k, w.SystemID(), b.ToProto(), overrideNonce, timeout)
		} else {
			dcTx, _ = txbuilder.CreateDustTx(k, w.SystemID(), b.ToProto(), calculateDcNonce([]*Bill{b}), timeout)
		}
		mockClient.SetBlock(&block.Block{
			SystemIdentifier:   w.SystemID(),
			PreviousBlockHash:  hash.Sum256([]byte{}),
			Transactions:       []*txsystem.Transaction{dcTx},
			UnicityCertificate: &certificates.UnicityCertificate{InputRecord: &certificates.InputRecord{RoundNumber: timeout}},
		})
		tp := &block.TxProof{
			BlockNumber: blockNumber,
			Tx:          dcTx,
			Proof: &block.BlockProof{
				BlockHeaderHash: []byte{0},
				BlockTreeHashChain: &block.BlockTreeHashChain{
					Items: []*block.ChainItem{{Val: []byte{0}, Hash: []byte{0}}},
				},
			},
		}
		b := &bp.Bill{Id: b.GetID(), Value: b.Value, IsDcBill: b.IsDcBill, TxProof: tp, TxHash: b.TxHash}
		bills := &bp.Bills{Bills: []*bp.Bill{b}}
		res, _ := protojson.MarshalOptions{EmitUnpopulated: true}.Marshal(bills)
		jsonList = append(jsonList, string(res))
	}
	return jsonList
}

func createBillListJsonResponse(bills []*Bill) string {
	billVMs := make([]*backend.ListBillVM, len(bills))
	for i, b := range bills {
<<<<<<< HEAD
		billVMs[i] = &backend.ListBillVM{
			Id:       util.Uint256ToBytes(b.Id),
=======
		billVMs[i] = &money.ListBillVM{
			Id:       b.GetID(),
>>>>>>> d66ec500
			Value:    b.Value,
			TxHash:   b.TxHash,
			IsDCBill: b.IsDcBill,
		}
	}
	billsResponse := &backend.ListBillsResponse{Bills: billVMs, Total: len(bills)}
	res, _ := json.Marshal(billsResponse)
	return string(res)
}<|MERGE_RESOLUTION|>--- conflicted
+++ resolved
@@ -17,18 +17,13 @@
 	abclient "github.com/alphabill-org/alphabill/pkg/client"
 	"github.com/alphabill-org/alphabill/pkg/client/clientmock"
 	"github.com/alphabill-org/alphabill/pkg/wallet/account"
-<<<<<<< HEAD
+	"github.com/alphabill-org/alphabill/pkg/wallet/backend/bp"
 	"github.com/alphabill-org/alphabill/pkg/wallet/money/backend"
 	beclient "github.com/alphabill-org/alphabill/pkg/wallet/money/backend/client"
-=======
-	"github.com/alphabill-org/alphabill/pkg/wallet/backend/bp"
-	"github.com/alphabill-org/alphabill/pkg/wallet/backend/money"
-	testclient "github.com/alphabill-org/alphabill/pkg/wallet/backend/money/client"
 	txbuilder "github.com/alphabill-org/alphabill/pkg/wallet/money/tx_builder"
 	"github.com/holiman/uint256"
 	"github.com/stretchr/testify/require"
 	"google.golang.org/protobuf/encoding/protojson"
->>>>>>> d66ec500
 )
 
 type (
@@ -95,11 +90,7 @@
 			case "/" + beclient.BalancePath:
 				w.WriteHeader(http.StatusOK)
 				w.Write([]byte(fmt.Sprintf(`{"balance": "%d"}`, br.balance)))
-<<<<<<< HEAD
-			case "/" + beclient.BlockHeightPath:
-=======
-			case "/" + testclient.RoundNumberPath:
->>>>>>> d66ec500
+			case "/" + beclient.RoundNumberPath:
 				w.WriteHeader(http.StatusOK)
 				w.Write([]byte(fmt.Sprintf(`{"blockHeight": "%d"}`, br.blockHeight)))
 			case "/" + beclient.ProofPath:
@@ -171,13 +162,8 @@
 func createBillListJsonResponse(bills []*Bill) string {
 	billVMs := make([]*backend.ListBillVM, len(bills))
 	for i, b := range bills {
-<<<<<<< HEAD
 		billVMs[i] = &backend.ListBillVM{
-			Id:       util.Uint256ToBytes(b.Id),
-=======
-		billVMs[i] = &money.ListBillVM{
 			Id:       b.GetID(),
->>>>>>> d66ec500
 			Value:    b.Value,
 			TxHash:   b.TxHash,
 			IsDCBill: b.IsDcBill,
