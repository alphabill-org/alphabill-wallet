--- conflicted
+++ resolved
@@ -9,7 +9,7 @@
 	"net/url"
 	"testing"
 
-	moneytx "github.com/alphabill-org/alphabill/internal/txsystem/money"
+	"github.com/alphabill-org/alphabill/pkg/wallet/backend/bp"
 	"github.com/holiman/uint256"
 	"github.com/stretchr/testify/require"
 	"google.golang.org/protobuf/encoding/protojson"
@@ -46,13 +46,8 @@
 	am, err := account.NewManager(dir, "", true)
 	require.NoError(t, err)
 
-<<<<<<< HEAD
-	w, err := CreateNewWallet(am, "", WalletConfig{DbPath: dir})
-=======
 	err = CreateNewWallet(am, "")
->>>>>>> 2f5094ae
 	require.NoError(t, err)
-	t.Cleanup(w.Shutdown)
 
 	mockClient := clientmock.NewMockAlphabillClient(clientmock.WithMaxBlockNumber(0), clientmock.WithBlocks(map[uint64]*block.Block{}))
 	_, serverAddr := mockBackendCalls(br)
@@ -68,13 +63,8 @@
 	dir := t.TempDir()
 	am, err := account.NewManager(dir, "", true)
 	require.NoError(t, err)
-<<<<<<< HEAD
-	w, err := CreateNewWallet(am, testMnemonic, WalletConfig{DbPath: dir})
-=======
 	err = CreateNewWallet(am, testMnemonic)
->>>>>>> 2f5094ae
 	require.NoError(t, err)
-	t.Cleanup(w.Shutdown)
 
 	mockClient := &clientmock.MockAlphabillClient{}
 	_, serverAddr := mockBackendCalls(br)
@@ -86,18 +76,6 @@
 	return w, mockClient
 }
 
-<<<<<<< HEAD
-func CopyWalletDBFile(t *testing.T) (string, error) {
-	wd, _ := os.Getwd()
-	srcDir := filepath.Join(wd, "testdata", "wallet")
-	return copyWalletDB(srcDir, t.TempDir())
-}
-
-func copyWalletDB(srcDir string, dstDir string) (string, error) {
-	srcFile := filepath.Join(srcDir, WalletFileName)
-	dstFile := filepath.Join(dstDir, WalletFileName)
-	return dstDir, copyFile(srcFile, dstFile)
-=======
 func mockBackendCalls(br *backendMockReturnConf) (*httptest.Server, *url.URL) {
 	proofCount := 0
 	server := httptest.NewServer(http.HandlerFunc(func(w http.ResponseWriter, r *http.Request) {
@@ -164,13 +142,12 @@
 				},
 			},
 		}
-		b := &moneytx.Bill{Id: util.Uint256ToBytes(b.Id), Value: b.Value, IsDcBill: b.IsDcBill, TxProof: tp, TxHash: b.TxHash}
-		bills := &moneytx.Bills{Bills: []*moneytx.Bill{b}}
+		b := &bp.Bill{Id: util.Uint256ToBytes(b.Id), Value: b.Value, IsDcBill: b.IsDcBill, TxProof: tp, TxHash: b.TxHash}
+		bills := &bp.Bills{Bills: []*bp.Bill{b}}
 		res, _ := protojson.MarshalOptions{EmitUnpopulated: true}.Marshal(bills)
 		jsonList = append(jsonList, string(res))
 	}
 	return jsonList
->>>>>>> 2f5094ae
 }
 
 func createBillListJsonResponse(bills []*Bill) string {
