--- conflicted
+++ resolved
@@ -22,7 +22,6 @@
 )
 
 var (
-<<<<<<< HEAD
 	masterKeyName          = []byte("masterKey")
 	mnemonicKeyName        = []byte("mnemonicKey")
 	accountKeyName         = []byte("accountKey")
@@ -30,9 +29,6 @@
 	isEncryptedKeyName     = []byte("isEncryptedKey")
 	maxAccountIndexKeyName = []byte("maxAccountIndexKey")
 	accountFCBKeyName      = []byte("accountFeeCreditBillKey")
-=======
-	blockHeightKeyName = []byte("blockHeightKey")
->>>>>>> 99792536
 )
 
 var (
