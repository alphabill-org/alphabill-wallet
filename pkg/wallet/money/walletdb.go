--- conflicted
+++ resolved
@@ -27,21 +27,12 @@
 )
 
 var (
-<<<<<<< HEAD
-	masterKeyName           = []byte("masterKey")
-	mnemonicKeyName         = []byte("mnemonicKey")
-	accountKeyName          = []byte("accountKey")
-	blockHeightKeyName      = []byte("blockHeightKey")
-	isEncryptedKeyName      = []byte("isEncryptedKey")
-	maxAccountNumberKeyName = []byte("maxAccountNumberKey")
-=======
 	masterKeyName          = []byte("masterKey")
 	mnemonicKeyName        = []byte("mnemonicKey")
 	accountKeyName         = []byte("accountKey")
 	blockHeightKeyName     = []byte("blockHeightKey")
 	isEncryptedKeyName     = []byte("isEncryptedKey")
 	maxAccountIndexKeyName = []byte("maxAccountIndexKey")
->>>>>>> f23773b8
 )
 
 var (
@@ -60,19 +51,11 @@
 }
 
 type TxContext interface {
-<<<<<<< HEAD
-	AddAccount(accountNumber uint64, key *wallet.AccountKey) error
-	GetAccountKey(accountNumber uint64) (*wallet.AccountKey, error)
-	GetAccountKeys() ([]*wallet.AccountKey, error)
-	GetMaxAccountNumber() (uint64, error)
-	SetMaxAccountNumber(accountNumber uint64) error
-=======
 	AddAccount(accountIndex uint64, key *wallet.AccountKey) error
 	GetAccountKey(accountIndex uint64) (*wallet.AccountKey, error)
 	GetAccountKeys() ([]*wallet.AccountKey, error)
 	GetMaxAccountIndex() (uint64, error)
 	SetMaxAccountIndex(accountIndex uint64) error
->>>>>>> f23773b8
 
 	GetMasterKey() (string, error)
 	SetMasterKey(masterKey string) error
@@ -87,19 +70,11 @@
 	GetBlockNumber() (uint64, error)
 	SetBlockNumber(blockNumber uint64) error
 
-<<<<<<< HEAD
-	SetBill(accountNumber uint64, bill *bill) error
-	ContainsBill(accountNumber uint64, id *uint256.Int) (bool, error)
-	RemoveBill(accountNumber uint64, id *uint256.Int) error
-	GetBills(accountNumber uint64) ([]*bill, error)
-	GetBalance(accountNumber uint64) (uint64, error)
-=======
 	SetBill(accountIndex uint64, bill *bill) error
 	ContainsBill(accountIndex uint64, id *uint256.Int) (bool, error)
 	RemoveBill(accountIndex uint64, id *uint256.Int) error
 	GetBills(accountIndex uint64) ([]*bill, error)
 	GetBalance(accountIndex uint64) (uint64, error)
->>>>>>> f23773b8
 	GetBalances() ([]uint64, error)
 
 	GetDcMetadataMap() (map[uint256.Int]*dcMetadata, error)
@@ -127,11 +102,7 @@
 	return openDb(dbFilePath, config.WalletPass, false)
 }
 
-<<<<<<< HEAD
-func (w *wdbtx) AddAccount(accountNumber uint64, key *wallet.AccountKey) error {
-=======
 func (w *wdbtx) AddAccount(accountIndex uint64, key *wallet.AccountKey) error {
->>>>>>> f23773b8
 	return w.withTx(w.tx, func(tx *bolt.Tx) error {
 		val, err := json.Marshal(key)
 		if err != nil {
@@ -141,11 +112,7 @@
 		if err != nil {
 			return err
 		}
-<<<<<<< HEAD
-		accBucket, err := tx.Bucket(accountsBucket).CreateBucketIfNotExists(util.Uint64ToBytes(accountNumber))
-=======
 		accBucket, err := tx.Bucket(accountsBucket).CreateBucketIfNotExists(util.Uint64ToBytes(accountIndex))
->>>>>>> f23773b8
 		if err != nil {
 			return err
 		}
@@ -157,17 +124,10 @@
 	}, true)
 }
 
-<<<<<<< HEAD
-func (w *wdbtx) GetAccountKey(accountNumber uint64) (*wallet.AccountKey, error) {
-	var key *wallet.AccountKey
-	err := w.withTx(w.tx, func(tx *bolt.Tx) error {
-		bkt, err := getAccountBucket(tx, util.Uint64ToBytes(accountNumber))
-=======
 func (w *wdbtx) GetAccountKey(accountIndex uint64) (*wallet.AccountKey, error) {
 	var key *wallet.AccountKey
 	err := w.withTx(w.tx, func(tx *bolt.Tx) error {
 		bkt, err := getAccountBucket(tx, util.Uint64ToBytes(accountIndex))
->>>>>>> f23773b8
 		if err != nil {
 			return err
 		}
@@ -191,19 +151,11 @@
 func (w *wdbtx) GetAccountKeys() ([]*wallet.AccountKey, error) {
 	keys := make(map[uint64]*wallet.AccountKey)
 	err := w.withTx(w.tx, func(tx *bolt.Tx) error {
-<<<<<<< HEAD
-		return tx.Bucket(accountsBucket).ForEach(func(accountNumber, v []byte) error {
-			if v != nil { // v is nil if entry is a bucket (ignore accounts metadata)
-				return nil
-			}
-			accountBucket, err := getAccountBucket(tx, accountNumber)
-=======
 		return tx.Bucket(accountsBucket).ForEach(func(accountIndex, v []byte) error {
 			if v != nil { // v is nil if entry is a bucket (ignore accounts metadata)
 				return nil
 			}
 			accountBucket, err := getAccountBucket(tx, accountIndex)
->>>>>>> f23773b8
 			if err != nil {
 				return err
 			}
@@ -217,13 +169,8 @@
 			if err != nil {
 				return err
 			}
-<<<<<<< HEAD
-			accountNumberRes := util.BytesToUint64(accountNumber)
-			keys[accountNumberRes] = accountKeyRes
-=======
 			accountIndexUint64 := util.BytesToUint64(accountIndex)
 			keys[accountIndexUint64] = accountKeyRes
->>>>>>> f23773b8
 			return nil
 		})
 	}, false)
@@ -231,13 +178,8 @@
 		return nil, err
 	}
 	res := make([]*wallet.AccountKey, len(keys))
-<<<<<<< HEAD
-	for accNum, key := range keys {
-		res[accNum] = key
-=======
 	for accIdx, key := range keys {
 		res[accIdx] = key
->>>>>>> f23773b8
 	}
 	return res, nil
 }
@@ -269,19 +211,6 @@
 	return res, nil
 }
 
-<<<<<<< HEAD
-func (w *wdbtx) SetMaxAccountNumber(accountNumber uint64) error {
-	return w.withTx(w.tx, func(tx *bolt.Tx) error {
-		return tx.Bucket(accountsBucket).Put(maxAccountNumberKeyName, util.Uint64ToBytes(accountNumber))
-	}, true)
-}
-
-func (w *wdbtx) GetMaxAccountNumber() (uint64, error) {
-	var res uint64
-	err := w.withTx(w.tx, func(tx *bolt.Tx) error {
-		accountNumber := tx.Bucket(accountsBucket).Get(maxAccountNumberKeyName)
-		res = util.BytesToUint64(accountNumber)
-=======
 func (w *wdbtx) SetMaxAccountIndex(accountIndex uint64) error {
 	return w.withTx(w.tx, func(tx *bolt.Tx) error {
 		return tx.Bucket(accountsBucket).Put(maxAccountIndexKeyName, util.Uint64ToBytes(accountIndex))
@@ -293,7 +222,6 @@
 	err := w.withTx(w.tx, func(tx *bolt.Tx) error {
 		accountIndex := tx.Bucket(accountsBucket).Get(maxAccountIndexKeyName)
 		res = util.BytesToUint64(accountIndex)
->>>>>>> f23773b8
 		return nil
 	}, false)
 	if err != nil {
@@ -374,23 +302,14 @@
 	return true, nil
 }
 
-<<<<<<< HEAD
-func (w *wdbtx) SetBill(accountNumber uint64, bill *bill) error {
-=======
 func (w *wdbtx) SetBill(accountIndex uint64, bill *bill) error {
->>>>>>> f23773b8
 	return w.withTx(w.tx, func(tx *bolt.Tx) error {
 		val, err := json.Marshal(bill)
 		if err != nil {
 			return err
 		}
-<<<<<<< HEAD
-		log.Info(fmt.Sprintf("adding bill: value=%d id=%s, for account=%d", bill.Value, bill.Id.String(), accountNumber))
-		bkt, err := getAccountBucket(tx, util.Uint64ToBytes(accountNumber))
-=======
 		log.Info(fmt.Sprintf("adding bill: value=%d id=%s, for account=%d", bill.Value, bill.Id.String(), accountIndex))
 		bkt, err := getAccountBucket(tx, util.Uint64ToBytes(accountIndex))
->>>>>>> f23773b8
 		if err != nil {
 			return err
 		}
@@ -398,19 +317,11 @@
 	}, true)
 }
 
-<<<<<<< HEAD
-func (w *wdbtx) ContainsBill(accountNumber uint64, id *uint256.Int) (bool, error) {
-	var res bool
-	err := w.withTx(w.tx, func(tx *bolt.Tx) error {
-		billId := id.Bytes32()
-		bkt, err := getAccountBucket(tx, util.Uint64ToBytes(accountNumber))
-=======
 func (w *wdbtx) ContainsBill(accountIndex uint64, id *uint256.Int) (bool, error) {
 	var res bool
 	err := w.withTx(w.tx, func(tx *bolt.Tx) error {
 		billId := id.Bytes32()
 		bkt, err := getAccountBucket(tx, util.Uint64ToBytes(accountIndex))
->>>>>>> f23773b8
 		if err != nil {
 			return err
 		}
@@ -423,17 +334,10 @@
 	return res, nil
 }
 
-<<<<<<< HEAD
-func (w *wdbtx) GetBills(accountNumber uint64) ([]*bill, error) {
-	var res []*bill
-	err := w.withTx(w.tx, func(tx *bolt.Tx) error {
-		bkt, err := getAccountBucket(tx, util.Uint64ToBytes(accountNumber))
-=======
 func (w *wdbtx) GetBills(accountIndex uint64) ([]*bill, error) {
 	var res []*bill
 	err := w.withTx(w.tx, func(tx *bolt.Tx) error {
 		bkt, err := getAccountBucket(tx, util.Uint64ToBytes(accountIndex))
->>>>>>> f23773b8
 		if err != nil {
 			return err
 		}
@@ -453,17 +357,10 @@
 	return res, nil
 }
 
-<<<<<<< HEAD
-func (w *wdbtx) RemoveBill(accountNumber uint64, id *uint256.Int) error {
-	return w.withTx(w.tx, func(tx *bolt.Tx) error {
-		bytes32 := id.Bytes32()
-		bkt, err := getAccountBucket(tx, util.Uint64ToBytes(accountNumber))
-=======
 func (w *wdbtx) RemoveBill(accountIndex uint64, id *uint256.Int) error {
 	return w.withTx(w.tx, func(tx *bolt.Tx) error {
 		bytes32 := id.Bytes32()
 		bkt, err := getAccountBucket(tx, util.Uint64ToBytes(accountIndex))
->>>>>>> f23773b8
 		if err != nil {
 			return err
 		}
@@ -471,17 +368,10 @@
 	}, true)
 }
 
-<<<<<<< HEAD
-func (w *wdbtx) GetBalance(accountNumber uint64) (uint64, error) {
-	sum := uint64(0)
-	err := w.withTx(w.tx, func(tx *bolt.Tx) error {
-		bkt, err := getAccountBucket(tx, util.Uint64ToBytes(accountNumber))
-=======
 func (w *wdbtx) GetBalance(accountIndex uint64) (uint64, error) {
 	sum := uint64(0)
 	err := w.withTx(w.tx, func(tx *bolt.Tx) error {
 		bkt, err := getAccountBucket(tx, util.Uint64ToBytes(accountIndex))
->>>>>>> f23773b8
 		if err != nil {
 			return err
 		}
@@ -504,20 +394,12 @@
 func (w *wdbtx) GetBalances() ([]uint64, error) {
 	res := make(map[uint64]uint64)
 	err := w.withTx(w.tx, func(tx *bolt.Tx) error {
-<<<<<<< HEAD
-		return tx.Bucket(accountsBucket).ForEach(func(accNum, v []byte) error {
-=======
 		return tx.Bucket(accountsBucket).ForEach(func(accIdx, v []byte) error {
->>>>>>> f23773b8
 			if v != nil { // value is nil if entry is a bucket
 				return nil
 			}
 			sum := uint64(0)
-<<<<<<< HEAD
-			accountBucket, err := getAccountBucket(tx, accNum)
-=======
 			accountBucket, err := getAccountBucket(tx, accIdx)
->>>>>>> f23773b8
 			if err != nil {
 				return err
 			}
@@ -534,11 +416,7 @@
 			if err != nil {
 				return err
 			}
-<<<<<<< HEAD
-			res[util.BytesToUint64(accNum)] = sum
-=======
 			res[util.BytesToUint64(accIdx)] = sum
->>>>>>> f23773b8
 			return nil
 		})
 	}, false)
@@ -546,13 +424,8 @@
 		return nil, err
 	}
 	balances := make([]uint64, len(res))
-<<<<<<< HEAD
-	for accNum, sum := range res {
-		balances[accNum] = sum
-=======
 	for accIdx, sum := range res {
 		balances[accIdx] = sum
->>>>>>> f23773b8
 	}
 	return balances, nil
 }
@@ -738,13 +611,8 @@
 	return b, err
 }
 
-<<<<<<< HEAD
-func getAccountBucket(tx *bolt.Tx, accountNumber []byte) (*bolt.Bucket, error) {
-	bkt := tx.Bucket(accountsBucket).Bucket(accountNumber)
-=======
 func getAccountBucket(tx *bolt.Tx, accountIndex []byte) (*bolt.Bucket, error) {
 	bkt := tx.Bucket(accountsBucket).Bucket(accountIndex)
->>>>>>> f23773b8
 	if bkt == nil {
 		return nil, errAccountNotFound
 	}
