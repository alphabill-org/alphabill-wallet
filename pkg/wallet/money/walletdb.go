--- conflicted
+++ resolved
@@ -7,10 +7,7 @@
 	"os"
 	"path"
 
-<<<<<<< HEAD
 	"github.com/alphabill-org/alphabill/internal/crypto"
-=======
->>>>>>> 961fa61c
 	"github.com/alphabill-org/alphabill/internal/util"
 	"github.com/alphabill-org/alphabill/pkg/wallet/account"
 	"github.com/alphabill-org/alphabill/pkg/wallet/log"
@@ -101,42 +98,6 @@
 	}, true)
 }
 
-<<<<<<< HEAD
-func (w *wdbtx) IsEncrypted() (bool, error) {
-	var res bool
-	err := w.withTx(w.tx, func(tx *bolt.Tx) error {
-		encrypted := tx.Bucket(metaBucket).Get(isEncryptedKeyName)
-		res = bytes.Equal(encrypted, []byte{0x01})
-		return nil
-	}, false)
-	if err != nil {
-		return false, err
-	}
-	return res, nil
-}
-
-func (w *wdbtx) VerifyPassword() (bool, error) {
-	encrypted, err := w.IsEncrypted()
-	if err != nil {
-		return false, err
-	}
-	if encrypted {
-		_, err = w.GetAccountKey(0)
-		if err != nil {
-			if errors.Is(err, crypto.ErrEmptyPassphrase) {
-				return false, nil
-			}
-			if strings.Contains(err.Error(), crypto.ErrMsgDecryptingValue) {
-				return false, nil
-			}
-			return false, err
-		}
-	}
-	return true, nil
-}
-
-=======
->>>>>>> 961fa61c
 func (w *wdbtx) GetBill(accountIndex uint64, billId []byte) (*Bill, error) {
 	var b *Bill
 	err := w.withTx(w.tx, func(tx *bolt.Tx) error {
@@ -505,22 +466,6 @@
 	return b, err
 }
 
-//func ensureAccountBucket(tx *bolt.Tx, accountIndex []byte) (*bolt.Bucket, error) {
-//	accBucket, err := tx.Bucket(accountsBucket).CreateBucketIfNotExists(accountIndex)
-//	if err != nil {
-//		return nil, err
-//	}
-//	_, err = accBucket.CreateBucketIfNotExists(accountBillsBucket)
-//	if err != nil {
-//		return nil, err
-//	}
-//	_, err = accBucket.CreateBucketIfNotExists(accountDcMetaBucket)
-//	if err != nil {
-//		return nil, err
-//	}
-//	return accBucket, nil
-//}
-
 func getAccountBucket(tx *bolt.Tx, accountIndex []byte) (*bolt.Bucket, error) {
 	bkt := tx.Bucket(accountsBucket).Bucket(accountIndex)
 	if bkt == nil {
