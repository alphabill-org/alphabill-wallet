--- conflicted
+++ resolved
@@ -93,13 +93,8 @@
 	_ = w.db.Do().SetFeeCreditBill(0, fcb)
 
 	// create block with expected transaction
-<<<<<<< HEAD
-	k, _ := w.db.Do().GetAccountKey(0)
+	k, _ := w.am.GetAccountKey(0)
 	tx, err := createTransaction(pubKey, k, b.Value, w.SystemID(), b, txTimeoutBlockCount, fcb.GetID())
-=======
-	k, _ := w.am.GetAccountKey(0)
-	tx, err := createTransaction(pubKey, k, b.Value, w.SystemID(), b, txTimeoutBlockCount)
->>>>>>> 99792536
 	require.NoError(t, err)
 	require.NotNil(t, tx)
 	mockClient.SetBlock(&block.Block{
@@ -139,15 +134,9 @@
 	_ = w.db.Do().SetFeeCreditBill(0, fcb)
 
 	// create block with expected transactions
-<<<<<<< HEAD
-	k, _ := w.db.Do().GetAccountKey(0)
+	k, _ := w.am.GetAccountKey(0)
 	tx1, _ := createTransaction(pubKey, k, b1.Value, w.SystemID(), b1, txTimeoutBlockCount, fcb.GetID())
 	tx2, _ := createTransaction(pubKey, k, b2.Value, w.SystemID(), b2, txTimeoutBlockCount, fcb.GetID())
-=======
-	k, _ := w.am.GetAccountKey(0)
-	tx1, _ := createTransaction(pubKey, k, b1.Value, w.SystemID(), b1, txTimeoutBlockCount)
-	tx2, _ := createTransaction(pubKey, k, b2.Value, w.SystemID(), b2, txTimeoutBlockCount)
->>>>>>> 99792536
 	mockClient.SetBlock(&block.Block{Transactions: []*txsystem.Transaction{
 		tx2, tx1,
 	}, UnicityCertificate: &certificates.UnicityCertificate{InputRecord: &certificates.InputRecord{RoundNumber: 0}}})
@@ -184,15 +173,9 @@
 	_ = w.db.Do().SetFeeCreditBill(0, fcb)
 
 	// create block with expected transactions
-<<<<<<< HEAD
-	k, _ := w.db.Do().GetAccountKey(0)
+	k, _ := w.am.GetAccountKey(0)
 	tx1, _ := createTransaction(pubKey, k, b1.Value, w.SystemID(), b1, txTimeoutBlockCount, fcb.GetID())
 	tx2, _ := createTransaction(pubKey, k, b2.Value, w.SystemID(), b2, txTimeoutBlockCount, fcb.GetID())
-=======
-	k, _ := w.am.GetAccountKey(0)
-	tx1, _ := createTransaction(pubKey, k, b1.Value, w.SystemID(), b1, txTimeoutBlockCount)
-	tx2, _ := createTransaction(pubKey, k, b2.Value, w.SystemID(), b2, txTimeoutBlockCount)
->>>>>>> 99792536
 	mockClient.SetBlock(&block.Block{Transactions: []*txsystem.Transaction{
 		tx1,
 	}, UnicityCertificate: &certificates.UnicityCertificate{InputRecord: &certificates.InputRecord{RoundNumber: 0}}})
