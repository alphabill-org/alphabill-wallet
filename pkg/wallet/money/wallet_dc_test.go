package money

import (
	"context"
	"crypto"
	"testing"

	"github.com/alphabill-org/alphabill/internal/script"

	"github.com/alphabill-org/alphabill/internal/hash"
	moneytesttx "github.com/alphabill-org/alphabill/internal/testutils/transaction/money"
	"github.com/alphabill-org/alphabill/internal/txsystem"
	billtx "github.com/alphabill-org/alphabill/internal/txsystem/money"
	"github.com/alphabill-org/alphabill/internal/util"
	"github.com/alphabill-org/alphabill/pkg/wallet/account"
	"github.com/alphabill-org/alphabill/pkg/wallet/log"
	"github.com/holiman/uint256"
	"github.com/stretchr/testify/require"
)

func TestDustCollectionWontRunForSingleBill(t *testing.T) {
	// create wallet with a single bill
	bills := []*Bill{addBill(1)}
	billsList := createBillListJsonResponse(bills)

	w, mockClient := CreateTestWallet(t, &backendMockReturnConf{customBillList: billsList})

	// when dc runs
	err := w.collectDust(context.Background(), false, 0)
	require.NoError(t, err)

	// then no txs are broadcast
	require.Len(t, mockClient.GetRecordedTransactions(), 0)
}

func TestDustCollectionMaxBillCount(t *testing.T) {
	// create wallet with max allowed bills for dc + 1
	tempNonce := uint256.NewInt(1)
	nonceBytes := util.Uint256ToBytes(tempNonce)
	am, err := account.NewManager(t.TempDir(), "", true)
	require.NoError(t, err)
	_ = am.CreateKeys("")
	k, _ := am.GetAccountKey(0)
	bills := make([]*Bill, maxBillsForDustCollection+1)
	dcBills := make([]*Bill, maxBillsForDustCollection+1)
	for i := 0; i < maxBillsForDustCollection+1; i++ {
		bills[i] = addBill(uint64(i))
		dcBills[i] = addDcBill(t, k, uint256.NewInt(uint64(i)), nonceBytes, uint64(i), dcTimeoutBlockCount)
	}
	billsList := createBillListJsonResponse(bills)
	proofList := createBlockProofJsonResponse(t, bills, nil, 0, dcTimeoutBlockCount, nil)
	proofList = append(proofList, createBlockProofJsonResponse(t, dcBills, nonceBytes, 0, dcTimeoutBlockCount, k)...)

	w, mockClient := CreateTestWallet(t, &backendMockReturnConf{customBillList: billsList, proofList: proofList})

	// when dc runs
	err = w.collectDust(context.Background(), false, 0)
	require.NoError(t, err)

	// then dc tx count should be equal to max allowed bills for dc plus 1 for the swap
	require.Len(t, mockClient.GetRecordedTransactions(), maxBillsForDustCollection+1)
}

func TestBasicDustCollection(t *testing.T) {
	// create wallet with 2 normal bills
	tempNonce := uint256.NewInt(1)
	nonceBytes := util.Uint256ToBytes(tempNonce)
	am, err := account.NewManager(t.TempDir(), "", true)
	require.NoError(t, err)
	_ = am.CreateKeys("")
	k, _ := am.GetAccountKey(0)
	dcBills := []*Bill{addDcBill(t, k, uint256.NewInt(1), nonceBytes, 1, dcTimeoutBlockCount), addDcBill(t, k, uint256.NewInt(2), nonceBytes, 2, dcTimeoutBlockCount)}
	bills := []*Bill{addBill(1), addBill(2)}
	billsList := createBillListJsonResponse(bills)
	proofList := createBlockProofJsonResponse(t, bills, nil, 0, dcTimeoutBlockCount, nil)
	proofList = append(proofList, createBlockProofJsonResponse(t, dcBills, nonceBytes, 0, dcTimeoutBlockCount, k)...)
	expectedDcNonce := calculateDcNonce(bills)

	w, mockClient := CreateTestWalletWithManager(t, &backendMockReturnConf{balance: 3, customBillList: billsList, proofList: proofList}, am)

	// when dc runs
	err = w.collectDust(context.Background(), false, 0)
	require.NoError(t, err)

	// then two dc txs are broadcast plus one swap
	require.Len(t, mockClient.GetRecordedTransactions(), 3)
	for i, tx := range mockClient.GetRecordedTransactions()[0:2] {
		dcTx := parseDcTx(t, tx)
		require.NotNil(t, dcTx)
		require.EqualValues(t, expectedDcNonce, dcTx.Nonce)
		require.EqualValues(t, bills[i].Value, dcTx.TargetValue)
		require.EqualValues(t, bills[i].TxHash, dcTx.Backlink)
		require.EqualValues(t, script.PredicatePayToPublicKeyHashDefault(k.PubKeyHash.Sha256), dcTx.TargetBearer)
	}

	// and expected swap is added to dc wait group
	require.Len(t, w.dcWg.swaps, 1)
	swap := w.dcWg.swaps[string(expectedDcNonce)]
	require.EqualValues(t, expectedDcNonce, swap.dcNonce)
	require.EqualValues(t, 3, swap.dcSum)
	require.EqualValues(t, dcTimeoutBlockCount, swap.timeout)
}

func TestDustCollectionWithSwap(t *testing.T) {
	// create wallet with 2 normal bills
	tempNonce := uint256.NewInt(1)
	am, err := account.NewManager(t.TempDir(), "", true)
	require.NoError(t, err)
	_ = am.CreateKeys("")
	k, _ := am.GetAccountKey(0)
	bills := []*Bill{addBill(1), addBill(2)}
	expectedDcNonce := calculateDcNonce(bills)
	billsList := createBillListJsonResponse(bills)
	// proofs are polled twice, one for the regular bills and one for dc bills
	proofList := createBlockProofJsonResponse(t, bills, nil, 0, dcTimeoutBlockCount, k)
	proofList = append(proofList, createBlockProofJsonResponse(t, []*Bill{addDcBill(t, k, tempNonce, expectedDcNonce, 1, dcTimeoutBlockCount), addDcBill(t, k, tempNonce, expectedDcNonce, 2, dcTimeoutBlockCount)}, expectedDcNonce, 0, dcTimeoutBlockCount, k)...)

	w, mockClient := CreateTestWalletWithManager(t, &backendMockReturnConf{balance: 3, customBillList: billsList, proofList: proofList}, am)

	// when dc runs
	err = w.collectDust(context.Background(), false, 0)
	require.NoError(t, err)

	// then two dc txs + one swap tx are broadcast
	require.Len(t, mockClient.GetRecordedTransactions(), 3)
	for _, tx := range mockClient.GetRecordedTransactions()[0:2] {
		require.NotNil(t, parseDcTx(t, tx))
	}
	txSwap := parseSwapTx(t, mockClient.GetRecordedTransactions()[2])
	require.EqualValues(t, 3, txSwap.TargetValue)
	require.EqualValues(t, [][]byte{util.Uint256ToBytes(tempNonce), util.Uint256ToBytes(tempNonce)}, txSwap.BillIdentifiers)
	require.EqualValues(t, script.PredicatePayToPublicKeyHashDefault(k.PubKeyHash.Sha256), txSwap.OwnerCondition)
	require.Len(t, txSwap.DcTransfers, 2)
	require.Len(t, txSwap.Proofs, 2)

	// and expected swap is updated with swap timeout
	require.Len(t, w.dcWg.swaps, 1)
	swap := w.dcWg.swaps[string(expectedDcNonce)]
	require.EqualValues(t, expectedDcNonce, swap.dcNonce)
	require.EqualValues(t, 3, swap.dcSum)
	require.EqualValues(t, swapTimeoutBlockCount, swap.timeout)
}

func TestSwapWithExistingDCBillsBeforeDCTimeout(t *testing.T) {
	// create wallet with 2 dc bills
	roundNr := uint64(5)
	tempNonce := uint256.NewInt(1)
	nonceBytes := util.Uint256ToBytes(tempNonce)
	am, err := account.NewManager(t.TempDir(), "", true)
	require.NoError(t, err)
	_ = am.CreateKeys("")
	k, _ := am.GetAccountKey(0)
	bills := []*Bill{addDcBill(t, k, tempNonce, nonceBytes, 1, dcTimeoutBlockCount), addDcBill(t, k, tempNonce, nonceBytes, 2, dcTimeoutBlockCount)}
	billsList := createBillListJsonResponse(bills)
	proofList := createBlockProofJsonResponse(t, bills, nonceBytes, 0, dcTimeoutBlockCount, k)
	w, mockClient := CreateTestWalletWithManager(t, &backendMockReturnConf{balance: 3, customBillList: billsList, proofList: proofList}, am)
	// set specific round number
	mockClient.SetMaxRoundNumber(roundNr)

	// when dc runs
	err = w.collectDust(context.Background(), false, 0)
	require.NoError(t, err)

	// then a swap tx is broadcast
	require.Len(t, mockClient.GetRecordedTransactions(), 1)
	txSwap := parseSwapTx(t, mockClient.GetRecordedTransactions()[0])
	require.EqualValues(t, 3, txSwap.TargetValue)
	require.EqualValues(t, [][]byte{nonceBytes, nonceBytes}, txSwap.BillIdentifiers)
	require.EqualValues(t, script.PredicatePayToPublicKeyHashDefault(k.PubKeyHash.Sha256), txSwap.OwnerCondition)
	require.Len(t, txSwap.DcTransfers, 2)
	require.Len(t, txSwap.Proofs, 2)

	// and expected swap is updated with swap timeout + round number
	require.Len(t, w.dcWg.swaps, 1)
	swap := w.dcWg.swaps[string(nonceBytes)]
	require.EqualValues(t, nonceBytes, swap.dcNonce)
	require.EqualValues(t, 3, swap.dcSum)
	require.EqualValues(t, swapTimeoutBlockCount+roundNr, swap.timeout)
}

func TestSwapWithExistingExpiredDCBills(t *testing.T) {
	// create wallet with 2 timed out dc bills
	tempNonce := uint256.NewInt(1)
	nonceBytes := util.Uint256ToBytes(tempNonce)
	am, err := account.NewManager(t.TempDir(), "", true)
	require.NoError(t, err)
	_ = am.CreateKeys("")
	k, _ := am.GetAccountKey(0)
	bills := []*Bill{addDcBill(t, k, tempNonce, nonceBytes, 1, 0), addDcBill(t, k, tempNonce, nonceBytes, 2, 0)}
	billsList := createBillListJsonResponse(bills)
	proofList := createBlockProofJsonResponse(t, bills, nonceBytes, 0, 0, k)
	w, mockClient := CreateTestWalletWithManager(t, &backendMockReturnConf{balance: 3, customBillList: billsList, proofList: proofList}, am)

	// when dc runs
	err = w.collectDust(context.Background(), false, 0)
	require.NoError(t, err)

	// then a swap tx is broadcast
	require.Len(t, mockClient.GetRecordedTransactions(), 1)
	txSwap := parseSwapTx(t, mockClient.GetRecordedTransactions()[0])
	require.EqualValues(t, 3, txSwap.TargetValue)
	require.EqualValues(t, [][]byte{nonceBytes, nonceBytes}, txSwap.BillIdentifiers)
	require.EqualValues(t, script.PredicatePayToPublicKeyHashDefault(k.PubKeyHash.Sha256), txSwap.OwnerCondition)
	require.Len(t, txSwap.DcTransfers, 2)
	require.Len(t, txSwap.Proofs, 2)

	// and expected swap is updated with swap timeout
	require.Len(t, w.dcWg.swaps, 1)
	swap := w.dcWg.swaps[string(nonceBytes)]
	require.EqualValues(t, nonceBytes, swap.dcNonce)
	require.EqualValues(t, 3, swap.dcSum)
	require.EqualValues(t, swapTimeoutBlockCount, swap.timeout)
}

func TestDcNonceHashIsCalculatedInCorrectBillOrder(t *testing.T) {
	bills := []*Bill{
		{Id: uint256.NewInt(2)},
		{Id: uint256.NewInt(1)},
		{Id: uint256.NewInt(0)},
	}
	hasher := crypto.SHA256.New()
	for i := len(bills) - 1; i >= 0; i-- {
		hasher.Write(bills[i].GetID())
	}
	expectedNonce := hasher.Sum(nil)

	nonce := calculateDcNonce(bills)
	require.EqualValues(t, expectedNonce, nonce)
}

func TestSwapTxValuesAreCalculatedInCorrectBillOrder(t *testing.T) {
	w, _ := CreateTestWallet(t, nil)
	k, _ := w.am.GetAccountKey(0)

	dcBills := []*Bill{
		{Id: uint256.NewInt(2), BlockProof: &BlockProof{Tx: moneytesttx.CreateRandomDcTx()}},
		{Id: uint256.NewInt(1), BlockProof: &BlockProof{Tx: moneytesttx.CreateRandomDcTx()}},
		{Id: uint256.NewInt(0), BlockProof: &BlockProof{Tx: moneytesttx.CreateRandomDcTx()}},
	}
	dcNonce := calculateDcNonce(dcBills)
	var dcBillIds [][]byte
	for _, dcBill := range dcBills {
		dcBillIds = append(dcBillIds, dcBill.GetID())
	}

	tx, err := createSwapTx(k, w.SystemID(), dcBills, dcNonce, dcBillIds, 10)
	require.NoError(t, err)
	swapTx := parseSwapTx(t, tx)

	// verify bill ids in swap tx are in correct order (equal hash values)
	hasher := crypto.SHA256.New()
	for _, billId := range swapTx.BillIdentifiers {
		hasher.Write(billId)
	}
	actualDcNonce := hasher.Sum(nil)
	require.EqualValues(t, dcNonce, actualDcNonce)
}

func TestSwapContainsUnconfirmedDustBillIds(t *testing.T) {
	// create wallet with three bills
	_ = log.InitStdoutLogger(log.INFO)
	b1 := addBill(1)
	b2 := addBill(2)
	b3 := addBill(3)
	nonce := calculateDcNonce([]*Bill{b1, b2, b3})
	am, err := account.NewManager(t.TempDir(), "", true)
	require.NoError(t, err)
	_ = am.CreateKeys("")
	k, _ := am.GetAccountKey(0)

	billsList := createBillListJsonResponse([]*Bill{b1, b2, b3})
	// proofs are polled twice, one for the regular bills and one for dc bills
	proofList := createBlockProofJsonResponse(t, []*Bill{b1, b2, b3}, nil, 0, dcTimeoutBlockCount, k)
	proofList = append(proofList, createBlockProofJsonResponse(t, []*Bill{addDcBill(t, k, b1.Id, nonce, 1, dcTimeoutBlockCount), addDcBill(t, k, b2.Id, nonce, 2, dcTimeoutBlockCount), addDcBill(t, k, b3.Id, nonce, 3, dcTimeoutBlockCount)}, nonce, 0, dcTimeoutBlockCount, k)...)
	w, mockClient := CreateTestWalletWithManager(t, &backendMockReturnConf{balance: 3, customBillList: billsList, proofList: proofList}, am)

	// when dc runs
	err = w.collectDust(context.Background(), false, 0)
	require.NoError(t, err)

	verifyBlockHeight(t, w, 0)

	// and three dc txs are broadcast
	dcTxs := mockClient.GetRecordedTransactions()
	require.Len(t, dcTxs, 4)
	for _, tx := range dcTxs[0:3] {
		require.NotNil(t, parseDcTx(t, tx))
	}

	// and swap should contain all bill ids
	tx := mockClient.GetRecordedTransactions()[3]
	swapOrder := parseSwapTx(t, tx)
	require.EqualValues(t, nonce, tx.UnitId)
	require.Len(t, swapOrder.BillIdentifiers, 3)
	require.Equal(t, b1.Id, uint256.NewInt(0).SetBytes(swapOrder.BillIdentifiers[0]))
	require.Equal(t, b2.Id, uint256.NewInt(0).SetBytes(swapOrder.BillIdentifiers[1]))
	require.Equal(t, b3.Id, uint256.NewInt(0).SetBytes(swapOrder.BillIdentifiers[2]))
	require.Len(t, swapOrder.DcTransfers, 3)
	require.Equal(t, dcTxs[0], swapOrder.DcTransfers[0])
	require.Equal(t, dcTxs[1], swapOrder.DcTransfers[1])
	require.Equal(t, dcTxs[2], swapOrder.DcTransfers[2])
}

func addBill(value uint64) *Bill {
	b1 := Bill{
		Id:         uint256.NewInt(value),
		Value:      value,
		TxHash:     hash.Sum256([]byte{byte(value)}),
		BlockProof: &BlockProof{},
	}
	return &b1
}

func addDcBill(t *testing.T, k *account.AccountKey, id *uint256.Int, nonce []byte, value uint64, timeout uint64) *Bill {
	b := Bill{
<<<<<<< HEAD
		Id:         uint256.NewInt(value),
		Value:      value,
		TxHash:     hash.Sum256([]byte{byte(value)}),
		BlockProof: &BlockProof{},
=======
		Id:     id,
		Value:  value,
		TxHash: hash.Sum256([]byte{byte(value)}),
>>>>>>> 62410102
	}

	tx, err := createDustTx(k, []byte{0, 0, 0, 0}, &b, nonce, timeout)
	require.NoError(t, err)
	b.BlockProof = &BlockProof{Tx: tx}

	b.IsDcBill = true
	b.DcNonce = nonce
	b.DcTimeout = timeout
	b.DcExpirationTimeout = dustBillDeletionTimeout

	require.NoError(t, err)
	return &b
}

func verifyBlockHeight(t *testing.T, w *Wallet, blockHeight uint64) {
	actualBlockHeight, err := w.AlphabillClient.GetRoundNumber(context.Background())
	require.NoError(t, err)
	require.Equal(t, blockHeight, actualBlockHeight)
}

<<<<<<< HEAD
func verifyBalance(t *testing.T, w *Wallet, balance uint64, pubKey []byte) {
	actualBalance, err := w.restClient.GetBalance(pubKey, false)
	require.NoError(t, err)
	require.EqualValues(t, balance, actualBalance)
}

func verifyTotalBalance(t *testing.T, w *Wallet, balance uint64, pubKey []byte) {
	actualBalance, err := w.restClient.GetBalance(pubKey, true)
	require.NoError(t, err)
	require.EqualValues(t, balance, actualBalance)
}

func parseBillTransferTx(t *testing.T, tx *txsystem.Transaction) *billtx.TransferAttributes {
	btTx := &billtx.TransferAttributes{}
=======
func parseBillTransferTx(t *testing.T, tx *txsystem.Transaction) *billtx.TransferOrder {
	btTx := &billtx.TransferOrder{}
>>>>>>> 62410102
	err := tx.TransactionAttributes.UnmarshalTo(btTx)
	require.NoError(t, err)
	return btTx
}

func parseDcTx(t *testing.T, tx *txsystem.Transaction) *billtx.TransferDCAttributes {
	dcTx := &billtx.TransferDCAttributes{}
	err := tx.TransactionAttributes.UnmarshalTo(dcTx)
	require.NoError(t, err)
	return dcTx
}

func parseSwapTx(t *testing.T, tx *txsystem.Transaction) *billtx.SwapDCAttributes {
	txSwap := &billtx.SwapDCAttributes{}
	err := tx.TransactionAttributes.UnmarshalTo(txSwap)
	require.NoError(t, err)
	return txSwap
}<|MERGE_RESOLUTION|>--- conflicted
+++ resolved
@@ -5,17 +5,17 @@
 	"crypto"
 	"testing"
 
+	"github.com/holiman/uint256"
+	"github.com/stretchr/testify/require"
+
+	"github.com/alphabill-org/alphabill/internal/hash"
 	"github.com/alphabill-org/alphabill/internal/script"
-
-	"github.com/alphabill-org/alphabill/internal/hash"
 	moneytesttx "github.com/alphabill-org/alphabill/internal/testutils/transaction/money"
 	"github.com/alphabill-org/alphabill/internal/txsystem"
 	billtx "github.com/alphabill-org/alphabill/internal/txsystem/money"
 	"github.com/alphabill-org/alphabill/internal/util"
 	"github.com/alphabill-org/alphabill/pkg/wallet/account"
 	"github.com/alphabill-org/alphabill/pkg/wallet/log"
-	"github.com/holiman/uint256"
-	"github.com/stretchr/testify/require"
 )
 
 func TestDustCollectionWontRunForSingleBill(t *testing.T) {
@@ -313,16 +313,10 @@
 
 func addDcBill(t *testing.T, k *account.AccountKey, id *uint256.Int, nonce []byte, value uint64, timeout uint64) *Bill {
 	b := Bill{
-<<<<<<< HEAD
-		Id:         uint256.NewInt(value),
+		Id:         id,
 		Value:      value,
 		TxHash:     hash.Sum256([]byte{byte(value)}),
 		BlockProof: &BlockProof{},
-=======
-		Id:     id,
-		Value:  value,
-		TxHash: hash.Sum256([]byte{byte(value)}),
->>>>>>> 62410102
 	}
 
 	tx, err := createDustTx(k, []byte{0, 0, 0, 0}, &b, nonce, timeout)
@@ -344,7 +338,6 @@
 	require.Equal(t, blockHeight, actualBlockHeight)
 }
 
-<<<<<<< HEAD
 func verifyBalance(t *testing.T, w *Wallet, balance uint64, pubKey []byte) {
 	actualBalance, err := w.restClient.GetBalance(pubKey, false)
 	require.NoError(t, err)
@@ -359,10 +352,6 @@
 
 func parseBillTransferTx(t *testing.T, tx *txsystem.Transaction) *billtx.TransferAttributes {
 	btTx := &billtx.TransferAttributes{}
-=======
-func parseBillTransferTx(t *testing.T, tx *txsystem.Transaction) *billtx.TransferOrder {
-	btTx := &billtx.TransferOrder{}
->>>>>>> 62410102
 	err := tx.TransactionAttributes.UnmarshalTo(btTx)
 	require.NoError(t, err)
 	return btTx
