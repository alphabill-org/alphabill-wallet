--- conflicted
+++ resolved
@@ -733,8 +733,7 @@
 	ctx, cancel := context.WithCancel(context.Background())
 
 	go func() {
-<<<<<<< HEAD
-		api = &moneyRestAPI{Service: service, ListBillsPageLimit: 100, rw: &sdk.ResponseWriter{}, log: logger.New(t)}
+		api = &moneyRestAPI{Service: service, ListBillsPageLimit: 100, rw: &sdk.ResponseWriter{}, log: logger.New(t), SystemID: moneySystemID}
 		err := httpsrv.Run(ctx,
 			http.Server{
 				Addr:              fmt.Sprintf("localhost:%d", port),
@@ -746,19 +745,6 @@
 			},
 			httpsrv.ShutdownTimeout(5*time.Second),
 		)
-=======
-		api = &moneyRestAPI{Service: service, ListBillsPageLimit: 100, rw: &sdk.ResponseWriter{}, SystemID: moneySystemID}
-		server := http.Server{
-			Addr:              fmt.Sprintf("localhost:%d", port),
-			Handler:           api.Router(),
-			ReadTimeout:       3 * time.Second,
-			ReadHeaderTimeout: time.Second,
-			WriteTimeout:      5 * time.Second,
-			IdleTimeout:       30 * time.Second,
-		}
-
-		err := httpsrv.Run(ctx, server, httpsrv.ShutdownTimeout(5*time.Second))
->>>>>>> 848e682d
 		require.ErrorIs(t, err, context.Canceled)
 	}()
 	// stop the server
