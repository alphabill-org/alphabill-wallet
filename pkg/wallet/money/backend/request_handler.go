--- conflicted
+++ resolved
@@ -33,17 +33,6 @@
 		DCMetadata map[string]*DCMetadata `json:"dcMetadata,omitempty"`
 	}
 
-<<<<<<< HEAD
-=======
-	ListBillVM struct {
-		Id           []byte `json:"id" swaggertype:"string" format:"base64" example:"AAAAAAgwv3UA1HfGO4qc1T3I3EOvqxfcrhMjJpr9Tn4="`
-		Value        uint64 `json:"value,string" example:"1000"`
-		TxHash       []byte `json:"txHash" swaggertype:"string" format:"base64" example:"Q4ShCITC0ODXPR+j1Zl/teYcoU3/mAPy0x8uSsvQFM8="`
-		TxRecordHash []byte `json:"txRecordHash" swaggertype:"string" format:"base64" example:"Q4ShCITC0ODXPR+j1Zl/teYcoU3/mAPy0x8uSsvQFM8="`
-		DcNonce      []byte `json:"dcNonce" swaggertype:"string" format:"base64" example:"YWZhIHNmc2RmYXNkZmFzIGRmc2FzZiBhc2RmIGFzZGZzYSBkZg=="`
-	}
-
->>>>>>> af98c4ac
 	BalanceResponse struct {
 		Balance uint64 `json:"balance,string"`
 	}
@@ -189,8 +178,6 @@
 	})
 }
 
-<<<<<<< HEAD
-=======
 func (api *moneyRestAPI) txHistoryFunc(w http.ResponseWriter, r *http.Request) {
 	vars := mux.Vars(r)
 	senderPubkey, err := sdk.DecodePubKeyHex(vars["pubkey"])
@@ -244,16 +231,6 @@
 	api.rw.WriteCborResponse(w, recs)
 }
 
-// @Summary Get balance
-// @Id 2
-// @version 1.0
-// @produce application/json
-// @Param pubkey query string true "Public key prefixed with 0x"
-// @Success 200 {object} BalanceResponse
-// @Failure 400 {object} ErrorResponse
-// @Failure 500
-// @Router /balance [get]
->>>>>>> af98c4ac
 func (api *moneyRestAPI) balanceFunc(w http.ResponseWriter, r *http.Request) {
 	pk, err := parsePubKeyQueryParam(r)
 	if err != nil {
@@ -421,31 +398,4 @@
 		return strconv.ParseBool(r.URL.Query().Get("includedcbills"))
 	}
 	return defaultValue, nil
-<<<<<<< HEAD
-=======
-}
-
-func toBillVMList(bills []*Bill) []*ListBillVM {
-	billVMs := make([]*ListBillVM, len(bills))
-	for i, b := range bills {
-		billVMs[i] = &ListBillVM{
-			Id:           b.Id,
-			Value:        b.Value,
-			TxHash:       b.TxHash,
-			TxRecordHash: b.TxRecordHash,
-			DcNonce:      b.DcNonce,
-		}
-	}
-	return billVMs
-}
-
-func (b *ListBillVM) ToGenericBill() *sdk.Bill {
-	return &sdk.Bill{
-		Id:           b.Id,
-		Value:        b.Value,
-		TxHash:       b.TxHash,
-		TxRecordHash: b.TxRecordHash,
-		DcNonce:      b.DcNonce,
-	}
->>>>>>> af98c4ac
 }