package backend

import (
	"errors"
	"fmt"
	"io"
	"net/http"
	"strconv"

<<<<<<< HEAD
=======
	"golang.org/x/sync/errgroup"

	"github.com/ethereum/go-ethereum/common/hexutil"
>>>>>>> 008f0505
	"github.com/fxamacker/cbor/v2"
	"github.com/gorilla/handlers"
	"github.com/gorilla/mux"
	httpSwagger "github.com/swaggo/http-swagger"

	sdk "github.com/alphabill-org/alphabill/pkg/wallet"
	"github.com/alphabill-org/alphabill/pkg/wallet/log"
	_ "github.com/alphabill-org/alphabill/pkg/wallet/money/backend/docs"
)

type (
	moneyRestAPI struct {
		Service            WalletBackendService
		ListBillsPageLimit int
		rw                 *sdk.ResponseWriter
	}

	// TODO: perhaps pass the total number of elements in a response header
	ListBillsResponse struct {
		Total      int                    `json:"total" example:"1"`
		Bills      []*ListBillVM          `json:"bills"`
		DCMetadata map[string]*DCMetadata `json:"dcMetadata,omitempty"`
	}

	ListBillVM struct {
		Id      []byte `json:"id" swaggertype:"string" format:"base64" example:"AAAAAAgwv3UA1HfGO4qc1T3I3EOvqxfcrhMjJpr9Tn4="`
		Value   uint64 `json:"value,string" example:"1000"`
		TxHash  []byte `json:"txHash" swaggertype:"string" format:"base64" example:"Q4ShCITC0ODXPR+j1Zl/teYcoU3/mAPy0x8uSsvQFM8="`
		DcNonce []byte `json:"dcNonce" swaggertype:"string" format:"base64" example:"YWZhIHNmc2RmYXNkZmFzIGRmc2FzZiBhc2RmIGFzZGZzYSBkZg=="`
	}

	BalanceResponse struct {
		Balance uint64 `json:"balance,string"`
	}

	AddKeyRequest struct {
		Pubkey string `json:"pubkey"`
	}

	RoundNumberResponse struct {
		RoundNumber uint64 `json:"roundNumber,string"`
	}
)

var (
	errMissingPubKeyQueryParam = errors.New("missing required pubkey query parameter")
	errInvalidPubKeyLength     = errors.New("pubkey hex string must be 68 characters long (with 0x prefix)")
	errMissingBillIDQueryParam = errors.New("missing required bill_id query parameter")
	errInvalidBillIDLength     = errors.New("bill_id hex string must be 66 characters long (with 0x prefix)")
)

func (api *moneyRestAPI) Router() *mux.Router {
	// TODO add request/response headers middleware
	router := mux.NewRouter().StrictSlash(true)

	apiRouter := router.PathPrefix("/api").Subrouter()
	// add cors middleware
	// content-type needs to be explicitly defined without this content-type header is not allowed and cors filter is not applied
	// OPTIONS method needs to be explicitly defined for each handler func
	apiRouter.Use(handlers.CORS(handlers.AllowedHeaders([]string{sdk.ContentType})))

	// version v1 router
	apiV1 := apiRouter.PathPrefix("/v1").Subrouter()
	apiV1.HandleFunc("/list-bills", api.listBillsFunc).Methods("GET", "OPTIONS")
	apiV1.HandleFunc("/balance", api.balanceFunc).Methods("GET", "OPTIONS")
	apiV1.HandleFunc("/units/{unitId}/transactions/{txHash}/proof", api.getTxProof).Methods("GET", "OPTIONS")
	apiV1.HandleFunc("/round-number", api.blockHeightFunc).Methods("GET", "OPTIONS")
	apiV1.HandleFunc("/fee-credit-bills/{billId}", api.getFeeCreditBillFunc).Methods("GET", "OPTIONS")
	apiV1.HandleFunc("/transactions/{pubkey}", api.postTransactions).Methods("POST", "OPTIONS")

	apiV1.PathPrefix("/swagger/").Handler(httpSwagger.Handler(
		httpSwagger.URL("/api/v1/swagger/doc.json"), //The url pointing to API definition
		httpSwagger.DeepLinking(true),
		httpSwagger.DocExpansion("list"),
		httpSwagger.DomID("swagger-ui"),
	)).Methods(http.MethodGet)

	return router
}

// @Summary List bills
// @Id 1
// @version 1.0
// @produce application/json
// @Param pubkey query string true "Public key prefixed with 0x" example(0x000000000000000000000000000000000000000000000000000000000000000123)
// @Param limit query int false "limits how many bills are returned in response" default(100)
// @Param offset query int false "response will include bills starting after offset" default(0)
// @Param includedcbills query bool false "response will include DC bills" default(true)
// @Param includedcmetadata query bool false "response will include DC Metadata info (includedcbills param must also be true)" default(false)
// @Success 200 {object} ListBillsResponse
// @Failure 400 {object} ErrorResponse
// @Failure 500
// @Router /list-bills [get]
func (api *moneyRestAPI) listBillsFunc(w http.ResponseWriter, r *http.Request) {
	pk, err := parsePubKeyQueryParam(r)
	if err != nil {
		log.Debug("error parsing GET /list-bills request: ", err)
		api.rw.InvalidParamResponse(w, "pubkey", err)
		return
	}
	includeDCBills, err := parseIncludeDCBillsQueryParam(r, true)
	if err != nil {
		log.Debug("error parsing GET /list-bills request: ", err)
		w.WriteHeader(http.StatusBadRequest)
		return
	}
<<<<<<< HEAD
	bills, err := api.Service.GetBills(pk)
=======
	var includeDCMetadata bool
	if r.URL.Query().Has("includedcmetadata") {
		includeDCMetadata, err = strconv.ParseBool(r.URL.Query().Get("includedcmetadata"))
		if err != nil {
			log.Debug("error parsing GET /list-bills request: ", err)
			w.WriteHeader(http.StatusBadRequest)
			return
		}
	}
	bills, err := s.Service.GetBills(pk)
>>>>>>> 008f0505
	if err != nil {
		log.Error("error on GET /list-bills: ", err)
		w.WriteHeader(http.StatusInternalServerError)
		return
	}
	var filteredBills []*Bill
	dcMetadataMap := make(map[string]*DCMetadata)
	for _, b := range bills {
		// filter zero value bills
		if b.Value == 0 {
			continue
		}
		// filter dc bills
		if b.DcNonce != nil {
			if !includeDCBills {
				continue
			}
			if includeDCMetadata {
				if dcMetadataMap[string(b.DcNonce)] == nil {
					dcMetadata, err := s.Service.GetDCMetadata(b.DcNonce)
					if err != nil {
						log.Error("error on GET /list-bills: ", err)
						w.WriteHeader(http.StatusInternalServerError)
						return
					}
					dcMetadataMap[string(b.DcNonce)] = dcMetadata
				}
			}
		}
		filteredBills = append(filteredBills, b)
	}
	qp := r.URL.Query()
	limit, err := sdk.ParseMaxResponseItems(qp.Get(sdk.QueryParamLimit), api.ListBillsPageLimit)
	if err != nil {
		api.rw.InvalidParamResponse(w, sdk.QueryParamLimit, err)
		return
	}
	offset := sdk.ParseIntParam(qp.Get(sdk.QueryParamOffsetKey), 0)
	if offset < 0 {
		offset = 0
	}
	// if offset and limit go out of bounds just return what we have
	if offset > len(filteredBills) {
		offset = len(filteredBills)
	}
	if offset+limit > len(filteredBills) {
		limit = len(filteredBills) - offset
	} else {
		sdk.SetLinkHeader(r.URL, w, strconv.Itoa(offset+limit))
	}
	res := newListBillsResponse(filteredBills, limit, offset)
	api.rw.WriteResponse(w, res)
}

// @Summary Get balance
// @Id 2
// @version 1.0
// @produce application/json
// @Param pubkey query string true "Public key prefixed with 0x"
// @Success 200 {object} BalanceResponse
// @Failure 400 {object} ErrorResponse
// @Failure 500
// @Router /balance [get]
func (api *moneyRestAPI) balanceFunc(w http.ResponseWriter, r *http.Request) {
	pk, err := parsePubKeyQueryParam(r)
	if err != nil {
		log.Debug("error parsing GET /balance request: ", err)
		api.rw.InvalidParamResponse(w, "pubkey", err)
		return
	}
	includeDCBills, err := parseIncludeDCBillsQueryParam(r, false)
	if err != nil {
		log.Debug("error parsing GET /balance request: ", err)
		w.WriteHeader(http.StatusInternalServerError)
		return
	}
	bills, err := api.Service.GetBills(pk)
	if err != nil {
		log.Error("error on GET /balance: ", err)
		w.WriteHeader(http.StatusInternalServerError)
		return
	}
	var sum uint64
	for _, b := range bills {
		if b.DcNonce == nil || includeDCBills {
			sum += b.Value
		}
	}
	res := &BalanceResponse{Balance: sum}
	api.rw.WriteResponse(w, res)
}

func (api *moneyRestAPI) getTxProof(w http.ResponseWriter, r *http.Request) {
	vars := mux.Vars(r)
	unitID, err := sdk.ParseHex[sdk.UnitID](vars["unitId"], true)
	if err != nil {
		api.rw.InvalidParamResponse(w, "unitId", err)
		return
	}
	if len(unitID) != 32 {
		api.rw.ErrorResponse(w, http.StatusBadRequest, errInvalidBillIDLength)
		return
	}
	txHash, err := sdk.ParseHex[sdk.TxHash](vars["txHash"], true)
	if err != nil {
		api.rw.InvalidParamResponse(w, "txHash", err)
		return
	}

	proof, err := api.Service.GetTxProof(unitID, txHash)
	if err != nil {
		api.rw.WriteErrorResponse(w, fmt.Errorf("failed to load proof of tx 0x%X (unit 0x%X): %w", txHash, unitID, err))
		return
	}
	if proof == nil {
		api.rw.ErrorResponse(w, http.StatusNotFound, fmt.Errorf("no proof found for tx 0x%X (unit 0x%X)", txHash, unitID))
		return
	}

	api.rw.WriteCborResponse(w, proof)
}

// getBill returns "normal" or "fee credit" bill for given id,
// this is necessary to facilitate client side tx confirmation,
// alternatively we could refactor how tx proofs are stored (separately from bills),
// in that case we could fetch proofs directly and this hack would not be necessary
func (api *moneyRestAPI) getBill(billID []byte) (*Bill, error) {
	bill, err := api.Service.GetBill(billID)
	if err != nil {
		return nil, fmt.Errorf("failed to fetch bill: %w", err)
	}
	if bill == nil {
		bill, err = api.Service.GetFeeCreditBill(billID)
		if err != nil {
			return nil, fmt.Errorf("failed to fetch fee credit bill: %w", err)
		}
	}
	return bill, err
}

// @Summary Money partition's latest block number
// @Id 4
// @version 1.0
// @produce application/json
// @Success 200 {object} RoundNumberResponse
// @Router /round-number [get]
func (api *moneyRestAPI) blockHeightFunc(w http.ResponseWriter, r *http.Request) {
	lastRoundNumber, err := api.Service.GetRoundNumber(r.Context())
	if err != nil {
		log.Error("GET /round-number error fetching round number", err)
		w.WriteHeader(http.StatusInternalServerError)
	} else {
		api.rw.WriteResponse(w, &RoundNumberResponse{RoundNumber: lastRoundNumber})
	}
}

// @Summary Get Fee Credit Bill
// @Id 5
// @version 1.0
// @produce application/json
// @Param billId path string true "ID of the bill (hex)"
// @Success 200 {object} wallet.Bill
// @Router /fee-credit-bills [get]
func (api *moneyRestAPI) getFeeCreditBillFunc(w http.ResponseWriter, r *http.Request) {
	vars := mux.Vars(r)
	billID, err := sdk.ParseHex[sdk.UnitID](vars["billId"], true)
	if err != nil {
		log.Debug("error parsing GET /fee-credit-bills request: ", err)
		if errors.Is(err, errInvalidBillIDLength) {
			api.rw.ErrorResponse(w, http.StatusBadRequest, err)
		} else {
			api.rw.InvalidParamResponse(w, "billId", err)
		}
		return
	}
	if len(billID) != 32 {
		api.rw.ErrorResponse(w, http.StatusBadRequest, errInvalidBillIDLength)
		return
	}
	fcb, err := api.Service.GetFeeCreditBill(billID)
	if err != nil {
		log.Error("error on GET /fee-credit-bill: ", err)
		api.rw.WriteErrorResponse(w, err)
		return
	}
	if fcb == nil {
		api.rw.ErrorResponse(w, http.StatusNotFound, errors.New("fee credit bill does not exist"))
		return
	}
	api.rw.WriteResponse(w, fcb.ToGenericBill())
}

// @Summary Forward transactions to partition node(s)
// @Id 6
// @Version 1.0
// @Accept application/cbor
// @Param pubkey path string true "Sender public key prefixed with 0x"
// @Param transactions body nil true "CBOR encoded array of TransactionOrders"
// @Success 202
// @Router /transactions [post]
func (api *moneyRestAPI) postTransactions(w http.ResponseWriter, r *http.Request) {
	defer r.Body.Close()
	buf, err := io.ReadAll(r.Body)
	if err != nil {
		api.rw.WriteErrorResponse(w, fmt.Errorf("failed to read request body: %w", err))
		return
	}

	vars := mux.Vars(r)
	_, err = sdk.DecodePubKeyHex(vars["pubkey"])
	if err != nil {
		api.rw.InvalidParamResponse(w, "pubkey", fmt.Errorf("failed to parse sender pubkey: %w", err))
		return
	}

	txs := &sdk.Transactions{}
	if err = cbor.Unmarshal(buf, txs); err != nil {
		api.rw.ErrorResponse(w, http.StatusBadRequest, fmt.Errorf("failed to decode request body: %w", err))
		return
	}
	if len(txs.Transactions) == 0 {
		api.rw.ErrorResponse(w, http.StatusBadRequest, errors.New("request body contained no transactions to process"))
		return
	}

<<<<<<< HEAD
	if errs := api.Service.SendTransactions(r.Context(), txs.Transactions); len(errs) > 0 {
=======
	egp, _ := errgroup.WithContext(r.Context())
	egp.Go(func() error {
		return s.Service.StoreDCMetadata(txs.Transactions)
	})

	if errs := s.Service.SendTransactions(r.Context(), txs.Transactions); len(errs) > 0 {
>>>>>>> 008f0505
		w.WriteHeader(http.StatusInternalServerError)
		api.rw.WriteResponse(w, errs)
		return
	}

	if err = egp.Wait(); err != nil {
		log.Debug("failed to store DC metadata: ", err)
		w.WriteHeader(http.StatusInternalServerError)
		writeAsJson(w, ErrorResponse{
			Message: fmt.Errorf("failed to store DC metadata: %w", err).Error(),
		})
		return
	}
	w.WriteHeader(http.StatusAccepted)
}

func parsePubKeyQueryParam(r *http.Request) ([]byte, error) {
	return sdk.DecodePubKeyHex(r.URL.Query().Get("pubkey"))
}

func parseIncludeDCBillsQueryParam(r *http.Request, defaultValue bool) (bool, error) {
	if r.URL.Query().Has("includedcbills") {
		return strconv.ParseBool(r.URL.Query().Get("includedcbills"))
	}
	return defaultValue, nil
}

func newListBillsResponse(bills []*Bill, limit, offset int) *ListBillsResponse {
	billVMs := toBillVMList(bills)
	return &ListBillsResponse{Bills: billVMs[offset : offset+limit], Total: len(bills)}
}

func toBillVMList(bills []*Bill) []*ListBillVM {
	billVMs := make([]*ListBillVM, len(bills))
	for i, b := range bills {
		billVMs[i] = &ListBillVM{
			Id:      b.Id,
			Value:   b.Value,
			TxHash:  b.TxHash,
			DcNonce: b.DcNonce,
		}
	}
	return billVMs
}

<<<<<<< HEAD
func (b *ListBillVM) ToGenericBill() *sdk.Bill {
	return &sdk.Bill{
		Id:       b.Id,
		Value:    b.Value,
		TxHash:   b.TxHash,
		IsDcBill: b.IsDCBill,
=======
func (b *ListBillVM) ToGenericBill() *wallet.Bill {
	return &wallet.Bill{
		Id:      b.Id,
		Value:   b.Value,
		TxHash:  b.TxHash,
		DcNonce: b.DcNonce,
>>>>>>> 008f0505
	}
}<|MERGE_RESOLUTION|>--- conflicted
+++ resolved
@@ -7,12 +7,8 @@
 	"net/http"
 	"strconv"
 
-<<<<<<< HEAD
-=======
 	"golang.org/x/sync/errgroup"
 
-	"github.com/ethereum/go-ethereum/common/hexutil"
->>>>>>> 008f0505
 	"github.com/fxamacker/cbor/v2"
 	"github.com/gorilla/handlers"
 	"github.com/gorilla/mux"
@@ -119,9 +115,6 @@
 		w.WriteHeader(http.StatusBadRequest)
 		return
 	}
-<<<<<<< HEAD
-	bills, err := api.Service.GetBills(pk)
-=======
 	var includeDCMetadata bool
 	if r.URL.Query().Has("includedcmetadata") {
 		includeDCMetadata, err = strconv.ParseBool(r.URL.Query().Get("includedcmetadata"))
@@ -131,8 +124,7 @@
 			return
 		}
 	}
-	bills, err := s.Service.GetBills(pk)
->>>>>>> 008f0505
+	bills, err := api.Service.GetBills(pk)
 	if err != nil {
 		log.Error("error on GET /list-bills: ", err)
 		w.WriteHeader(http.StatusInternalServerError)
@@ -152,7 +144,7 @@
 			}
 			if includeDCMetadata {
 				if dcMetadataMap[string(b.DcNonce)] == nil {
-					dcMetadata, err := s.Service.GetDCMetadata(b.DcNonce)
+					dcMetadata, err := api.Service.GetDCMetadata(b.DcNonce)
 					if err != nil {
 						log.Error("error on GET /list-bills: ", err)
 						w.WriteHeader(http.StatusInternalServerError)
@@ -358,16 +350,12 @@
 		return
 	}
 
-<<<<<<< HEAD
-	if errs := api.Service.SendTransactions(r.Context(), txs.Transactions); len(errs) > 0 {
-=======
 	egp, _ := errgroup.WithContext(r.Context())
 	egp.Go(func() error {
-		return s.Service.StoreDCMetadata(txs.Transactions)
+		return api.Service.StoreDCMetadata(txs.Transactions)
 	})
 
-	if errs := s.Service.SendTransactions(r.Context(), txs.Transactions); len(errs) > 0 {
->>>>>>> 008f0505
+	if errs := api.Service.SendTransactions(r.Context(), txs.Transactions); len(errs) > 0 {
 		w.WriteHeader(http.StatusInternalServerError)
 		api.rw.WriteResponse(w, errs)
 		return
@@ -375,10 +363,7 @@
 
 	if err = egp.Wait(); err != nil {
 		log.Debug("failed to store DC metadata: ", err)
-		w.WriteHeader(http.StatusInternalServerError)
-		writeAsJson(w, ErrorResponse{
-			Message: fmt.Errorf("failed to store DC metadata: %w", err).Error(),
-		})
+		api.rw.WriteErrorResponse(w, fmt.Errorf("failed to store DC metadata: %w", err))
 		return
 	}
 	w.WriteHeader(http.StatusAccepted)
@@ -413,20 +398,11 @@
 	return billVMs
 }
 
-<<<<<<< HEAD
 func (b *ListBillVM) ToGenericBill() *sdk.Bill {
 	return &sdk.Bill{
-		Id:       b.Id,
-		Value:    b.Value,
-		TxHash:   b.TxHash,
-		IsDcBill: b.IsDCBill,
-=======
-func (b *ListBillVM) ToGenericBill() *wallet.Bill {
-	return &wallet.Bill{
 		Id:      b.Id,
 		Value:   b.Value,
 		TxHash:  b.TxHash,
 		DcNonce: b.DcNonce,
->>>>>>> 008f0505
 	}
 }