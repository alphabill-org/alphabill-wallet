package backend

import (
	"bytes"
	"encoding/json"
	"errors"
	"fmt"
	"time"

	"github.com/fxamacker/cbor/v2"
	bolt "go.etcd.io/bbolt"

	"github.com/alphabill-org/alphabill/internal/network/protocol/genesis"
	"github.com/alphabill-org/alphabill/internal/types"
	"github.com/alphabill-org/alphabill/internal/util"
	sdk "github.com/alphabill-org/alphabill/pkg/wallet"
)

const BoltBillStoreFileName = "bills.db"

var (
	unitsBucket           = []byte("unitsBucket")           // unitID => unit_bytes
	predicatesBucket      = []byte("predicatesBucket")      // predicate => bucket[unitID]nil
	metaBucket            = []byte("metaBucket")            // block_number_key => block_number_val
	expiredBillsBucket    = []byte("expiredBillsBucket")    // block_number => bucket[unitID]nil
	feeUnitsBucket        = []byte("feeUnitsBucket")        // unitID => unit_bytes (for free credit units)
	lockedFeeCreditBucket = []byte("lockedFeeCreditBucket") // systemID => [unitID => transferFC record]
	closedFeeCreditBucket = []byte("closedFeeCreditBucket")
	sdrBucket             = []byte("sdrBucket") // []genesis.SystemDescriptionRecord
	txProofsBucket        = []byte("txProofs")  // unitID => [txHash => cbor(block proof)]
	txHistoryBucket       = []byte("txHistory") // pubKeyHash => [seqNum => cbor(TxHistoryRecord)]
)

var (
	blockNumberKey = []byte("blockNumberKey")
)

var (
	ErrOwnerPredicateIsNil = errors.New("unit owner predicate is nil")
)

var _ BillStoreTx = (*boltBillStoreTx)(nil)

type (
	boltBillStore struct {
		db *bolt.DB
	}

	boltBillStoreTx struct {
		db *boltBillStore
		tx *bolt.Tx
	}
)

// newBoltBillStore creates new on-disk persistent storage for bills and proofs using bolt db.
// If the file does not exist then it will be created, however, parent directories must exist beforehand.
func newBoltBillStore(dbFile string) (*boltBillStore, error) {
	db, err := bolt.Open(dbFile, 0600, &bolt.Options{Timeout: 3 * time.Second}) // -rw-------
	if err != nil {
		return nil, fmt.Errorf("failed to open bolt DB: %w", err)
	}
	s := &boltBillStore{db: db}
	err = sdk.CreateBuckets(db.Update,
		unitsBucket, predicatesBucket, metaBucket, expiredBillsBucket, feeUnitsBucket,
		lockedFeeCreditBucket, closedFeeCreditBucket, sdrBucket, txProofsBucket, txHistoryBucket,
	)
	if err != nil {
		return nil, fmt.Errorf("failed to create db buckets: %w", err)
	}
	err = s.initMetaData()
	if err != nil {
		return nil, fmt.Errorf("failed to init db metadata: %w", err)
	}
	return s, nil
}

func (s *boltBillStore) WithTransaction(fn func(txc BillStoreTx) error) error {
	return s.db.Update(func(tx *bolt.Tx) error {
		return fn(&boltBillStoreTx{db: s, tx: tx})
	})
}

func (s *boltBillStore) Do() BillStoreTx {
	return &boltBillStoreTx{db: s, tx: nil}
}

func (s *boltBillStoreTx) GetBill(unitID []byte) (*Bill, error) {
	var unit *Bill
	err := s.withTx(s.tx, func(tx *bolt.Tx) error {
		bill, err := s.getUnit(tx, unitID)
		if err != nil {
			return err
		}
		if bill == nil {
			return nil
		}
		unit = bill
		return nil
	}, false)
	if err != nil {
		return nil, err
	}
	return unit, nil
}

func (s *boltBillStoreTx) GetBills(ownerPredicate []byte, includeDCBills bool, startKey []byte, limit int) ([]*Bill, []byte, error) {
	var units []*Bill
	var nextKey []byte
	err := s.withTx(s.tx, func(tx *bolt.Tx) error {
		unitIDBucket := tx.Bucket(predicatesBucket).Bucket(ownerPredicate)
		if unitIDBucket == nil {
			return nil
		}
		c := unitIDBucket.Cursor()
		for unitID, _ := setPosition(c, startKey); unitID != nil; unitID, _ = c.Next() {
			if limit == 0 {
				nextKey = unitID
				return nil
			}
			unit, err := s.getUnit(tx, unitID)
			if err != nil {
				return err
			}
			if unit == nil {
				return fmt.Errorf("unit in secondary index not found in primary unit bucket unitID=%x", unitID)
			}
			if unit.IsDCBill() && !includeDCBills {
				continue
			}
			units = append(units, unit)
			limit--
		}
		return nil
	}, false)
	if err != nil {
		return nil, nil, err
	}
	return units, nextKey, nil
}

func (s *boltBillStoreTx) SetBill(bill *Bill, proof *sdk.Proof) error {
	return s.withTx(s.tx, func(tx *bolt.Tx) error {
		billsBucket := tx.Bucket(unitsBucket)
		if bill.OwnerPredicate == nil {
			return ErrOwnerPredicateIsNil
		}

		// remove from previous owner index
		prevUnit, err := s.getUnit(tx, bill.Id)
		if err != nil {
			return err
		}
		if prevUnit != nil && !bytes.Equal(prevUnit.OwnerPredicate, bill.OwnerPredicate) {
			prevUnitIDBucket, err := sdk.EnsureSubBucket(tx, predicatesBucket, prevUnit.OwnerPredicate, false)
			if err != nil {
				return err
			}
			if err = prevUnitIDBucket.Delete(prevUnit.Id); err != nil {
				return err
			}
		}

		// add to new owner index
		unitIDBucket, err := sdk.EnsureSubBucket(tx, predicatesBucket, bill.OwnerPredicate, false)
		if err != nil {
			return err
		}
		err = unitIDBucket.Put(bill.Id, nil)
		if err != nil {
			return err
		}

		// add to main store
		billBytes, err := json.Marshal(bill)
		if err != nil {
			return err
		}
		err = billsBucket.Put(bill.Id, billBytes)
		if err != nil {
			return err
		}
		return s.storeTxProof(tx, bill.Id, bill.TxHash, proof)
	}, true)
}

func (s *boltBillStoreTx) RemoveBill(unitID []byte) error {
	return s.withTx(s.tx, func(tx *bolt.Tx) error {
		return s.removeUnit(tx, unitID)
	}, true)
}

func (s *boltBillStoreTx) SetBillExpirationTime(blockNumber uint64, unitID []byte) error {
	return s.withTx(s.tx, func(tx *bolt.Tx) error {
		return s.addExpiredBill(tx, blockNumber, unitID)
	}, true)
}

func (s *boltBillStoreTx) DeleteExpiredBills(maxBlockNumber uint64) error {
	return s.withTx(s.tx, func(tx *bolt.Tx) error {
		expiredBills, err := s.getExpiredBills(tx, maxBlockNumber)
		if err != nil {
			return err
		}
		// delete bills if not already deleted/swapped
		for unitIDStr, blockNumber := range expiredBills {
			// delete unit from main bucket
			unitID := []byte(unitIDStr)
			if err := s.removeUnit(tx, unitID); err != nil {
				return err
			}
			// delete expired bill metadata
			if err := tx.Bucket(expiredBillsBucket).DeleteBucket(blockNumber); err != nil {
				if !errors.Is(err, bolt.ErrBucketNotFound) {
					return err
				}
			}
		}
		return nil
	}, true)
}

func (s *boltBillStoreTx) GetBlockNumber() (uint64, error) {
	blockNumber := uint64(0)
	err := s.withTx(s.tx, func(tx *bolt.Tx) error {
		blockNumberBytes := tx.Bucket(metaBucket).Get(blockNumberKey)
		blockNumber = util.BytesToUint64(blockNumberBytes)
		return nil
	}, false)
	if err != nil {
		return 0, err
	}
	return blockNumber, nil
}

func (s *boltBillStoreTx) SetBlockNumber(blockNumber uint64) error {
	return s.withTx(s.tx, func(tx *bolt.Tx) error {
		blockNumberBytes := util.Uint64ToBytes(blockNumber)
		err := tx.Bucket(metaBucket).Put(blockNumberKey, blockNumberBytes)
		if err != nil {
			return err
		}
		return nil
	}, true)
}

func (s *boltBillStoreTx) GetTxProof(unitID types.UnitID, txHash sdk.TxHash) (*sdk.Proof, error) {
	var proof *sdk.Proof
	err := s.withTx(s.tx, func(tx *bolt.Tx) error {
		var err error
		proof, err = s.getUnitBlockProof(tx, unitID, txHash)
		return err
	}, false)
	return proof, err
}

func (s *boltBillStoreTx) GetFeeCreditBill(unitID []byte) (*Bill, error) {
	var b *Bill
	err := s.withTx(s.tx, func(tx *bolt.Tx) error {
		fcbBytes := tx.Bucket(feeUnitsBucket).Get(unitID)
		if fcbBytes == nil {
			return nil
		}
		return json.Unmarshal(fcbBytes, &b)
	}, false)
	if err != nil {
		return nil, err
	}
	return b, nil
}

func (s *boltBillStoreTx) SetFeeCreditBill(fcb *Bill, proof *sdk.Proof) error {
	return s.withTx(s.tx, func(tx *bolt.Tx) error {
		fcbBytes, err := json.Marshal(fcb)
		if err != nil {
			return err
		}
		if err = tx.Bucket(feeUnitsBucket).Put(fcb.Id, fcbBytes); err != nil {
			return err
		}
		return s.storeTxProof(tx, fcb.Id, fcb.TxHash, proof)
	}, true)
}

func (s *boltBillStoreTx) GetLockedFeeCredit(systemID, fcbID []byte) (*types.TransactionRecord, error) {
	var res *types.TransactionRecord
	err := s.withTx(s.tx, func(tx *bolt.Tx) error {
		lockedCreditBucket := tx.Bucket(lockedFeeCreditBucket).Bucket(systemID)
		if lockedCreditBucket == nil {
			return nil
		}
		txBytes := lockedCreditBucket.Get(fcbID)
		if txBytes == nil {
			return nil
		}
		return cbor.Unmarshal(txBytes, &res)
	}, false)
	if err != nil {
		return nil, err
	}
	return res, nil
}

func (s *boltBillStoreTx) SetLockedFeeCredit(systemID, fcbID []byte, txr *types.TransactionRecord) error {
	return s.withTx(s.tx, func(tx *bolt.Tx) error {
		txBytes, err := cbor.Marshal(txr)
		if err != nil {
			return err
		}
		lockedCreditBucket, err := tx.Bucket(lockedFeeCreditBucket).CreateBucketIfNotExists(systemID)
		if err != nil {
			return fmt.Errorf("failed to create bucket: %w", err)
		}
		return lockedCreditBucket.Put(fcbID, txBytes)
	}, true)
}

func (s *boltBillStoreTx) GetClosedFeeCredit(unitID []byte) (*types.TransactionRecord, error) {
	var res *types.TransactionRecord
	err := s.withTx(s.tx, func(tx *bolt.Tx) error {
		txBytes := tx.Bucket(closedFeeCreditBucket).Get(unitID)
		if txBytes == nil {
			return nil
		}
		return cbor.Unmarshal(txBytes, &res)
	}, false)
	if err != nil {
		return nil, err
	}
	return res, nil
}

func (s *boltBillStoreTx) SetClosedFeeCredit(unitID []byte, txr *types.TransactionRecord) error {
	return s.withTx(s.tx, func(tx *bolt.Tx) error {
		txBytes, err := cbor.Marshal(txr)
		if err != nil {
			return err
		}
		return tx.Bucket(closedFeeCreditBucket).Put(unitID, txBytes)
	}, true)
}

func (s *boltBillStoreTx) GetSystemDescriptionRecords() ([]*genesis.SystemDescriptionRecord, error) {
	var sdrs []*genesis.SystemDescriptionRecord
	err := s.withTx(s.tx, func(tx *bolt.Tx) error {
		return tx.Bucket(sdrBucket).ForEach(func(systemID, sdrBytes []byte) error {
			var sdr *genesis.SystemDescriptionRecord
			err := json.Unmarshal(sdrBytes, &sdr)
			if err != nil {
				return err
			}
			sdrs = append(sdrs, sdr)
			return nil
		})
	}, false)
	if err != nil {
		return nil, err
	}
	return sdrs, nil
}

func (s *boltBillStoreTx) SetSystemDescriptionRecords(sdrs []*genesis.SystemDescriptionRecord) error {
	return s.withTx(s.tx, func(tx *bolt.Tx) error {
		for _, sdr := range sdrs {
			sdrBytes, err := json.Marshal(sdr)
			if err != nil {
				return err
			}
			err = tx.Bucket(sdrBucket).Put(sdr.SystemIdentifier, sdrBytes)
			if err != nil {
				return err
			}
		}
		return nil
	}, true)
}

func (s *boltBillStoreTx) removeUnit(tx *bolt.Tx, unitID []byte) error {
	unit, err := s.getUnit(tx, unitID)
	if err != nil {
		return err
	}
	if unit == nil {
		return nil
	}

	// delete from "predicate index"
	unitIDBucket := tx.Bucket(predicatesBucket).Bucket(unit.OwnerPredicate)
	if unitIDBucket != nil {
		err = unitIDBucket.Delete(unitID)
		if err != nil {
			return err
		}
	}
	// delete from main store
	return tx.Bucket(unitsBucket).Delete(unitID)
}

func (s *boltBillStoreTx) getUnit(tx *bolt.Tx, unitID []byte) (*Bill, error) {
	unitBytes := tx.Bucket(unitsBucket).Get(unitID)
	if len(unitBytes) == 0 {
		return nil, nil
	}
	var unit *Bill
	err := json.Unmarshal(unitBytes, &unit)
	if err != nil {
		return nil, err
	}
	return unit, nil
}

// getExpiredBills returns map[bill_id_string]block_number_bytes of all bills that expiry block number is less than or equal to the given block number
func (s *boltBillStoreTx) getExpiredBills(tx *bolt.Tx, maxBlockNumber uint64) (map[string][]byte, error) {
	res := make(map[string][]byte)
	expiredBillBucket := tx.Bucket(expiredBillsBucket)
	c := expiredBillBucket.Cursor()
	for blockNumber, _ := c.First(); blockNumber != nil && util.BytesToUint64(blockNumber) <= maxBlockNumber; blockNumber, _ = c.Next() {
		expiredUnitIDsBucket := expiredBillBucket.Bucket(blockNumber)
		err := expiredUnitIDsBucket.ForEach(func(unitID, _ []byte) error {
			res[string(unitID)] = blockNumber
			return nil
		})
		if err != nil {
			return nil, err
		}
	}
	return res, nil
}

func (s *boltBillStoreTx) addExpiredBill(tx *bolt.Tx, blockNumber uint64, unitID []byte) error {
	b, err := tx.Bucket(expiredBillsBucket).CreateBucketIfNotExists(util.Uint64ToBytes(blockNumber))
	if err != nil {
		return err
	}
	return b.Put(unitID, nil)
}

<<<<<<< HEAD
func (s *boltBillStoreTx) StoreTxProof(unitID sdk.UnitID, txHash sdk.TxHash, txProof *sdk.Proof) error {
	if unitID == nil {
		return errors.New("unit id is nil")
	}
	if txHash == nil {
		return errors.New("tx hash is nil")
	}
	if txProof == nil {
		return errors.New("tx proof is nil")
	}
	return s.withTx(s.tx, func(tx *bolt.Tx) error {
		return s.storeTxProof(tx, unitID, txHash, txProof)
	}, true)
}

func (s *boltBillStoreTx) storeTxProof(dbTx *bolt.Tx, unitID sdk.UnitID, txHash sdk.TxHash, txProof *sdk.Proof) error {
	if txHash == nil || txProof == nil {
=======
func (s *boltBillStoreTx) storeUnitBlockProof(tx *bolt.Tx, unitID types.UnitID, txHash sdk.TxHash, proof *sdk.Proof) error {
	if txHash == nil || proof == nil {
>>>>>>> 26b3b609
		return nil
	}
	txProofBytes, err := cbor.Marshal(txProof)
	if err != nil {
		return fmt.Errorf("failed to serialize tx proof: %w", err)
	}
	b, err := sdk.EnsureSubBucket(dbTx, txProofsBucket, unitID, false)
	if err != nil {
		return err
	}
	return b.Put(txHash, txProofBytes)
}

func (s *boltBillStoreTx) StoreTxHistoryRecord(hash sdk.PubKeyHash, rec *sdk.TxHistoryRecord) error {
	return s.withTx(s.tx, func(tx *bolt.Tx) error {
		return s.storeTxHistoryRecord(tx, hash, rec)
	}, true)
}

func (s *boltBillStoreTx) storeTxHistoryRecord(tx *bolt.Tx, hash sdk.PubKeyHash, rec *sdk.TxHistoryRecord) error {
	if len(hash) == 0 {
		return errors.New("sender is nil")
	}
	if rec == nil {
		return errors.New("record is nil")
	}
	b, err := sdk.EnsureSubBucket(tx, txHistoryBucket, hash, false)
	id, _ := b.NextSequence()
	recBytes, err := cbor.Marshal(rec)
	if err != nil {
		return fmt.Errorf("failed to serialize tx history record: %w", err)
	}
	return b.Put(util.Uint64ToBytes(id), recBytes)
}

func (s *boltBillStoreTx) GetTxHistoryRecords(hash sdk.PubKeyHash, dbStartKey []byte, count int) (res []*sdk.TxHistoryRecord, key []byte, err error) {
	return res, key, s.withTx(s.tx, func(tx *bolt.Tx) error {
		var err error
		res, key, err = s.getTxHistoryRecords(tx, hash, dbStartKey, count)
		return err
	}, false)
}

func (s *boltBillStoreTx) getTxHistoryRecords(tx *bolt.Tx, hash sdk.PubKeyHash, dbStartKey []byte, count int) ([]*sdk.TxHistoryRecord, []byte, error) {
	b, err := sdk.EnsureSubBucket(tx, txHistoryBucket, hash, true)
	if err != nil {
		return nil, nil, err
	}
	if b == nil {
		return nil, nil, nil
	}
	c := b.Cursor()
	if len(dbStartKey) == 0 {
		dbStartKey, _ = c.Last()
	}
	var res []*sdk.TxHistoryRecord
	var prevKey []byte
	for k, v := c.Seek(dbStartKey); k != nil && count > 0; k, v = c.Prev() {
		rec := &sdk.TxHistoryRecord{}
		if err := cbor.Unmarshal(v, rec); err != nil {
			return nil, nil, fmt.Errorf("failed to deserialize tx history record: %w", err)
		}
		res = append(res, rec)
		if count--; count == 0 {
			prevKey, _ = c.Prev()
			break
		}
	}
	return res, prevKey, nil
}

func (s *boltBillStoreTx) getUnitBlockProof(dbTx *bolt.Tx, id []byte, txHash sdk.TxHash) (*sdk.Proof, error) {
	b, err := sdk.EnsureSubBucket(dbTx, txProofsBucket, id, true)
	if err != nil {
		return nil, err
	}
	if b == nil {
		return nil, nil
	}
	proofData := b.Get(txHash)
	if proofData == nil {
		return nil, nil
	}
	proof := &sdk.Proof{}
	if err := cbor.Unmarshal(proofData, proof); err != nil {
		return nil, fmt.Errorf("failed to deserialize proof data: %w", err)
	}
	return proof, nil
}

func (s *boltBillStoreTx) withTx(dbTx *bolt.Tx, myFunc func(tx *bolt.Tx) error, writeTx bool) error {
	if dbTx != nil {
		return myFunc(dbTx)
	} else if writeTx {
		return s.db.db.Update(myFunc)
	} else {
		return s.db.db.View(myFunc)
	}
}

func (s *boltBillStore) initMetaData() error {
	return s.db.Update(func(tx *bolt.Tx) error {
		val := tx.Bucket(metaBucket).Get(blockNumberKey)
		if val == nil {
			return tx.Bucket(metaBucket).Put(blockNumberKey, util.Uint64ToBytes(0))
		}
		return nil
	})
}

func setPosition(c *bolt.Cursor, key []byte) ([]byte, []byte) {
	if key != nil {
		k, v := c.Seek(key)
		if !bytes.Equal(k, key) {
			return nil, nil
		}
		return k, v
	}
	return c.First()
}<|MERGE_RESOLUTION|>--- conflicted
+++ resolved
@@ -434,8 +434,7 @@
 	return b.Put(unitID, nil)
 }
 
-<<<<<<< HEAD
-func (s *boltBillStoreTx) StoreTxProof(unitID sdk.UnitID, txHash sdk.TxHash, txProof *sdk.Proof) error {
+func (s *boltBillStoreTx) StoreTxProof(unitID types.UnitID, txHash sdk.TxHash, txProof *sdk.Proof) error {
 	if unitID == nil {
 		return errors.New("unit id is nil")
 	}
@@ -450,12 +449,8 @@
 	}, true)
 }
 
-func (s *boltBillStoreTx) storeTxProof(dbTx *bolt.Tx, unitID sdk.UnitID, txHash sdk.TxHash, txProof *sdk.Proof) error {
+func (s *boltBillStoreTx) storeTxProof(dbTx *bolt.Tx, unitID types.UnitID, txHash sdk.TxHash, txProof *sdk.Proof) error {
 	if txHash == nil || txProof == nil {
-=======
-func (s *boltBillStoreTx) storeUnitBlockProof(tx *bolt.Tx, unitID types.UnitID, txHash sdk.TxHash, proof *sdk.Proof) error {
-	if txHash == nil || proof == nil {
->>>>>>> 26b3b609
 		return nil
 	}
 	txProofBytes, err := cbor.Marshal(txProof)
@@ -483,6 +478,9 @@
 		return errors.New("record is nil")
 	}
 	b, err := sdk.EnsureSubBucket(tx, txHistoryBucket, hash, false)
+	if err != nil {
+		return err
+	}
 	id, _ := b.NextSequence()
 	recBytes, err := cbor.Marshal(rec)
 	if err != nil {
