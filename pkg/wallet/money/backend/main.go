package backend

import (
	"context"
	"encoding/hex"
	"fmt"
	"math/rand"
	"net/http"
	"sync"
	"time"

	"github.com/ainvaltin/httpsrv"
	"golang.org/x/sync/errgroup"
	"golang.org/x/sync/semaphore"

	"github.com/alphabill-org/alphabill/internal/network/protocol/genesis"
	"github.com/alphabill-org/alphabill/internal/script"
	"github.com/alphabill-org/alphabill/internal/txsystem/money"
	"github.com/alphabill-org/alphabill/internal/types"
	"github.com/alphabill-org/alphabill/pkg/client"
	sdk "github.com/alphabill-org/alphabill/pkg/wallet"
	"github.com/alphabill-org/alphabill/pkg/wallet/account"
	"github.com/alphabill-org/alphabill/pkg/wallet/blocksync"
	wlog "github.com/alphabill-org/alphabill/pkg/wallet/log"
)

// @title           Money Partition Indexing Backend API
// @version         1.0
// @description     This service processes blocks from the Money partition and indexes ownership of bills.

// @BasePath  /api/v1
type (
	WalletBackendService interface {
		GetBills(ownerCondition []byte) ([]*Bill, error)
		GetBill(unitID []byte) (*Bill, error)
		GetFeeCreditBill(unitID []byte) (*Bill, error)
		GetRoundNumber(ctx context.Context) (uint64, error)
		SendTransactions(ctx context.Context, txs []*types.TransactionOrder) map[string]string
		GetTxProof(unitID sdk.UnitID, txHash sdk.TxHash) (*sdk.Proof, error)
		GetDCMetadata(nonce []byte) (*DCMetadata, error)
		StoreDCMetadata(txs []*types.TransactionOrder) error
	}

	WalletBackend struct {
		store         BillStore
		genericWallet *sdk.Wallet
	}

	Bills struct {
		Bills []*Bill `json:"bills"`
	}

	Bill struct {
<<<<<<< HEAD
		Id           []byte `json:"id"`
		Value        uint64 `json:"value"`
		TxHash       []byte `json:"txHash"`
		TxRecordHash []byte `json:"txRecordHash"`
		IsDCBill     bool   `json:"isDcBill"`
		// OrderNumber insertion order of given bill in pubkey => list of bills bucket, needed for determistic paging
		OrderNumber    uint64        `json:"orderNumber"`
		TxProof        *wallet.Proof `json:"txProof"`
		OwnerPredicate []byte        `json:"OwnerPredicate"`
=======
		Id             []byte        `json:"id"`
		Value          uint64        `json:"value"`
		TxHash         []byte        `json:"txHash"`
		DcNonce        []byte        `json:"dcNonce,omitempty"`
		OwnerPredicate []byte        `json:"ownerPredicate"`
>>>>>>> 74edd1f6

		// fcb specific fields
		// AddFCTxHash last add fee credit tx hash
		AddFCTxHash []byte `json:"addFcTxHash,omitempty"`
	}

	Pubkey struct {
		Pubkey     []byte             `json:"pubkey"`
		PubkeyHash *account.KeyHashes `json:"pubkeyHash"`
	}

	// BillStore type for creating BillStoreTx transactions
	BillStore interface {
		Do() BillStoreTx
		WithTransaction(func(tx BillStoreTx) error) error
	}

	// BillStoreTx type for managing units by their ID and owner condition
	BillStoreTx interface {
		GetBlockNumber() (uint64, error)
		SetBlockNumber(blockNumber uint64) error
		GetBill(unitID []byte) (*Bill, error)
		GetBills(ownerCondition []byte) ([]*Bill, error)
		SetBill(bill *Bill, proof *sdk.Proof) error
		RemoveBill(unitID []byte) error
		SetBillExpirationTime(blockNumber uint64, unitID []byte) error
		DeleteExpiredBills(blockNumber uint64) error
		GetFeeCreditBill(unitID []byte) (*Bill, error)
		SetFeeCreditBill(fcb *Bill, proof *sdk.Proof) error
		GetSystemDescriptionRecords() ([]*genesis.SystemDescriptionRecord, error)
		SetSystemDescriptionRecords(sdrs []*genesis.SystemDescriptionRecord) error
		GetTxProof(unitID sdk.UnitID, txHash sdk.TxHash) (*sdk.Proof, error)
		GetDCMetadata(nonce []byte) (*DCMetadata, error)
		SetDCMetadata(nonce []byte, data *DCMetadata) error
		DeleteDCMetadata(nonce []byte) error
	}

	p2pkhOwnerPredicates struct {
		sha256 []byte
		sha512 []byte
	}

	Config struct {
		ABMoneySystemIdentifier  []byte
		AlphabillUrl             string
		ServerAddr               string
		DbFile                   string
		ListBillsPageLimit       int
		InitialBill              InitialBill
		SystemDescriptionRecords []*genesis.SystemDescriptionRecord
	}

	InitialBill struct {
		Id        []byte
		Value     uint64
		Predicate []byte
	}

	DCMetadata struct {
		BillIdentifiers [][]byte `json:"billIdentifiers,omitempty"`
		DCSum           uint64   `json:"dcSum,string,omitempty"`
	}
)

func Run(ctx context.Context, config *Config) error {
	store, err := newBoltBillStore(config.DbFile)
	if err != nil {
		return fmt.Errorf("failed to get storage: %w", err)
	}

	// if first run:
	// store initial bill to avoid some edge cases
	// store system description records and partition fee bills to avoid providing them every run
	err = store.WithTransaction(func(txc BillStoreTx) error {
		blockNumber, err := txc.GetBlockNumber()
		if err != nil {
			return err
		}
		if blockNumber > 0 {
			return nil
		}
		ib := config.InitialBill
		err = txc.SetBill(&Bill{
			Id:             ib.Id,
			Value:          ib.Value,
			OwnerPredicate: ib.Predicate,
		}, nil)
		if err != nil {
			return fmt.Errorf("failed to store initial bill: %w", err)
		}

		err = txc.SetSystemDescriptionRecords(config.SystemDescriptionRecords)
		if err != nil {
			return fmt.Errorf("failed to store system description records: %w", err)
		}
		for _, sdr := range config.SystemDescriptionRecords {
			err = txc.SetBill(&Bill{
				Id:             sdr.FeeCreditBill.UnitId,
				OwnerPredicate: sdr.FeeCreditBill.OwnerPredicate,
			}, nil)
			if err != nil {
				return err
			}
		}
		return nil
	})
	if err != nil {
		return err
	}

	abc := client.New(client.AlphabillClientConfig{Uri: config.AlphabillUrl})

	g, ctx := errgroup.WithContext(ctx)

	g.Go(func() error {
		walletBackend := &WalletBackend{store: store, genericWallet: sdk.New().SetABClient(abc).Build()}
		defer walletBackend.genericWallet.Shutdown()

		handler := &moneyRestAPI{Service: walletBackend, ListBillsPageLimit: config.ListBillsPageLimit, rw: &sdk.ResponseWriter{LogErr: wlog.Error}}
		server := http.Server{
			Addr:              config.ServerAddr,
			Handler:           handler.Router(),
			ReadTimeout:       3 * time.Second,
			ReadHeaderTimeout: time.Second,
			WriteTimeout:      5 * time.Second,
			IdleTimeout:       30 * time.Second,
		}

		return httpsrv.Run(ctx, server, httpsrv.ShutdownTimeout(5*time.Second))
	})

	g.Go(func() error {
		blockProcessor, err := NewBlockProcessor(store, config.ABMoneySystemIdentifier)
		if err != nil {
			return fmt.Errorf("failed to create block processor: %w", err)
		}
		getBlockNumber := func() (uint64, error) { return store.Do().GetBlockNumber() }
		// we act as if all errors returned by block sync are recoverable ie we
		// just retry in a loop until ctx is cancelled
		for {
			wlog.Debug("starting block sync")
			err := runBlockSync(ctx, abc.GetBlocks, getBlockNumber, 100, blockProcessor.ProcessBlock)
			if err != nil {
				wlog.Error("synchronizing blocks returned error: ", err)
			}
			select {
			case <-ctx.Done():
				return ctx.Err()
			case <-time.After(time.Duration(rand.Int31n(10)+10) * time.Second):
			}
		}
	})

	return g.Wait()
}

func runBlockSync(ctx context.Context, getBlocks blocksync.BlocksLoaderFunc, getBlockNumber func() (uint64, error), batchSize int, processor blocksync.BlockProcessorFunc) error {
	blockNumber, err := getBlockNumber()
	if err != nil {
		return fmt.Errorf("failed to read current block number for a sync starting point: %w", err)
	}
	// on bootstrap storage returns 0 as current block and as block numbering
	// starts from 1 by adding 1 to it we start with the first block
	return blocksync.Run(ctx, getBlocks, blockNumber+1, 0, batchSize, processor)
}

// GetBills returns all bills for given public key.
func (w *WalletBackend) GetBills(pubkey []byte) ([]*Bill, error) {
	keyHashes := account.NewKeyHash(pubkey)
	ownerPredicates := newOwnerPredicates(keyHashes)
	s1, err := w.store.Do().GetBills(ownerPredicates.sha256)
	if err != nil {
		return nil, err
	}
	s2, err := w.store.Do().GetBills(ownerPredicates.sha512)
	if err != nil {
		return nil, err
	}
	s3 := append(s1, s2...)
	return s3, nil
}

// GetBill returns most recently seen bill with given unit id.
func (w *WalletBackend) GetBill(unitID []byte) (*Bill, error) {
	return w.store.Do().GetBill(unitID)
}

func (w *WalletBackend) GetTxProof(unitID sdk.UnitID, txHash sdk.TxHash) (*sdk.Proof, error) {
	return w.store.Do().GetTxProof(unitID, txHash)
}

// GetFeeCreditBill returns most recently seen fee credit bill with given unit id.
func (w *WalletBackend) GetFeeCreditBill(unitID []byte) (*Bill, error) {
	return w.store.Do().GetFeeCreditBill(unitID)
}

// GetRoundNumber returns latest round number.
func (w *WalletBackend) GetRoundNumber(ctx context.Context) (uint64, error) {
	return w.genericWallet.GetRoundNumber(ctx)
}

// TODO: Share functionaly with tokens partiton
// SendTransactions forwards transactions to partiton node(s).
func (w *WalletBackend) SendTransactions(ctx context.Context, txs []*types.TransactionOrder) map[string]string {
	errs := make(map[string]string)
	var m sync.Mutex

	const maxWorkers = 5
	sem := semaphore.NewWeighted(maxWorkers)
	for _, tx := range txs {
		if err := sem.Acquire(ctx, 1); err != nil {
			break
		}
		go func(tx *types.TransactionOrder) {
			defer sem.Release(1)
			if err := w.genericWallet.SendTransaction(ctx, tx, nil); err != nil {
				m.Lock()
				errs[hex.EncodeToString(tx.UnitID())] =
					fmt.Errorf("failed to forward tx: %w", err).Error()
				m.Unlock()
			}
		}(tx)
	}

	semCtx, cancel := context.WithTimeout(ctx, 3*time.Second)
	defer cancel()
	if err := sem.Acquire(semCtx, maxWorkers); err != nil {
		m.Lock()
		errs["waiting-for-workers"] = err.Error()
		m.Unlock()
	}
	return errs
}

<<<<<<< HEAD
func (b *Bill) toProto() *wallet.Bill {
	return &wallet.Bill{
		Id:            b.Id,
		Value:         b.Value,
		TxHash:        b.TxHash,
		IsDcBill:      b.IsDCBill,
		TxProof:       b.TxProof,
		FcBlockNumber: b.FCBlockNumber,
		TxRecordHash:  b.TxRecordHash,
=======
func (w *WalletBackend) StoreDCMetadata(txs []*types.TransactionOrder) error {
	dcMetadataMap := make(map[string]*DCMetadata)
	for _, tx := range txs {
		if tx.PayloadType() == money.PayloadTypeTransDC {
			attrs := &money.TransferDCAttributes{}
			if err := tx.UnmarshalAttributes(attrs); err != nil {
				return fmt.Errorf("invalid DC transfer: %w", err)
			}
			dcMetadata := dcMetadataMap[string(attrs.Nonce)]
			if dcMetadata == nil {
				dcMetadata = &DCMetadata{}
				dcMetadataMap[string(attrs.Nonce)] = dcMetadata
			}
			dcMetadata.DCSum += attrs.TargetValue
			dcMetadata.BillIdentifiers = append(dcMetadata.BillIdentifiers, tx.UnitID())
		}
	}
	for nonce, metadata := range dcMetadataMap {
		err := w.store.Do().SetDCMetadata([]byte(nonce), metadata)
		if err != nil {
			return err
		}
>>>>>>> 74edd1f6
	}

	return nil
}

func (w *WalletBackend) GetDCMetadata(nonce []byte) (*DCMetadata, error) {
	return w.store.Do().GetDCMetadata(nonce)
}

func (b *Bill) ToGenericBill() *sdk.Bill {
	return &sdk.Bill{
		Id:          b.Id,
		Value:       b.Value,
		TxHash:      b.TxHash,
		DcNonce:     b.DcNonce,
		AddFCTxHash: b.AddFCTxHash,
	}
}

func (b *Bill) ToGenericBills() *sdk.Bills {
	return &sdk.Bills{
		Bills: []*sdk.Bill{
			b.ToGenericBill(),
		},
	}
}

func (b *Bill) getTxHash() []byte {
	if b != nil {
		return b.TxHash
	}
	return nil
}

func (b *Bill) getValue() uint64 {
	if b != nil {
		return b.Value
	}
	return 0
}

func (b *Bill) getAddFCTxHash() []byte {
	if b != nil {
		return b.AddFCTxHash
	}
	return nil
}

func newOwnerPredicates(hashes *account.KeyHashes) *p2pkhOwnerPredicates {
	return &p2pkhOwnerPredicates{
		sha256: script.PredicatePayToPublicKeyHashDefault(hashes.Sha256),
		sha512: script.PredicatePayToPublicKeyHashDefault(hashes.Sha512),
	}
}<|MERGE_RESOLUTION|>--- conflicted
+++ resolved
@@ -51,23 +51,12 @@
 	}
 
 	Bill struct {
-<<<<<<< HEAD
-		Id           []byte `json:"id"`
-		Value        uint64 `json:"value"`
-		TxHash       []byte `json:"txHash"`
-		TxRecordHash []byte `json:"txRecordHash"`
-		IsDCBill     bool   `json:"isDcBill"`
-		// OrderNumber insertion order of given bill in pubkey => list of bills bucket, needed for determistic paging
-		OrderNumber    uint64        `json:"orderNumber"`
-		TxProof        *wallet.Proof `json:"txProof"`
-		OwnerPredicate []byte        `json:"OwnerPredicate"`
-=======
-		Id             []byte        `json:"id"`
-		Value          uint64        `json:"value"`
-		TxHash         []byte        `json:"txHash"`
-		DcNonce        []byte        `json:"dcNonce,omitempty"`
-		OwnerPredicate []byte        `json:"ownerPredicate"`
->>>>>>> 74edd1f6
+		Id             []byte `json:"id"`
+		Value          uint64 `json:"value"`
+		TxHash         []byte `json:"txHash"`
+		TxRecordHash   []byte `json:"txRecordHash"`
+		DcNonce        []byte `json:"dcNonce,omitempty"`
+		OwnerPredicate []byte `json:"ownerPredicate"`
 
 		// fcb specific fields
 		// AddFCTxHash last add fee credit tx hash
@@ -302,17 +291,6 @@
 	return errs
 }
 
-<<<<<<< HEAD
-func (b *Bill) toProto() *wallet.Bill {
-	return &wallet.Bill{
-		Id:            b.Id,
-		Value:         b.Value,
-		TxHash:        b.TxHash,
-		IsDcBill:      b.IsDCBill,
-		TxProof:       b.TxProof,
-		FcBlockNumber: b.FCBlockNumber,
-		TxRecordHash:  b.TxRecordHash,
-=======
 func (w *WalletBackend) StoreDCMetadata(txs []*types.TransactionOrder) error {
 	dcMetadataMap := make(map[string]*DCMetadata)
 	for _, tx := range txs {
@@ -335,7 +313,6 @@
 		if err != nil {
 			return err
 		}
->>>>>>> 74edd1f6
 	}
 
 	return nil
@@ -347,11 +324,12 @@
 
 func (b *Bill) ToGenericBill() *sdk.Bill {
 	return &sdk.Bill{
-		Id:          b.Id,
-		Value:       b.Value,
-		TxHash:      b.TxHash,
-		DcNonce:     b.DcNonce,
-		AddFCTxHash: b.AddFCTxHash,
+		Id:           b.Id,
+		Value:        b.Value,
+		TxHash:       b.TxHash,
+		TxRecordHash: b.TxRecordHash,
+		DcNonce:      b.DcNonce,
+		AddFCTxHash:  b.AddFCTxHash,
 	}
 }
 
