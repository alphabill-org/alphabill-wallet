package backend

import (
	"context"
	"crypto"
	"errors"
	"fmt"
	"net/http"
	"net/url"
	"regexp"
	"strconv"
	"syscall"
	"testing"
	"time"

	"github.com/ainvaltin/httpsrv"
	test "github.com/alphabill-org/alphabill/internal/testutils"
	"github.com/stretchr/testify/require"

	testhttp "github.com/alphabill-org/alphabill/internal/testutils/http"
	"github.com/alphabill-org/alphabill/internal/testutils/net"
	testtransaction "github.com/alphabill-org/alphabill/internal/testutils/transaction"
	"github.com/alphabill-org/alphabill/internal/types"
	"github.com/alphabill-org/alphabill/pkg/client"
	"github.com/alphabill-org/alphabill/pkg/client/clientmock"
	sdk "github.com/alphabill-org/alphabill/pkg/wallet"
)

const (
	pubkeyHex = "0x000000000000000000000000000000000000000000000000000000000000000000"
	billId    = "0x0000000000000000000000000000000000000000000000000000000000000001"
)

type (
	option func(service *WalletBackend) error
)

func newWalletBackend(t *testing.T, options ...option) *WalletBackend {
	storage, err := createTestBillStore(t)
	require.NoError(t, err)

	service := &WalletBackend{store: storage, genericWallet: sdk.New().SetABClient(&clientmock.MockAlphabillClient{}).Build()}
	for _, o := range options {
		err := o(service)
		require.NoError(t, err)
	}
	return service
}

func withBills(bills ...*Bill) option {
	return func(s *WalletBackend) error {
		return s.store.WithTransaction(func(tx BillStoreTx) error {
			for _, bill := range bills {
				err := tx.SetBill(bill)
				if err != nil {
					return err
				}
			}
			return nil
		})
	}
}

func withABClient(client client.ABClient) option {
	return func(s *WalletBackend) error {
		s.genericWallet.AlphabillClient = client
		return nil
	}
}

func withFeeCreditBills(bills ...*Bill) option {
	return func(s *WalletBackend) error {
		return s.store.WithTransaction(func(tx BillStoreTx) error {
			for _, bill := range bills {
				err := tx.SetFeeCreditBill(bill)
				if err != nil {
					return err
				}
			}
			return nil
		})
	}
}

func TestListBillsRequest_Ok(t *testing.T) {
	expectedBill := &Bill{
		Id:             newUnitID(1),
		Value:          1,
		OwnerPredicate: getOwnerPredicate(pubkeyHex),
	}
	walletBackend := newWalletBackend(t, withBills(expectedBill))
	port := startServer(t, walletBackend)

	res := &ListBillsResponse{}
	httpRes, err := testhttp.DoGet(fmt.Sprintf("http://localhost:%d/api/v1/list-bills?pubkey=%s", port, pubkeyHex), res)
	require.NoError(t, err)
	require.Equal(t, http.StatusOK, httpRes.StatusCode)
	require.Len(t, res.Bills, 1)
	expectedRes := toBillVMList([]*Bill{expectedBill})
	require.Equal(t, expectedRes, res.Bills)
}

func TestListBillsRequest_NilPubKey(t *testing.T) {
	port := startServer(t, newWalletBackend(t))

	res := &sdk.ErrorResponse{}
	httpRes, err := testhttp.DoGet(fmt.Sprintf("http://localhost:%d/api/v1/list-bills", port), res)
	require.NoError(t, err)
	require.Equal(t, http.StatusBadRequest, httpRes.StatusCode)
	require.Contains(t, res.Message, "must be 68 characters long (including 0x prefix), got 0 characters")
}

func TestListBillsRequest_InvalidPubKey(t *testing.T) {
	port := startServer(t, newWalletBackend(t))

	res := &sdk.ErrorResponse{}
	pk := "0x00"
	httpRes, err := testhttp.DoGet(fmt.Sprintf("http://localhost:%d/api/v1/list-bills?pubkey=%s", port, pk), res)
	require.NoError(t, err)
	require.Equal(t, http.StatusBadRequest, httpRes.StatusCode)
	require.Contains(t, res.Message, "must be 68 characters long (including 0x prefix), got 4 characters starting 0x00")
}

func TestListBillsRequest_DCBillsIncluded(t *testing.T) {
	walletBackend := newWalletBackend(t, withBills(
		&Bill{
			Id:             newUnitID(1),
			Value:          1,
			OwnerPredicate: getOwnerPredicate(pubkeyHex),
		},
		&Bill{
			Id:             newUnitID(2),
			Value:          2,
			IsDCBill:       true,
			OwnerPredicate: getOwnerPredicate(pubkeyHex),
		},
	))
	port := startServer(t, walletBackend)

	res := &ListBillsResponse{}
	httpRes, err := testhttp.DoGet(fmt.Sprintf("http://localhost:%d/api/v1/list-bills?pubkey=%s", port, pubkeyHex), res)
	require.NoError(t, err)
	require.Equal(t, http.StatusOK, httpRes.StatusCode)
	require.Equal(t, 2, res.Total)
	require.Len(t, res.Bills, 2)
	bill := res.Bills[0]
	require.EqualValues(t, 1, bill.Value)
	require.False(t, bill.IsDCBill)
	bill = res.Bills[1]
	require.EqualValues(t, 2, bill.Value)
	require.True(t, bill.IsDCBill)
}

func TestListBillsRequest_DCBillsExcluded(t *testing.T) {
	walletBackend := newWalletBackend(t, withBills(
		&Bill{
			Id:             newUnitID(1),
			Value:          1,
			OwnerPredicate: getOwnerPredicate(pubkeyHex),
		},
		&Bill{
			Id:             newUnitID(2),
			Value:          2,
			IsDCBill:       true,
			OwnerPredicate: getOwnerPredicate(pubkeyHex),
		},
	))
	port := startServer(t, walletBackend)

	res := &ListBillsResponse{}
	httpRes, err := testhttp.DoGet(fmt.Sprintf("http://localhost:%d/api/v1/list-bills?pubkey=%s&includedcbills=false", port, pubkeyHex), res)
	require.NoError(t, err)
	require.Equal(t, http.StatusOK, httpRes.StatusCode)
	require.Equal(t, 1, res.Total)
	require.Len(t, res.Bills, 1)
	bill := res.Bills[0]
	require.EqualValues(t, 1, bill.Value)
	require.False(t, bill.IsDCBill)
}

func TestListBillsRequest_ZeroValueBillsExcluded(t *testing.T) {
	walletBackend := newWalletBackend(t, withBills(
		&Bill{
			Id:             newUnitID(1),
			Value:          1,
			OwnerPredicate: getOwnerPredicate(pubkeyHex),
		},
		&Bill{
			Id:             newUnitID(2),
			Value:          0,
			OwnerPredicate: getOwnerPredicate(pubkeyHex),
		},
	))
	port := startServer(t, walletBackend)

	res := &ListBillsResponse{}
	httpRes, err := testhttp.DoGet(fmt.Sprintf("http://localhost:%d/api/v1/list-bills?pubkey=%s", port, pubkeyHex), res)
	require.NoError(t, err)
	require.Equal(t, http.StatusOK, httpRes.StatusCode)
	require.Equal(t, 1, res.Total)
	require.Len(t, res.Bills, 1)
	bill := res.Bills[0]
	require.EqualValues(t, 1, bill.Value)
}

func TestListBillsRequest_Paging(t *testing.T) {
	// given set of bills
	var bills []*Bill
	for i := uint64(1); i <= 200; i++ {
		bills = append(bills, &Bill{
			Id:             newUnitID(i),
			Value:          i,
			OwnerPredicate: getOwnerPredicate(pubkeyHex),
		})
	}
	walletService := newWalletBackend(t, withBills(bills...))
	port := startServer(t, walletService)

	// verify by default first 100 elements are returned
	res := &ListBillsResponse{}
	httpRes, err := testhttp.DoGet(fmt.Sprintf("http://localhost:%d/api/v1/list-bills?pubkey=%s", port, pubkeyHex), res)
	require.NoError(t, err)
	require.Equal(t, http.StatusOK, httpRes.StatusCode)
	require.Equal(t, len(bills), res.Total)
	require.Len(t, res.Bills, 100)
	require.EqualValues(t, 1, res.Bills[0].Value)
	require.EqualValues(t, 100, res.Bills[99].Value)

	// verify offset=100 returns next 100 elements
	res = &ListBillsResponse{}
	httpRes, err = testhttp.DoGet(fmt.Sprintf("http://localhost:%d/api/v1/list-bills?pubkey=%s&offset=100", port, pubkeyHex), res)
	require.NoError(t, err)
	require.Equal(t, http.StatusOK, httpRes.StatusCode)
	require.Equal(t, len(bills), res.Total)
	require.Len(t, res.Bills, 100)
	require.EqualValues(t, 101, res.Bills[0].Value)
	require.EqualValues(t, 200, res.Bills[99].Value)

	// verify Link header of the response
	var linkHdrMatcher = regexp.MustCompile("<(.*)>")
	match := linkHdrMatcher.FindStringSubmatch(httpRes.Header.Get("Link"))
	if len(match) != 2 {
		t.Errorf("Link header didn't result in expected match\nHeader: %s\nmatches: %v\n", httpRes.Header.Get("Link"), match)
	} else {
		u, err := url.Parse(match[1])
		if err != nil {
			t.Fatal("failed to parse Link header:", err)
		}
		if s := u.Query().Get("offset"); s != strconv.Itoa(200) {
			t.Errorf("expected %v got %s", 200, s)
		}
	}

	// verify limit limits result size
	res = &ListBillsResponse{}
	httpRes, err = testhttp.DoGet(fmt.Sprintf("http://localhost:%d/api/v1/list-bills?pubkey=%s&offset=100&limit=50", port, pubkeyHex), res)
	require.NoError(t, err)
	require.Equal(t, http.StatusOK, httpRes.StatusCode)
	require.Equal(t, len(bills), res.Total)
	require.Len(t, res.Bills, 50)
	require.EqualValues(t, 101, res.Bills[0].Value)
	require.EqualValues(t, 150, res.Bills[49].Value)

	// verify out of bounds offset returns nothing
	res = &ListBillsResponse{}
	httpRes, err = testhttp.DoGet(fmt.Sprintf("http://localhost:%d/api/v1/list-bills?pubkey=%s&offset=200", port, pubkeyHex), res)
	require.NoError(t, err)
	require.Equal(t, http.StatusOK, httpRes.StatusCode)
	require.Equal(t, len(bills), res.Total)
	require.Len(t, res.Bills, 0)

	// verify limit gets capped to 100
	res = &ListBillsResponse{}
	httpRes, err = testhttp.DoGet(fmt.Sprintf("http://localhost:%d/api/v1/list-bills?pubkey=%s&offset=0&limit=200", port, pubkeyHex), res)
	require.NoError(t, err)
	require.Equal(t, http.StatusOK, httpRes.StatusCode)
	require.Equal(t, len(bills), res.Total)
	require.Len(t, res.Bills, 100)
	require.EqualValues(t, 1, res.Bills[0].Value)
	require.EqualValues(t, 100, res.Bills[99].Value)

	// verify out of bounds offset+limit return all available data
	res = &ListBillsResponse{}
	httpRes, err = testhttp.DoGet(fmt.Sprintf("http://localhost:%d/api/v1/list-bills?pubkey=%s&offset=190&limit=100", port, pubkeyHex), res)
	require.NoError(t, err)
	require.Equal(t, http.StatusOK, httpRes.StatusCode)
	require.Equal(t, len(bills), res.Total)
	require.Len(t, res.Bills, 10)
	require.EqualValues(t, 191, res.Bills[0].Value)
	require.EqualValues(t, 200, res.Bills[9].Value)

	// verify no Link header in the response
	if link := httpRes.Header.Get("Link"); link != "" {
		t.Errorf("unexpectedly the Link header is not empty, got %q", link)
	}
}

func TestBalanceRequest_Ok(t *testing.T) {
	port := startServer(t, newWalletBackend(t, withBills(
		&Bill{
			Id:             newUnitID(1),
			Value:          1,
			OwnerPredicate: getOwnerPredicate(pubkeyHex),
		})))

	res := &BalanceResponse{}
	httpRes, err := testhttp.DoGet(fmt.Sprintf("http://localhost:%d/api/v1/balance?pubkey=%s", port, pubkeyHex), res)
	require.NoError(t, err)
	require.Equal(t, http.StatusOK, httpRes.StatusCode)
	require.EqualValues(t, 1, res.Balance)
}

func TestBalanceRequest_NilPubKey(t *testing.T) {
	port := startServer(t, newWalletBackend(t))

	res := &sdk.ErrorResponse{}
	httpRes, err := testhttp.DoGet(fmt.Sprintf("http://localhost:%d/api/v1/balance", port), res)
	require.NoError(t, err)
	require.Equal(t, http.StatusBadRequest, httpRes.StatusCode)
	require.Contains(t, res.Message, "must be 68 characters long (including 0x prefix), got 0 characters")
}

func TestBalanceRequest_InvalidPubKey(t *testing.T) {
	port := startServer(t, newWalletBackend(t))

	res := &sdk.ErrorResponse{}
	pk := "0x00"
	httpRes, err := testhttp.DoGet(fmt.Sprintf("http://localhost:%d/api/v1/balance?pubkey=%s", port, pk), res)
	require.NoError(t, err)
	require.Equal(t, http.StatusBadRequest, httpRes.StatusCode)
	require.Contains(t, res.Message, "must be 68 characters long (including 0x prefix), got 4 characters starting 0x00")
}

func TestBalanceRequest_DCBillNotIncluded(t *testing.T) {
	walletBackend := newWalletBackend(t, withBills(
		&Bill{
			Id:             newUnitID(1),
			Value:          1,
			OwnerPredicate: getOwnerPredicate(pubkeyHex),
		},
		&Bill{
			Id:             newUnitID(2),
			Value:          2,
			IsDCBill:       true,
			OwnerPredicate: getOwnerPredicate(pubkeyHex),
		}),
	)
	port := startServer(t, walletBackend)

	res := &BalanceResponse{}
	httpRes, err := testhttp.DoGet(fmt.Sprintf("http://localhost:%d/api/v1/balance?pubkey=%s", port, pubkeyHex), res)
	require.NoError(t, err)
	require.Equal(t, http.StatusOK, httpRes.StatusCode)
	require.EqualValues(t, 1, res.Balance)
}

func TestProofRequest_Ok(t *testing.T) {
	tr := testtransaction.NewTransactionRecord(t)
	txHash := tr.TransactionOrder.Hash(crypto.SHA256)
	b := &Bill{
		Id:             newUnitID(1),
		Value:          1,
		TxHash:         txHash,
		OwnerPredicate: getOwnerPredicate(pubkeyHex),
		TxProof: &sdk.Proof{
			TxRecord: tr,
			TxProof: &types.TxProof{
				BlockHeaderHash:    []byte{0},
				Chain:              []*types.GenericChainItem{{Hash: []byte{0}}},
				UnicityCertificate: &types.UnicityCertificate{InputRecord: &types.InputRecord{RoundNumber: 1}},
			},
		},
	}
	walletBackend := newWalletBackend(t, withBills(b))
	port := startServer(t, walletBackend)

	response := &sdk.Proof{}
	httpRes, err := testhttp.DoGet(fmt.Sprintf("http://localhost:%d/api/v1/units/%s/transactions/0x%x/proof", port, billId, b.TxHash), response)
	require.NoError(t, err)
	require.Equal(t, http.StatusOK, httpRes.StatusCode)
	require.Equal(t, b.TxHash, response.TxRecord.TransactionOrder.Hash(crypto.SHA256))
	//
	require.Equal(t, b.TxProof.TxProof.UnicityCertificate.GetRoundNumber(), response.TxProof.UnicityCertificate.GetRoundNumber())
	require.EqualValues(t, b.TxProof.TxRecord.TransactionOrder.UnitID(), response.TxRecord.TransactionOrder.UnitID())
	require.EqualValues(t, b.TxProof.TxProof.BlockHeaderHash, response.TxProof.BlockHeaderHash)
}

func TestProofRequest_InvalidBillIdLength(t *testing.T) {
	port := startServer(t, newWalletBackend(t))

	// verify bill id larger than 32 bytes returns error
	res := &sdk.ErrorResponse{}
	billId := test.RandomBytes(34)
	httpRes, err := testhttp.DoGet(fmt.Sprintf("http://localhost:%d/api/v1/units/0x%x/transactions/0x00/proof", port, billId), res)
	require.NoError(t, err)
	require.Equal(t, http.StatusBadRequest, httpRes.StatusCode)
	require.Equal(t, errInvalidBillIDLength.Error(), res.Message)

	// verify bill id smaller than 32 bytes returns error
	res = &sdk.ErrorResponse{}
	httpRes, err = testhttp.DoGet(fmt.Sprintf("http://localhost:%d/api/v1/units/0x01/transactions/0x00/proof", port), res)
	require.NoError(t, err)
	require.Equal(t, http.StatusBadRequest, httpRes.StatusCode)
	require.Equal(t, errInvalidBillIDLength.Error(), res.Message)

	// verify bill id with correct length but missing prefix returns error
	res = &sdk.ErrorResponse{}
	httpRes, err = testhttp.DoGet(fmt.Sprintf("http://localhost:%d/api/v1/units/%x/transactions/0x00/proof", port, billId), res)
	require.NoError(t, err)
	require.Equal(t, http.StatusBadRequest, httpRes.StatusCode)
	require.Contains(t, res.Message, "hex string without 0x prefix")
}

func TestProofRequest_ProofDoesNotExist(t *testing.T) {
	port := startServer(t, newWalletBackend(t))

	res := &sdk.ErrorResponse{}
	httpRes, err := testhttp.DoGet(fmt.Sprintf("http://localhost:%d/api/v1/units/%s/transactions/0x00/proof", port, billId), res)
	require.NoError(t, err)
	require.Equal(t, http.StatusNotFound, httpRes.StatusCode)
	require.Contains(t, res.Message, fmt.Sprintf("bill (id %s) does not exist", billId))
}

func TestBlockHeightRequest_Ok(t *testing.T) {
	roundNumber := uint64(150)
	alphabillClient := clientmock.NewMockAlphabillClient(
		clientmock.WithMaxRoundNumber(roundNumber),
	)
	service := newWalletBackend(t, withABClient(alphabillClient))
	port := startServer(t, service)

	res := &RoundNumberResponse{}
	httpRes, err := testhttp.DoGet(fmt.Sprintf("http://localhost:%d/api/v1/round-number", port), res)
	require.NoError(t, err)
	require.Equal(t, http.StatusOK, httpRes.StatusCode)
	require.EqualValues(t, roundNumber, res.RoundNumber)
}

func TestInvalidUrl_NotFound(t *testing.T) {
	port := startServer(t, newWalletBackend(t))

	// verify request to to non-existent /api2 endpoint returns 404
	httpRes, err := http.Get(fmt.Sprintf("http://localhost:%d/api2/v1/list-bills", port))
	require.NoError(t, err)
	require.Equal(t, 404, httpRes.StatusCode)

	// verify request to to non-existent version endpoint returns 404
	httpRes, err = http.Get(fmt.Sprintf("http://localhost:%d/api/v5/list-bills", port))
	require.NoError(t, err)
	require.Equal(t, 404, httpRes.StatusCode)
}

func TestGetFeeCreditBillRequest_Ok(t *testing.T) {
	b := &Bill{
		Id:             newUnitID(1),
		Value:          1,
		TxHash:         []byte{0},
		OwnerPredicate: getOwnerPredicate(pubkeyHex),
<<<<<<< HEAD
		FCBlockNumber:  1,
		TxProof: &sdk.Proof{
=======
		TxProof: &wallet.Proof{
>>>>>>> ebf44e96
			TxRecord: testtransaction.NewTransactionRecord(t),
			TxProof: &types.TxProof{
				BlockHeaderHash: []byte{0},
				Chain:           []*types.GenericChainItem{{Hash: []byte{0}}},
			},
		},
	}
	walletBackend := newWalletBackend(t, withFeeCreditBills(b))
	port := startServer(t, walletBackend)

	response := &sdk.Bill{}
	httpRes, err := testhttp.DoGet(fmt.Sprintf("http://localhost:%d/api/v1/fee-credit-bills/%s", port, billId), response)
	require.NoError(t, err)
	require.Equal(t, http.StatusOK, httpRes.StatusCode)
	require.Equal(t, b.Id, response.Id)
	require.Equal(t, b.Value, response.Value)
	require.Equal(t, b.TxHash, response.TxHash)
	require.Equal(t, b.IsDCBill, response.IsDcBill)

	ep := b.TxProof
	ap := response.TxProof
	require.Equal(t, ep.TxProof.UnicityCertificate.GetRoundNumber(), ap.TxProof.UnicityCertificate.GetRoundNumber())
	require.EqualValues(t, ep.TxRecord.TransactionOrder.UnitID(), ap.TxRecord.TransactionOrder.UnitID())
	require.EqualValues(t, ep.TxProof.BlockHeaderHash, ap.TxProof.BlockHeaderHash)
}

func TestGetFeeCreditBillRequest_InvalidBillIdLength(t *testing.T) {
	port := startServer(t, newWalletBackend(t))

	// verify bill id larger than 32 bytes returns error
	res := &sdk.ErrorResponse{}
	billId := "0x000000000000000000000000000000000000000000000000000000000000000001"
	httpRes, err := testhttp.DoGet(fmt.Sprintf("http://localhost:%d/api/v1/fee-credit-bills/%s", port, billId), res)
	require.NoError(t, err)
	require.Equal(t, http.StatusBadRequest, httpRes.StatusCode)
	require.Equal(t, "bill_id hex string must be 66 characters long (with 0x prefix)", res.Message)

	// verify bill id smaller than 32 bytes returns error
	res = &sdk.ErrorResponse{}
	httpRes, err = testhttp.DoGet(fmt.Sprintf("http://localhost:%d/api/v1/fee-credit-bills/0x01", port), res)
	require.NoError(t, err)
	require.Equal(t, http.StatusBadRequest, httpRes.StatusCode)
	require.Equal(t, "bill_id hex string must be 66 characters long (with 0x prefix)", res.Message)

	// verify bill id with correct length but missing prefix returns error
	res = &sdk.ErrorResponse{}
	httpRes, err = testhttp.DoGet(fmt.Sprintf("http://localhost:%d/api/v1/fee-credit-bills/%s", port, billId), res)
	require.NoError(t, err)
	require.Equal(t, http.StatusBadRequest, httpRes.StatusCode)
	require.Equal(t, "bill_id hex string must be 66 characters long (with 0x prefix)", res.Message)
}

func TestGetFeeCreditBillRequest_BillDoesNotExist(t *testing.T) {
	port := startServer(t, newWalletBackend(t))

	res := &sdk.ErrorResponse{}
	httpRes, err := testhttp.DoGet(fmt.Sprintf("http://localhost:%d/api/v1/fee-credit-bills/%s", port, billId), res)
	require.NoError(t, err)
	require.Equal(t, http.StatusNotFound, httpRes.StatusCode)
	require.Equal(t, "fee credit bill does not exist", res.Message)
}

func TestPostTransactionsRequest_InvalidPubkey(t *testing.T) {
	walletBackend := newWalletBackend(t)
	port := startServer(t, walletBackend)

	res := &sdk.ErrorResponse{}
	httpRes, err := testhttp.DoPost(fmt.Sprintf("http://localhost:%d/api/v1/transactions/%s", port, "invalid"), nil, res)
	require.NoError(t, err)
	require.Equal(t, http.StatusBadRequest, httpRes.StatusCode)
	require.Contains(t, res.Message, "failed to parse sender pubkey")
}

func TestPostTransactionsRequest_EmptyBody(t *testing.T) {
	walletBackend := newWalletBackend(t)
	port := startServer(t, walletBackend)

	res := &sdk.ErrorResponse{}
	httpRes, err := testhttp.DoPostCBOR(fmt.Sprintf("http://localhost:%d/api/v1/transactions/%s", port, pubkeyHex), nil, res)
	require.NoError(t, err)
	require.Equal(t, http.StatusBadRequest, httpRes.StatusCode)
	require.Equal(t, "request body contained no transactions to process", res.Message)
}

func TestPostTransactionsRequest_Ok(t *testing.T) {
	walletBackend := newWalletBackend(t)
	port := startServer(t, walletBackend)

	txs := &sdk.Transactions{Transactions: []*types.TransactionOrder{
		testtransaction.NewTransactionOrder(t),
		testtransaction.NewTransactionOrder(t),
		testtransaction.NewTransactionOrder(t),
	}}

	httpRes, err := testhttp.DoPostCBOR(fmt.Sprintf("http://localhost:%d/api/v1/transactions/%s", port, pubkeyHex), txs, nil)
	require.NoError(t, err)
	require.Equal(t, http.StatusAccepted, httpRes.StatusCode)
}

func startServer(t *testing.T, service WalletBackendService) int {
	port, err := net.GetFreePort()
	require.NoError(t, err)

	ctx, cancel := context.WithCancel(context.Background())

	go func() {
		handler := &moneyRestAPI{Service: service, ListBillsPageLimit: 100, rw: &sdk.ResponseWriter{}}
		server := http.Server{
			Addr:              fmt.Sprintf("localhost:%d", port),
			Handler:           handler.Router(),
			ReadTimeout:       3 * time.Second,
			ReadHeaderTimeout: time.Second,
			WriteTimeout:      5 * time.Second,
			IdleTimeout:       30 * time.Second,
		}

		err := httpsrv.Run(ctx, server, httpsrv.ShutdownTimeout(5*time.Second))
		require.ErrorIs(t, err, context.Canceled)
	}()
	// stop the server
	t.Cleanup(func() { cancel() })

	// wait until server is up
	tout := time.After(1500 * time.Millisecond)
	for {
		if _, err := http.Get(fmt.Sprintf("http://localhost:%d", port)); err != nil {
			if !errors.Is(err, syscall.ECONNREFUSED) {
				t.Fatalf("unexpected error from http server: %v", err)
			}
		} else {
			return port
		}

		select {
		case <-time.After(50 * time.Millisecond):
		case <-tout:
			t.Fatalf("http server didn't become available within timeout")
		}
	}
}<|MERGE_RESOLUTION|>--- conflicted
+++ resolved
@@ -456,12 +456,7 @@
 		Value:          1,
 		TxHash:         []byte{0},
 		OwnerPredicate: getOwnerPredicate(pubkeyHex),
-<<<<<<< HEAD
-		FCBlockNumber:  1,
 		TxProof: &sdk.Proof{
-=======
-		TxProof: &wallet.Proof{
->>>>>>> ebf44e96
 			TxRecord: testtransaction.NewTransactionRecord(t),
 			TxProof: &types.TxProof{
 				BlockHeaderHash: []byte{0},
