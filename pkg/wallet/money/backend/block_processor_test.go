package backend

import (
	"context"
	gocrypto "crypto"
	"testing"

	"github.com/alphabill-org/alphabill/internal/crypto"
	"github.com/alphabill-org/alphabill/internal/hash"
	"github.com/alphabill-org/alphabill/internal/network/protocol/genesis"
	"github.com/alphabill-org/alphabill/internal/script"
	testtransaction "github.com/alphabill-org/alphabill/internal/testutils/transaction"
	testfc "github.com/alphabill-org/alphabill/internal/txsystem/fc/testutils"
	"github.com/alphabill-org/alphabill/internal/txsystem/money"
	"github.com/alphabill-org/alphabill/internal/txsystem/tokens"
	"github.com/alphabill-org/alphabill/internal/types"
	sdk "github.com/alphabill-org/alphabill/pkg/wallet"
	"github.com/ethereum/go-ethereum/common/hexutil"
	"github.com/fxamacker/cbor/v2"
	"github.com/stretchr/testify/require"
)

var moneySystemID = money.DefaultSystemIdentifier
var tokenSystemID = tokens.DefaultSystemIdentifier

func TestBlockProcessor_EachTxTypeCanBeProcessed(t *testing.T) {
	pubKeyBytes, _ := hexutil.Decode("0x03c30573dc0c7fd43fcb801289a6a96cb78c27f4ba398b89da91ece23e9a99aca3")
	pubKeyHash := hash.Sum256(pubKeyBytes)
	fcbID := newFeeCreditRecordID(101)
	fcb := &Bill{Id: fcbID, Value: 100}
	signer, _ := crypto.NewInMemorySecp256K1Signer()
	ownerCondition := script.PredicatePayToPublicKeyHashDefault(pubKeyHash)
	tx1 := &types.TransactionRecord{
		TransactionOrder: &types.TransactionOrder{
			Payload: &types.Payload{
				SystemID:       moneySystemID,
				Type:           money.PayloadTypeTransfer,
				UnitID:         newBillID(1),
				Attributes:     transferTxAttr(pubKeyHash),
				ClientMetadata: &types.ClientMetadata{FeeCreditRecordID: fcbID},
			},
		},
		ServerMetadata: &types.ServerMetadata{ActualFee: 1},
	}
	tx2 := &types.TransactionRecord{
		TransactionOrder: &types.TransactionOrder{
			Payload: &types.Payload{
				SystemID:       moneySystemID,
				Type:           money.PayloadTypeTransDC,
				UnitID:         newBillID(2),
				Attributes:     dustTxAttr(),
				ClientMetadata: &types.ClientMetadata{FeeCreditRecordID: fcbID},
			},
		},
		ServerMetadata: &types.ServerMetadata{ActualFee: 1},
	}
	tx3 := &types.TransactionRecord{
		TransactionOrder: &types.TransactionOrder{
			Payload: &types.Payload{
				SystemID:       moneySystemID,
				Type:           money.PayloadTypeSplit,
				UnitID:         newBillID(3),
				Attributes:     splitTxAttr(pubKeyHash, 1, 1),
				ClientMetadata: &types.ClientMetadata{FeeCreditRecordID: fcbID},
			},
		},
		ServerMetadata: &types.ServerMetadata{ActualFee: 1},
	}
	tx4 := &types.TransactionRecord{
		TransactionOrder: &types.TransactionOrder{
			Payload: &types.Payload{
				SystemID:       moneySystemID,
				Type:           money.PayloadTypeSwapDC,
				UnitID:         newBillID(4),
				Attributes:     swapTxAttr(pubKeyHash),
				ClientMetadata: &types.ClientMetadata{FeeCreditRecordID: fcbID},
			},
		},
		ServerMetadata: &types.ServerMetadata{ActualFee: 1},
	}

	b := &types.Block{
		Header:             &types.Header{SystemID: moneySystemID},
		Transactions:       []*types.TransactionRecord{tx1, tx2, tx3, tx4},
		UnicityCertificate: &types.UnicityCertificate{InputRecord: &types.InputRecord{RoundNumber: 1}},
	}

	store := createTestBillStore(t)
	err := store.Do().SetFeeCreditBill(fcb, nil)
	require.NoError(t, err)
	// store existing bill for dc transfer and swap transfer
	err = store.Do().SetBill(&Bill{Id: tx2.TransactionOrder.UnitID(), OwnerPredicate: ownerCondition}, nil)
	require.NoError(t, err)
	err = store.Do().SetBill(&Bill{Id: tx4.TransactionOrder.UnitID(), OwnerPredicate: ownerCondition}, nil)
	require.NoError(t, err)
	err = store.Do().SetSystemDescriptionRecords([]*genesis.SystemDescriptionRecord{
		{
			SystemIdentifier: moneySystemID,
			T2Timeout:        2500,
			FeeCreditBill: &genesis.FeeCreditBill{
				UnitId:         money.NewBillID(nil, []byte{2}),
				OwnerPredicate: script.PredicateAlwaysTrue(),
			},
		},
	})
	require.NoError(t, err)
	blockProcessor, err := NewBlockProcessor(store, moneySystemID)
	require.NoError(t, err)

	// process transactions
	err = blockProcessor.ProcessBlock(context.Background(), b)
	require.NoError(t, err)

	// verify bills exist
	bills, nextKey, err := store.Do().GetBills(ownerCondition, true, nil, 100)
	require.NoError(t, err)
	require.Nil(t, nextKey)
	require.Len(t, bills, 4)
	for _, bill := range bills {
		proof, err := store.Do().GetTxProof(bill.Id, bill.TxHash)
		require.NoError(t, err)
		verifyProof(t, bill, proof)
	}

	// verify tx2 is dcBill
	bill, err := store.Do().GetBill(tx2.TransactionOrder.UnitID())
	require.NoError(t, err)
	require.NotNil(t, bill.DCTargetUnitID)

	// verify fcb is reduced by 4x txFee
	fcb, err = store.Do().GetFeeCreditBill(fcbID)
	require.NoError(t, err)
	require.EqualValues(t, 96, fcb.Value)

	// process transferFC + addFC
	transferFCAttr := testfc.NewTransferFCAttr(
		testfc.WithTargetRecordID(fcbID),
		testfc.WithAmount(100), // tx1 unit value
	)
	transferFC := testfc.NewTransferFC(t, transferFCAttr,
		testtransaction.WithSystemID(moneySystemID),
		testtransaction.WithUnitId(tx1.TransactionOrder.UnitID()),
	)
	transferFCRecord := &types.TransactionRecord{
		TransactionOrder: transferFC,
		ServerMetadata:   &types.ServerMetadata{ActualFee: 1},
	}

	addFCAttr := testfc.NewAddFCAttr(t, signer,
		testfc.WithTransferFCTx(transferFCRecord),
	)
	addFC := testfc.NewAddFC(t, signer, addFCAttr,
		testtransaction.WithSystemID(moneySystemID),
		testtransaction.WithUnitId(fcbID),
	)
	addFCRecord := &types.TransactionRecord{
		TransactionOrder: addFC,
		ServerMetadata:   &types.ServerMetadata{ActualFee: 1},
	}

	b = &types.Block{
		Transactions:       []*types.TransactionRecord{transferFCRecord, addFCRecord},
		UnicityCertificate: &types.UnicityCertificate{InputRecord: &types.InputRecord{RoundNumber: 2}},
	}
	err = blockProcessor.ProcessBlock(context.Background(), b)
	require.NoError(t, err)

	// verify fee credit bill value (96) is incremented by transferFC value (100) minus transferFC and addFC txfee (1 + 1)
	fcb, err = store.Do().GetFeeCreditBill(fcbID)
	require.NoError(t, err)
	require.EqualValues(t, 194, fcb.Value)

	// verify FCB LastAddFCTxHash equals to TxHash
	lastAddFCTxHash := addFC.Hash(gocrypto.SHA256)
	require.Equal(t, lastAddFCTxHash, fcb.TxHash)
	require.Equal(t, lastAddFCTxHash, fcb.LastAddFCTxHash)

	// verify tx1 unit is deleted (whole bill transferred to fee credit)
	unit1, err := store.Do().GetBill(tx1.TransactionOrder.UnitID())
	require.NoError(t, err)
	require.Nil(t, unit1)

	// process closeFC + reclaimFC (reclaim all credits to bill no 4)
	closeFCAttr := testfc.NewCloseFCAttr(
		testfc.WithCloseFCAmount(194),
		testfc.WithCloseFCTargetUnitID(tx4.TransactionOrder.UnitID()),
	)
	closeFC := testfc.NewCloseFC(t, closeFCAttr,
		testtransaction.WithSystemID(moneySystemID),
		testtransaction.WithUnitId(fcbID),
	)
	closeFCRecord := &types.TransactionRecord{TransactionOrder: closeFC, ServerMetadata: &types.ServerMetadata{ActualFee: 1}}

	reclaimFCAttr := testfc.NewReclaimFCAttr(t, signer,
		testfc.WithReclaimFCClosureTx(closeFCRecord),
	)
	reclaimFC := testfc.NewReclaimFC(t, signer, reclaimFCAttr,
		testtransaction.WithSystemID(moneySystemID),
		testtransaction.WithUnitId(tx4.TransactionOrder.UnitID()),
	)
	reclaimFCRecord := &types.TransactionRecord{
		TransactionOrder: reclaimFC,
		ServerMetadata:   &types.ServerMetadata{ActualFee: 1},
	}

	b = &types.Block{
		Transactions:       []*types.TransactionRecord{closeFCRecord, reclaimFCRecord},
		UnicityCertificate: &types.UnicityCertificate{InputRecord: &types.InputRecord{RoundNumber: 3}},
	}
	err = blockProcessor.ProcessBlock(context.Background(), b)
	require.NoError(t, err)

	// verify FCB is reduced to zero
	fcb, err = store.Do().GetFeeCreditBill(fcbID)
	require.NoError(t, err)
	require.EqualValues(t, 0, fcb.Value)

	// verify FCB LastAddFCTxHash is not changed
	require.Equal(t, lastAddFCTxHash, fcb.LastAddFCTxHash)

	// verify reclaimed fee credits (194) were added to specified unit (tx4 value=100) minus 2x txfee (2)
	unit, err := store.Do().GetBill(tx4.TransactionOrder.UnitID())
	require.NoError(t, err)
	require.EqualValues(t, 292, unit.Value)

	// verify zero value bill is deleted at first block after blocknumber+DustBillDeletionTimeout
	b = &types.Block{
		UnicityCertificate: &types.UnicityCertificate{InputRecord: &types.InputRecord{RoundNumber: ExpiredBillDeletionTimeout + b.GetRoundNumber()}},
		Transactions:       []*types.TransactionRecord{},
	}
	err = blockProcessor.ProcessBlock(context.Background(), b)
	require.NoError(t, err)

	unit1, err = store.Do().GetBill(tx1.TransactionOrder.UnitID())
	require.NoError(t, err)
	require.Nil(t, unit1)
}

// start state
// user bill: 100
//
// add 50 fee credit and reclaim
//
// end state
// user bill: 96
// money partition fee bill: 4
func TestBlockProcessor_TransferAndReclaimFeeCycle_TargetMoneyPartition(t *testing.T) {
	fcbID := newFeeCreditRecordID(101)
	signer, _ := crypto.NewInMemorySecp256K1Signer()
	store := createTestBillStore(t)
	userBillID := []byte{1}
	err := store.Do().SetBill(&Bill{
		Id:             userBillID,
		Value:          100,
		TxHash:         []byte{2},
		OwnerPredicate: script.PredicateAlwaysTrue(),
	}, nil)
	require.NoError(t, err)

	moneyPartitionFeeBillID := money.NewBillID(nil, []byte{2})
	err = store.Do().SetSystemDescriptionRecords([]*genesis.SystemDescriptionRecord{
		{
			SystemIdentifier: moneySystemID,
			T2Timeout:        2500,
			FeeCreditBill: &genesis.FeeCreditBill{
				UnitId:         moneyPartitionFeeBillID,
				OwnerPredicate: script.PredicateAlwaysTrue(),
			},
		},
	})
	require.NoError(t, err)

	err = store.Do().SetBill(&Bill{
		Id:             moneyPartitionFeeBillID,
		OwnerPredicate: script.PredicateAlwaysTrue(),
		Value:          0,
	}, nil)
	require.NoError(t, err)

	blockProcessor, err := NewBlockProcessor(store, moneySystemID)
	require.NoError(t, err)

	// process transferFC of 50 billy from userBillID
	transferFCAttr := testfc.NewTransferFCAttr(
		testfc.WithTargetRecordID(fcbID),
		testfc.WithTargetSystemID(moneySystemID),
		testfc.WithAmount(50),
	)
	transferFC := testfc.NewTransferFC(t, transferFCAttr,
		testtransaction.WithUnitId(userBillID),
		testtransaction.WithSystemID(moneySystemID),
	)
	transferFCRecord := &types.TransactionRecord{TransactionOrder: transferFC, ServerMetadata: &types.ServerMetadata{ActualFee: 1}}
	b := &types.Block{
		Transactions:       []*types.TransactionRecord{transferFCRecord},
		UnicityCertificate: &types.UnicityCertificate{InputRecord: &types.InputRecord{RoundNumber: 1}},
	}
	err = blockProcessor.ProcessBlock(context.Background(), b)
	require.NoError(t, err)

	// verify money partition fee bill value (0) is increased by transferFC amount (50)
	moneyPartitionFeeBill, err := store.Do().GetBill(moneyPartitionFeeBillID)
	require.NoError(t, err)
	require.EqualValues(t, 50, moneyPartitionFeeBill.Value)

	// and user bill (100) is decreased by transferFC.amount (50)
	userBill, err := store.Do().GetBill(userBillID)
	require.NoError(t, err)
	require.EqualValues(t, 50, userBill.Value)

	// process addFC
	addFCOrder := testfc.NewAddFC(t, signer,
		testfc.NewAddFCAttr(t, signer, testfc.WithTransferFCTx(transferFCRecord)),
		testtransaction.WithUnitId(fcbID),
		testtransaction.WithSystemID(moneySystemID),
	)
	addFCRecord := &types.TransactionRecord{TransactionOrder: addFCOrder, ServerMetadata: &types.ServerMetadata{ActualFee: 1}}
	b = &types.Block{
		Transactions:       []*types.TransactionRecord{addFCRecord},
		UnicityCertificate: &types.UnicityCertificate{InputRecord: &types.InputRecord{RoundNumber: 2}},
	}
	err = blockProcessor.ProcessBlock(context.Background(), b)
	require.NoError(t, err)

	// verify money partition fee bill does not change
	moneyPartitionFeeBill, err = store.Do().GetBill(moneyPartitionFeeBillID)
	require.NoError(t, err)
	require.EqualValues(t, 50, moneyPartitionFeeBill.Value)

	// and user bill does not change
	userBill, err = store.Do().GetBill(userBillID)
	require.NoError(t, err)
	require.EqualValues(t, 50, userBill.Value)

	// and user fee credit bill is created by transferFC.amount (50) minus transfer fee(1) and add fee(1) = (48)
	fcb, err := store.Do().GetFeeCreditBill(fcbID)
	require.NoError(t, err)
	require.EqualValues(t, 48, fcb.Value)

	// process closeFC
	closeFCAttr := testfc.NewCloseFCAttr(
		testfc.WithCloseFCAmount(48),
		testfc.WithCloseFCTargetUnitID(transferFC.UnitID()),
	)
	closeFC := testfc.NewCloseFC(t, closeFCAttr,
		testtransaction.WithSystemID(moneySystemID),
		testtransaction.WithUnitId(fcbID),
	)
	closeFCRecord := &types.TransactionRecord{TransactionOrder: closeFC, ServerMetadata: &types.ServerMetadata{ActualFee: 1}}
	b = &types.Block{
		Transactions:       []*types.TransactionRecord{closeFCRecord},
		UnicityCertificate: &types.UnicityCertificate{InputRecord: &types.InputRecord{RoundNumber: 3}},
	}
	err = blockProcessor.ProcessBlock(context.Background(), b)
	require.NoError(t, err)

	// verify money partition fee bill does not change
	moneyPartitionFeeBill, err = store.Do().GetBill(moneyPartitionFeeBillID)
	require.NoError(t, err)
	require.EqualValues(t, 50, moneyPartitionFeeBill.Value)

	// and user bill does not change
	userBill, err = store.Do().GetBill(userBillID)
	require.NoError(t, err)
	require.EqualValues(t, 50, userBill.Value)

	// and user fee credit bill is decreased by closeFC.amount (49)
	fcb, err = store.Do().GetFeeCreditBill(fcbID)
	require.NoError(t, err)
	require.EqualValues(t, 0, fcb.Value)

	// process reclaimFC
	reclaimFCAttr := testfc.NewReclaimFCAttr(t, signer,
		testfc.WithReclaimFCClosureTx(closeFCRecord),
	)
	reclaimFC := testfc.NewReclaimFC(t, signer, reclaimFCAttr,
		testtransaction.WithSystemID(moneySystemID),
		testtransaction.WithUnitId(transferFC.UnitID()),
	)
	reclaimFCRecord := &types.TransactionRecord{TransactionOrder: reclaimFC, ServerMetadata: &types.ServerMetadata{ActualFee: 1}}

	b = &types.Block{
		Transactions:       []*types.TransactionRecord{reclaimFCRecord},
		UnicityCertificate: &types.UnicityCertificate{InputRecord: &types.InputRecord{RoundNumber: 4}},
	}
	err = blockProcessor.ProcessBlock(context.Background(), b)
	require.NoError(t, err)

	// verify money partition fee bill value (50) is decreased by closeFC amount (49) and increased by closeFC fee amount (1) and reclaimFC fee amount(1)
	moneyPartitionFeeBill, err = store.Do().GetBill(moneyPartitionFeeBillID)
	require.NoError(t, err)
	require.EqualValues(t, 4, moneyPartitionFeeBill.Value)

	// verify user bill (49) is increased closeFC amount (49) and decreased by closeFC fee amount (1) and reclaimFC fee amount(1)
	// i.e. user spent total 4 tx worth of fees
	userBill, err = store.Do().GetBill(userBillID)
	require.NoError(t, err)
	require.EqualValues(t, 96, userBill.Value)

	// and user fee credit bill is not changed
	fcb, err = store.Do().GetFeeCreditBill(fcbID)
	require.NoError(t, err)
	require.EqualValues(t, 0, fcb.Value)
}

// start state
// user bill: 100
//
// end state
// user bill: 96
// token partition fee bill: 4
func TestBlockProcessor_TransferAndReclaimFeeCycle_TargetTokenPartition(t *testing.T) {
	fcbID := newFeeCreditRecordID(101)
	signer, _ := crypto.NewInMemorySecp256K1Signer()
	store := createTestBillStore(t)

	userBillID := []byte{1}
	err := store.Do().SetBill(&Bill{
		Id:             userBillID,
		Value:          100,
		TxHash:         []byte{2},
		OwnerPredicate: script.PredicateAlwaysTrue(),
	}, nil)
	require.NoError(t, err)

	moneyPartitionFeeBillID := money.NewBillID(nil, []byte{2})
	tokenPartitionFeeBillID := money.NewBillID(nil, []byte{3})
	err = store.Do().SetSystemDescriptionRecords([]*genesis.SystemDescriptionRecord{
		{
			SystemIdentifier: moneySystemID,
			T2Timeout:        2500,
			FeeCreditBill: &genesis.FeeCreditBill{
				UnitId:         moneyPartitionFeeBillID,
				OwnerPredicate: script.PredicateAlwaysTrue(),
			},
		},
		{
			SystemIdentifier: tokenSystemID,
			T2Timeout:        2500,
			FeeCreditBill: &genesis.FeeCreditBill{
				UnitId:         tokenPartitionFeeBillID,
				OwnerPredicate: script.PredicateAlwaysTrue(),
			},
		},
	})
	require.NoError(t, err)

	err = store.Do().SetBill(&Bill{
		Id:             moneyPartitionFeeBillID,
		OwnerPredicate: script.PredicateAlwaysTrue(),
		Value:          0,
	}, nil)
	require.NoError(t, err)
	err = store.Do().SetBill(&Bill{
		Id:             tokenPartitionFeeBillID,
		OwnerPredicate: script.PredicateAlwaysTrue(),
		Value:          0,
	}, nil)
	require.NoError(t, err)

	blockProcessor, err := NewBlockProcessor(store, moneySystemID)
	require.NoError(t, err)

	// process transferFC of 20 billy from userBillID
	transferFCAttr := testfc.NewTransferFCAttr(
		testfc.WithTargetRecordID(fcbID),
		testfc.WithTargetSystemID(tokenSystemID),
		testfc.WithAmount(20),
	)
	transferFC := testfc.NewTransferFC(t, transferFCAttr,
		testtransaction.WithUnitId(userBillID),
		testtransaction.WithSystemID(tokenSystemID),
	)
	transferFCRecord := &types.TransactionRecord{TransactionOrder: transferFC, ServerMetadata: &types.ServerMetadata{ActualFee: 1}}
	b := &types.Block{
		Transactions:       []*types.TransactionRecord{transferFCRecord},
		UnicityCertificate: &types.UnicityCertificate{InputRecord: &types.InputRecord{RoundNumber: 1}},
	}
	err = blockProcessor.ProcessBlock(context.Background(), b)
	require.NoError(t, err)

	// verify token partition fee bill value (0) is increased by transferFC amount (20) - transferFC fee (1)
	tokenPartitionFeeBill, err := store.Do().GetBill(tokenPartitionFeeBillID)
	require.NoError(t, err)
	require.EqualValues(t, 19, tokenPartitionFeeBill.Value)

	// and money partition fee bill value (0) is increased by tx fee amount (1)
	moneyPartitionFeeBill, err := store.Do().GetBill(moneyPartitionFeeBillID)
	require.NoError(t, err)
	require.EqualValues(t, 1, moneyPartitionFeeBill.Value)

	// and user bill (100) is decreased by transferFC.amount (20)
	userBill, err := store.Do().GetBill(userBillID)
	require.NoError(t, err)
	require.EqualValues(t, 80, userBill.Value)

	// process addFC
	addFCOrder := testfc.NewAddFC(t, signer,
		testfc.NewAddFCAttr(t, signer, testfc.WithTransferFCTx(transferFCRecord)),
		testtransaction.WithUnitId(fcbID),
		testtransaction.WithSystemID(tokenSystemID),
	)
	addFCRecord := &types.TransactionRecord{TransactionOrder: addFCOrder, ServerMetadata: &types.ServerMetadata{ActualFee: 1}}
	b = &types.Block{
		Transactions:       []*types.TransactionRecord{addFCRecord},
		UnicityCertificate: &types.UnicityCertificate{InputRecord: &types.InputRecord{RoundNumber: 2}},
	}
	err = blockProcessor.ProcessBlock(context.Background(), b)
	require.NoError(t, err)

	// verify money partition fee bill does not change
	moneyPartitionFeeBill, err = store.Do().GetBill(moneyPartitionFeeBillID)
	require.NoError(t, err)
	require.EqualValues(t, 1, moneyPartitionFeeBill.Value)

	// and token partition fee bill does not change
	tokenPartitionFeeBill, err = store.Do().GetBill(tokenPartitionFeeBillID)
	require.NoError(t, err)
	require.EqualValues(t, 19, tokenPartitionFeeBill.Value)

	// and user bill does not change
	userBill, err = store.Do().GetBill(userBillID)
	require.NoError(t, err)
	require.EqualValues(t, 80, userBill.Value)

	// and user fee credit bill is created by transferFC.amount (20) minus transfer fee(1) and add fee (1) = (18)
	fcb, err := store.Do().GetFeeCreditBill(fcbID)
	require.NoError(t, err)
	require.EqualValues(t, 18, fcb.Value)

	// process closeFC
	closeFCAttr := testfc.NewCloseFCAttr(
		testfc.WithCloseFCAmount(18),
		testfc.WithCloseFCTargetUnitID(transferFC.UnitID()),
	)
	closeFC := testfc.NewCloseFC(t, closeFCAttr,
		testtransaction.WithSystemID(tokenSystemID),
		testtransaction.WithUnitId(fcbID),
	)
	closeFCRecord := &types.TransactionRecord{TransactionOrder: closeFC, ServerMetadata: &types.ServerMetadata{ActualFee: 1}}
	b = &types.Block{
		Transactions:       []*types.TransactionRecord{closeFCRecord},
		UnicityCertificate: &types.UnicityCertificate{InputRecord: &types.InputRecord{RoundNumber: 3}},
	}
	err = blockProcessor.ProcessBlock(context.Background(), b)
	require.NoError(t, err)

	// verify money partition fee bill does not change
	moneyPartitionFeeBill, err = store.Do().GetBill(moneyPartitionFeeBillID)
	require.NoError(t, err)
	require.EqualValues(t, 1, moneyPartitionFeeBill.Value)

	// and token partition fee bill does not change
	tokenPartitionFeeBill, err = store.Do().GetBill(tokenPartitionFeeBillID)
	require.NoError(t, err)
	require.EqualValues(t, 19, tokenPartitionFeeBill.Value)

	// and user bill does not change
	userBill, err = store.Do().GetBill(userBillID)
	require.NoError(t, err)
	require.EqualValues(t, 80, userBill.Value)

	// and user fee credit bill (19) is decreased by closeFC.amount (19)
	fcb, err = store.Do().GetFeeCreditBill(fcbID)
	require.NoError(t, err)
	require.EqualValues(t, 0, fcb.Value)

	// process reclaimFC
	reclaimFCAttr := testfc.NewReclaimFCAttr(t, signer,
		testfc.WithReclaimFCClosureTx(closeFCRecord),
	)
	reclaimFC := testfc.NewReclaimFC(t, signer, reclaimFCAttr,
		testtransaction.WithSystemID(moneySystemID),
		testtransaction.WithUnitId(transferFC.UnitID()),
	)
	reclaimFCRecord := &types.TransactionRecord{TransactionOrder: reclaimFC, ServerMetadata: &types.ServerMetadata{ActualFee: 1}}

	b = &types.Block{
		Transactions:       []*types.TransactionRecord{reclaimFCRecord},
		UnicityCertificate: &types.UnicityCertificate{InputRecord: &types.InputRecord{RoundNumber: 4}},
	}
	err = blockProcessor.ProcessBlock(context.Background(), b)
	require.NoError(t, err)

	// verify money partition fee bill is increased by reclaimFC fee
	moneyPartitionFeeBill, err = store.Do().GetBill(moneyPartitionFeeBillID)
	require.NoError(t, err)
	require.EqualValues(t, 2, moneyPartitionFeeBill.Value)

	// verify token partition fee bill value (19) is decreased by closeFC amount (18) and increased by closeFC fee amount (1)
	tokenPartitionFeeBill, err = store.Do().GetBill(tokenPartitionFeeBillID)
	require.NoError(t, err)
	require.EqualValues(t, 2, tokenPartitionFeeBill.Value)

	// verify user bill (79) is increased by closeFC amount (19) and decreased by closeFC fee amount (1) and reclaimFC fee amount(1)
	// i.e. user spent total 4 tx worth of fees
	userBill, err = store.Do().GetBill(userBillID)
	require.NoError(t, err)
	require.EqualValues(t, 96, userBill.Value)

	// and user fee credit bill is not changed
	fcb, err = store.Do().GetFeeCreditBill(fcbID)
	require.NoError(t, err)
	require.EqualValues(t, 0, fcb.Value)
}

func TestBlockProcessor_LockedAndClosedFeeCredit_CanBeSaved(t *testing.T) {
<<<<<<< HEAD
	fcbID := newFeeCreditRecordID(101)
	store, err := createTestBillStore(t)
	require.NoError(t, err)
=======
	fcbID := newUnitID(101)
	store := createTestBillStore(t)
>>>>>>> c07cac7e

	userBillID := []byte{1}
	err := store.Do().SetBill(&Bill{
		Id:             userBillID,
		Value:          100,
		TxHash:         []byte{2},
		OwnerPredicate: script.PredicateAlwaysTrue(),
	}, nil)
	require.NoError(t, err)

	moneyPartitionFeeBillID := money.NewBillID(nil, []byte{2})
	err = store.Do().SetSystemDescriptionRecords([]*genesis.SystemDescriptionRecord{
		{
			SystemIdentifier: moneySystemID,
			T2Timeout:        2500,
			FeeCreditBill: &genesis.FeeCreditBill{
				UnitId:         moneyPartitionFeeBillID,
				OwnerPredicate: script.PredicateAlwaysTrue(),
			},
		},
	})
	require.NoError(t, err)

	err = store.Do().SetBill(&Bill{
		Id:             moneyPartitionFeeBillID,
		OwnerPredicate: script.PredicateAlwaysTrue(),
		Value:          0,
	}, nil)
	require.NoError(t, err)

	blockProcessor, err := NewBlockProcessor(store, moneySystemID)
	require.NoError(t, err)

	// when transferFC is processed
	transferFCAttr := testfc.NewTransferFCAttr(
		testfc.WithTargetRecordID(fcbID),
		testfc.WithTargetSystemID(moneySystemID),
	)
	transferFC := testfc.NewTransferFC(t, transferFCAttr,
		testtransaction.WithUnitId(userBillID),
		testtransaction.WithSystemID(moneySystemID),
	)
	transferFCRecord := &types.TransactionRecord{TransactionOrder: transferFC, ServerMetadata: &types.ServerMetadata{ActualFee: 1}}
	b := &types.Block{
		Transactions:       []*types.TransactionRecord{transferFCRecord},
		UnicityCertificate: &types.UnicityCertificate{InputRecord: &types.InputRecord{RoundNumber: 1}},
	}
	err = blockProcessor.ProcessBlock(context.Background(), b)
	require.NoError(t, err)

	// then locked fee credit is added
	lockedFeeCredit, err := store.Do().GetLockedFeeCredit(moneySystemID, fcbID)
	require.NoError(t, err)
	require.Equal(t, transferFCRecord, lockedFeeCredit)

	// when closeFC is processed
	closeFCAttr := testfc.NewCloseFCAttr(
		testfc.WithCloseFCTargetUnitID(transferFC.UnitID()),
	)
	closeFC := testfc.NewCloseFC(t, closeFCAttr,
		testtransaction.WithSystemID(moneySystemID),
		testtransaction.WithUnitId(fcbID),
	)
	closeFCRecord := &types.TransactionRecord{TransactionOrder: closeFC, ServerMetadata: &types.ServerMetadata{ActualFee: 1}}
	b = &types.Block{
		Transactions:       []*types.TransactionRecord{closeFCRecord},
		UnicityCertificate: &types.UnicityCertificate{InputRecord: &types.InputRecord{RoundNumber: 3}},
	}
	err = blockProcessor.ProcessBlock(context.Background(), b)
	require.NoError(t, err)

	// then closed fee credit is added
	closedFeeCredit, err := store.Do().GetClosedFeeCredit(fcbID)
	require.NoError(t, err)
	require.Equal(t, closeFCRecord, closedFeeCredit)
}

func verifyProof(t *testing.T, b *Bill, txProof *sdk.Proof) {
	require.NotNil(t, b)
	require.NotNil(t, txProof)
	require.NotNil(t, txProof.TxRecord)

	p := txProof.TxProof
	require.EqualValues(t, 1, p.UnicityCertificate.GetRoundNumber())
	require.NotNil(t, p)
	require.NotNil(t, p.BlockHeaderHash)
	require.NotNil(t, p.Chain)
	require.NotNil(t, p.UnicityCertificate)
}

func newBillID(unitPart byte) []byte {
	return money.NewBillID(nil, []byte{unitPart})
}

func newFeeCreditRecordID(unitPart byte) []byte {
	return money.NewFeeCreditRecordID(nil, []byte{unitPart})
}

func transferTxAttr(pubKeyHash []byte) []byte {
	attr := &money.TransferAttributes{
		TargetValue: 100,
		NewBearer:   script.PredicatePayToPublicKeyHashDefault(pubKeyHash),
		Backlink:    hash.Sum256([]byte{}),
	}
	attrBytes, _ := cbor.Marshal(attr)
	return attrBytes
}

func dustTxAttr() []byte {
	attr := &money.TransferDCAttributes{
		Value:              100,
		Backlink:           hash.Sum256([]byte{}),
		TargetUnitID:       []byte{0},
		TargetUnitBacklink: []byte{1},
	}
	attrBytes, _ := cbor.Marshal(attr)
	return attrBytes
}

func splitTxAttr(pubKeyHash []byte, amount uint64, remainingValue uint64) []byte {
	attr := &money.SplitAttributes{
		Amount:         amount,
		TargetBearer:   script.PredicatePayToPublicKeyHashDefault(pubKeyHash),
		RemainingValue: remainingValue,
		Backlink:       hash.Sum256([]byte{}),
	}
	attrBytes, _ := cbor.Marshal(attr)
	return attrBytes
}

func swapTxAttr(pubKeyHash []byte) []byte {
	attr := &money.SwapDCAttributes{
		OwnerCondition:   script.PredicatePayToPublicKeyHashDefault(pubKeyHash),
		DcTransfers:      []*types.TransactionRecord{},
		DcTransferProofs: []*types.TxProof{},
		TargetValue:      100,
	}
	attrBytes, _ := cbor.Marshal(attr)
	return attrBytes
}<|MERGE_RESOLUTION|>--- conflicted
+++ resolved
@@ -605,14 +605,8 @@
 }
 
 func TestBlockProcessor_LockedAndClosedFeeCredit_CanBeSaved(t *testing.T) {
-<<<<<<< HEAD
 	fcbID := newFeeCreditRecordID(101)
-	store, err := createTestBillStore(t)
-	require.NoError(t, err)
-=======
-	fcbID := newUnitID(101)
 	store := createTestBillStore(t)
->>>>>>> c07cac7e
 
 	userBillID := []byte{1}
 	err := store.Do().SetBill(&Bill{
