package wallet

import (
	"context"
	"time"

	"github.com/fxamacker/cbor/v2"

	"github.com/alphabill-org/alphabill/internal/types"
	"github.com/alphabill-org/alphabill/internal/util"
	"github.com/alphabill-org/alphabill/pkg/client"
	"github.com/alphabill-org/alphabill/pkg/wallet/log"
	"golang.org/x/sync/errgroup"
)

const (
	prefetchBlockCount          = 100
	sleepTimeAtMaxBlockHeightMs = 500
	blockDownloadMaxBatchSize   = 100
	maxTxFailedTries            = 3
)

type (
	// Wallet To synchronize wallet with a node call Sync.
	// Shutdown needs to be called to release resources used by wallet.
	Wallet struct {
		BlockProcessor  BlockProcessor
		AlphabillClient client.ABClient
	}
	Builder struct {
		bp      BlockProcessor
		abcConf client.AlphabillClientConfig
		// overrides abcConf
		abc client.ABClient
	}
	SendOpts struct {
		// RetryOnFullTxBuffer retries to send transaction when tx buffer is full
		RetryOnFullTxBuffer bool
	}

	fetchBlocksResult struct {
		lastFetchedBlockNumber  uint64 // latest processed block by a wallet/client
		maxAvailableBlockNumber uint64 // latest non-empty block in a partition shard
		maxAvailableRoundNumber uint64 // latest round number in a partition shard, greater or equal to maxAvailableBlockNumber
	}
)

func New() *Builder {
	return &Builder{}
}

func (b *Builder) SetBlockProcessor(bp BlockProcessor) *Builder {
	b.bp = bp
	return b
}

func (b *Builder) SetABClientConf(abcConf client.AlphabillClientConfig) *Builder {
	b.abcConf = abcConf
	return b
}

func (b *Builder) SetABClient(abc client.ABClient) *Builder {
	b.abc = abc
	return b
}

func (b *Builder) Build() *Wallet {
	return &Wallet{
		AlphabillClient: b.getOrCreateABClient(),
		BlockProcessor:  b.bp,
	}
}

func (b *Builder) getOrCreateABClient() client.ABClient {
	if b.abc != nil {
		return b.abc
	}
	return client.New(b.abcConf)
}

// Sync synchronises wallet from the last known block number with the given alphabill node.
// The function blocks forever or until alphabill connection is terminated.
// Returns error if wallet is already synchronizing or any error occurred during synchronization, otherwise returns nil.
func (w *Wallet) Sync(ctx context.Context, lastBlockNumber uint64) error {
	return w.syncLedger(ctx, lastBlockNumber, true)
}

// GetRoundNumber queries the node for latest round number
func (w *Wallet) GetRoundNumber(ctx context.Context) (uint64, error) {
	return w.AlphabillClient.GetRoundNumber(ctx)
}

// SendTransaction broadcasts transaction to configured node.
// Returns nil if transaction was successfully accepted by node, otherwise returns error.
func (w *Wallet) SendTransaction(ctx context.Context, tx *types.TransactionOrder, opts *SendOpts) error {
	if opts == nil || !opts.RetryOnFullTxBuffer {
		return w.AlphabillClient.SendTransactionWithRetry(ctx, tx, 1)
	}
	return w.AlphabillClient.SendTransactionWithRetry(ctx, tx, maxTxFailedTries)
}

// Shutdown terminates connection to alphabill node and cancels any background goroutines.
func (w *Wallet) Shutdown() {
	log.Debug("shutting down wallet")

	if w.AlphabillClient != nil {
		err := w.AlphabillClient.Close()
		if err != nil {
			log.Error("error shutting down wallet: ", err)
		}
	}
}

// syncLedger downloads and processes blocks, blocks until error in rpc connection
func (w *Wallet) syncLedger(ctx context.Context, lastBlockNumber uint64, syncForever bool) error {
	log.Info("starting ledger synchronization process")

	ch := make(chan *types.Block, prefetchBlockCount)

	errGroup, ctx := errgroup.WithContext(ctx)
	errGroup.Go(func() error {
		var err error
		if syncForever {
			err = w.fetchBlocksForever(ctx, lastBlockNumber, ch)
		} else {
			err = w.fetchBlocksUntilMaxBlock(ctx, lastBlockNumber, ch)
		}
		log.Debug("closing block receiver channel")
		close(ch)

		log.Debug("block receiver goroutine finished")
		return err
	})
	errGroup.Go(func() error {
		err := w.processBlocks(ch)
		log.Debug("block processor goroutine finished")
		return err
	})
	err := errGroup.Wait()
	log.Info("ledger sync finished")
	return err
}

func (w *Wallet) fetchBlocksForever(ctx context.Context, lastBlockNumber uint64, ch chan<- *types.Block) error {
	log.Info("syncing until cancelled from current block number ", lastBlockNumber)
	var maxBlockNumber uint64
	for {
		select {
		case <-ctx.Done(): // canceled by user or error in block receiver
			return nil
		default:
			if maxBlockNumber != 0 && lastBlockNumber == maxBlockNumber {
				// wait for some time before retrying to fetch new block
				select {
				case <-ctx.Done():
					return nil
				case <-time.After(sleepTimeAtMaxBlockHeightMs * time.Millisecond):
				}
			}
			res, err := w.fetchBlocks(ctx, lastBlockNumber, blockDownloadMaxBatchSize, ch) // TODO: merge
			if err != nil {
				return err
			}
			lastBlockNumber = res.lastFetchedBlockNumber
			maxBlockNumber = res.maxAvailableBlockNumber
		}
	}
}

func (w *Wallet) fetchBlocksUntilMaxBlock(ctx context.Context, lastBlockNumber uint64, ch chan<- *types.Block) error {
	maxBlockNumber, err := w.GetRoundNumber(ctx)
	if err != nil {
		return err
	}
	log.Info("syncing from current block number ", lastBlockNumber, " to ", maxBlockNumber)
	for lastBlockNumber < maxBlockNumber {
		select {
		case <-ctx.Done(): // canceled by user or error in block receiver
			return nil
		default:
			batchSize := util.Min(blockDownloadMaxBatchSize, maxBlockNumber-lastBlockNumber)
			res, err := w.fetchBlocks(ctx, lastBlockNumber, batchSize, ch)
			if err != nil {
				return err
			}
			lastBlockNumber = res.lastFetchedBlockNumber
		}
	}
	return nil
}

func (w *Wallet) fetchBlocks(ctx context.Context, lastBlockNumber uint64, batchSize uint64, ch chan<- *types.Block) (*fetchBlocksResult, error) {
	fromBlockNumber := lastBlockNumber + 1
	res, err := w.AlphabillClient.GetBlocks(ctx, fromBlockNumber, batchSize)
	if err != nil {
		return nil, err
	}
	result := &fetchBlocksResult{
		lastFetchedBlockNumber:  lastBlockNumber,
		maxAvailableBlockNumber: res.MaxBlockNumber,
		maxAvailableRoundNumber: res.MaxRoundNumber,
	}
	for _, b := range res.Blocks {
		block := &types.Block{}
		if err := cbor.Unmarshal(b, block); err != nil {
			return nil, fmt.Errorf("failed to unmarshal block: %w", err)
		}
		result.lastFetchedBlockNumber = block.UnicityCertificate.InputRecord.RoundNumber
		ch <- block
	}
	// this makes sure empty blocks are taken into account (the whole batch might be empty in fact)
	if res.BatchMaxBlockNumber > result.lastFetchedBlockNumber {
		result.lastFetchedBlockNumber = res.BatchMaxBlockNumber
	}
	return result, nil
}

func (w *Wallet) processBlocks(ch <-chan *types.Block) error {
	for b := range ch {
		if w.BlockProcessor != nil {
			err := w.BlockProcessor.ProcessBlock(b)
			if err != nil {
				return err
			}
		}
	}
	return nil
<<<<<<< HEAD
=======
}

func (w *Wallet) sendTx(ctx context.Context, tx *types.TransactionOrder, maxRetries int) error {
	for failedTries := 0; failedTries < maxRetries; failedTries++ {
		err := w.AlphabillClient.SendTransaction(ctx, tx)
		if err == nil {
			return nil
		}
		// error message can also contain stacktrace when node returns aberror, so we check prefix instead of exact match
		if strings.HasPrefix(err.Error(), txBufferFullErrMsg) {
			log.Debug("tx buffer full, waiting 1s to retry...")
			select {
			case <-time.After(time.Second):
				continue
			case <-ctx.Done():
				return ErrTxRetryCanceled
			}
		}
		return fmt.Errorf("failed to send transaction: %w", err)
	}
	return ErrFailedToBroadcastTx
>>>>>>> f98a95db
}<|MERGE_RESOLUTION|>--- conflicted
+++ resolved
@@ -2,6 +2,7 @@
 
 import (
 	"context"
+	"fmt"
 	"time"
 
 	"github.com/fxamacker/cbor/v2"
@@ -225,28 +226,4 @@
 		}
 	}
 	return nil
-<<<<<<< HEAD
-=======
-}
-
-func (w *Wallet) sendTx(ctx context.Context, tx *types.TransactionOrder, maxRetries int) error {
-	for failedTries := 0; failedTries < maxRetries; failedTries++ {
-		err := w.AlphabillClient.SendTransaction(ctx, tx)
-		if err == nil {
-			return nil
-		}
-		// error message can also contain stacktrace when node returns aberror, so we check prefix instead of exact match
-		if strings.HasPrefix(err.Error(), txBufferFullErrMsg) {
-			log.Debug("tx buffer full, waiting 1s to retry...")
-			select {
-			case <-time.After(time.Second):
-				continue
-			case <-ctx.Done():
-				return ErrTxRetryCanceled
-			}
-		}
-		return fmt.Errorf("failed to send transaction: %w", err)
-	}
-	return ErrFailedToBroadcastTx
->>>>>>> f98a95db
 }