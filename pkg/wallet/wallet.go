--- conflicted
+++ resolved
@@ -6,14 +6,10 @@
 
 	"gitdc.ee.guardtime.com/alphabill/alphabill/internal/abclient"
 	"gitdc.ee.guardtime.com/alphabill/alphabill/internal/block"
-<<<<<<< HEAD
-	"gitdc.ee.guardtime.com/alphabill/alphabill/internal/transaction"
-=======
 	abcrypto "gitdc.ee.guardtime.com/alphabill/alphabill/internal/crypto"
 	"gitdc.ee.guardtime.com/alphabill/alphabill/internal/txsystem"
 	"gitdc.ee.guardtime.com/alphabill/alphabill/internal/txsystem/money"
 	"gitdc.ee.guardtime.com/alphabill/alphabill/internal/txsystem/util"
->>>>>>> 29419d7a
 	"gitdc.ee.guardtime.com/alphabill/alphabill/pkg/wallet/log"
 	"github.com/tyler-smith/go-bip39"
 )
@@ -197,210 +193,7 @@
 
 func (w *Wallet) processBlocks(ch <-chan *block.Block) error {
 	for b := range ch {
-<<<<<<< HEAD
 		err := w.blockProcessor.ProcessBlock(b)
-=======
-		err := w.processBlock(b)
-		if err != nil {
-			return err
-		}
-		err = w.postProcessBlock(b)
-		if err != nil {
-			return err
-		}
-	}
-	return nil
-}
-
-// TODO add walletdb memory layer: https://guardtime.atlassian.net/browse/AB-100
-func (w *Wallet) processBlock(b *block.Block) error {
-	return w.db.WithTransaction(func(tx TxContext) error {
-		log.Info("processing block: " + strconv.FormatUint(b.BlockNumber, 10))
-		blockHeight, err := tx.GetBlockHeight()
-		if err != nil {
-			return err
-		}
-		err = validateBlockHeight(b, blockHeight)
-		if err != nil {
-			return err
-		}
-		for _, txPb := range b.Transactions {
-			err = w.collectBills(tx, txPb, blockHeight)
-			if err != nil {
-				return err
-			}
-		}
-		err = w.deleteExpiredDcBills(tx, b.BlockNumber)
-		if err != nil {
-			return err
-		}
-		err = tx.SetBlockHeight(b.BlockNumber)
-		if err != nil {
-			return err
-		}
-		err = w.trySwap(tx)
-		if err != nil {
-			return err
-		}
-		return nil
-	})
-}
-
-// postProcessBlock called after successful commit on block processing
-func (w *Wallet) postProcessBlock(b *block.Block) error {
-	return w.dcWg.DecrementSwaps(b.BlockNumber, w.db)
-}
-
-func (w *Wallet) trySwap(tx TxContext) error {
-	blockHeight, err := tx.GetBlockHeight()
-	if err != nil {
-		return err
-	}
-	maxBlockNo, err := w.alphaBillClient.GetMaxBlockNo()
-	if err != nil {
-		return err
-	}
-	bills, err := tx.GetBills()
-	if err != nil {
-		return err
-	}
-	dcBillGroups := groupDcBills(bills)
-	for nonce, billGroup := range dcBillGroups {
-		nonce32 := nonce.Bytes32()
-		dcMeta, err := tx.GetDcMetadata(nonce32[:])
-		if err != nil {
-			return err
-		}
-		if dcMeta != nil && dcMeta.isSwapRequired(blockHeight, billGroup.valueSum) {
-			timeout := maxBlockNo + swapTimeoutBlockCount
-			err := w.swapDcBills(tx, billGroup.dcBills, billGroup.dcNonce, timeout)
-			if err != nil {
-				return err
-			}
-			w.dcWg.UpdateTimeout(billGroup.dcNonce, timeout)
-		}
-	}
-
-	// delete expired metadata
-	nonceMetadataMap, err := tx.GetDcMetadataMap()
-	if err != nil {
-		return err
-	}
-	for nonce, m := range nonceMetadataMap {
-		if m.timeoutReached(blockHeight) {
-			nonce32 := nonce.Bytes32()
-			err := tx.SetDcMetadata(nonce32[:], nil)
-			if err != nil {
-				return err
-			}
-		}
-	}
-	return nil
-}
-
-func (w *Wallet) swapDcBills(tx TxContext, dcBills []*bill, dcNonce []byte, timeout uint64) error {
-	k, err := tx.GetAccountKey()
-	if err != nil {
-		return err
-	}
-	swap, err := createSwapTx(k, dcBills, dcNonce, timeout)
-	if err != nil {
-		return err
-	}
-	log.Info("sending swap tx")
-	res, err := w.alphaBillClient.SendTransaction(swap)
-	if err != nil {
-		return err
-	}
-	if !res.Ok {
-		return errors.New("swap tx returned error code: " + res.Message)
-	}
-	return tx.SetDcMetadata(dcNonce, &dcMetadata{SwapTimeout: timeout})
-}
-
-func (w *Wallet) collectBills(dbTx TxContext, txPb *txsystem.Transaction, blockHeight uint64) error {
-	gtx, err := money.NewMoneyTx(txPb)
-	if err != nil {
-		return err
-	}
-	stx := gtx.(txsystem.GenericTransaction)
-
-	switch tx := stx.(type) {
-	case money.Transfer:
-		isOwner, err := w.isOwner(dbTx, tx.NewBearer())
-		if err != nil {
-			return err
-		}
-		if isOwner {
-			err = dbTx.SetBill(&bill{
-				Id:     tx.UnitID(),
-				Value:  tx.TargetValue(),
-				TxHash: tx.Hash(crypto.SHA256),
-			})
-		} else {
-			err := dbTx.RemoveBill(tx.UnitID())
-			if err != nil {
-				return err
-			}
-		}
-	case money.TransferDC:
-		isOwner, err := w.isOwner(dbTx, tx.TargetBearer())
-		if err != nil {
-			return err
-		}
-		if isOwner {
-			err = dbTx.SetBill(&bill{
-				Id:                  tx.UnitID(),
-				Value:               tx.TargetValue(),
-				TxHash:              tx.Hash(crypto.SHA256),
-				IsDcBill:            true,
-				DcTx:                txPb,
-				DcTimeout:           tx.Timeout(),
-				DcNonce:             tx.Nonce(),
-				DcExpirationTimeout: blockHeight + dustBillDeletionTimeout,
-			})
-		} else {
-			err := dbTx.RemoveBill(tx.UnitID())
-			if err != nil {
-				return err
-			}
-		}
-	case money.Split:
-		// split tx contains two bills: existing bill and new bill
-		// if any of these bills belong to wallet then we have to
-		// 1) update the existing bill and
-		// 2) add the new bill
-		containsBill, err := dbTx.ContainsBill(tx.UnitID())
-		if err != nil {
-			return err
-		}
-		if containsBill {
-			err := dbTx.SetBill(&bill{
-				Id:     tx.UnitID(),
-				Value:  tx.RemainingValue(),
-				TxHash: tx.Hash(crypto.SHA256),
-			})
-			if err != nil {
-				return err
-			}
-		}
-		isOwner, err := w.isOwner(dbTx, tx.TargetBearer())
-		if err != nil {
-			return err
-		}
-		if isOwner {
-			err := dbTx.SetBill(&bill{
-				Id:     util.SameShardId(tx.UnitID(), tx.HashForIdCalculation(crypto.SHA256)),
-				Value:  tx.Amount(),
-				TxHash: tx.Hash(crypto.SHA256),
-			})
-			if err != nil {
-				return err
-			}
-		}
-	case money.Swap:
-		isOwner, err := w.isOwner(dbTx, tx.OwnerCondition())
->>>>>>> 29419d7a
 		if err != nil {
 			return err
 		}
