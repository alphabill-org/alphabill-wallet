--- conflicted
+++ resolved
@@ -3,6 +3,7 @@
 import (
 	"context"
 	"io/ioutil"
+	"os"
 	"path"
 	"testing"
 
@@ -49,10 +50,6 @@
 	require.ErrorContains(t, err, "signature verify failed")
 }
 
-<<<<<<< HEAD
-func setupTestDir(t *testing.T) string {
-	return setupTestHomeDir(t, "genesis")
-=======
 func setupTestDir(t *testing.T, dirName string) string {
 	outputDir := path.Join(os.TempDir(), dirName)
 	_ = os.RemoveAll(outputDir)
@@ -61,5 +58,4 @@
 		_ = os.RemoveAll(outputDir)
 	})
 	return outputDir
->>>>>>> e1e9d542
 }