--- conflicted
+++ resolved
@@ -57,15 +57,12 @@
 	if err != nil {
 		return fmt.Errorf("failed to unmarshal evm partition params: %w", err)
 	}
-<<<<<<< HEAD
 	blockStore, err := initNodeBlockStore(cfg.Node.DbFile)
 	if err != nil {
 		return fmt.Errorf("unable to initialize block DB: %w", err)
 	}
 
-=======
 	systemIdentifier := pg.SystemDescriptionRecord.GetSystemIdentifier()
->>>>>>> c2cc9ce7
 	txs, err := evm.NewEVMTxSystem(
 		systemIdentifier,
 		evm.WithBlockGasLimit(params.BlockGasLimit),
@@ -75,19 +72,15 @@
 	if err != nil {
 		return fmt.Errorf("unable to initialize evm transaction system: %w", err)
 	}
-	self, node, err := createNode(ctx, txs, cfg.Node, blockStore)
-	if err != nil {
-		return fmt.Errorf("failed to create node evm node: %w", err)
-	}
-<<<<<<< HEAD
-	return run(ctx, "evm node", self, node, cfg.RPCServer, cfg.RESTServer)
-=======
 	cfg.RESTServer.router = api.NewAPI(
 		txs.GetState(),
 		systemIdentifier,
 		big.NewInt(0).SetUint64(params.BlockGasLimit),
 		params.GasUnitPrice,
 	)
-	return defaultNodeRunFunc(ctx, "evm node", txs, cfg.Node, cfg.RPCServer, cfg.RESTServer)
->>>>>>> c2cc9ce7
+	self, node, err := createNode(ctx, txs, cfg.Node, blockStore)
+	if err != nil {
+		return fmt.Errorf("failed to create node evm node: %w", err)
+	}
+	return run(ctx, "evm node", self, node, cfg.RPCServer, cfg.RESTServer)
 }