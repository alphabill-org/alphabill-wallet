--- conflicted
+++ resolved
@@ -6,17 +6,10 @@
 	"net/url"
 	"strings"
 
-<<<<<<< HEAD
-	"github.com/alphabill-org/alphabill/internal/block"
-	abcrypto "github.com/alphabill-org/alphabill/internal/crypto"
 	"github.com/alphabill-org/alphabill/internal/txsystem/money"
 	"github.com/alphabill-org/alphabill/internal/txsystem/tokens"
 	"github.com/alphabill-org/alphabill/internal/txsystem/vd"
-	"github.com/alphabill-org/alphabill/pkg/client"
-=======
-	ttxs "github.com/alphabill-org/alphabill/internal/txsystem/tokens"
 	"github.com/alphabill-org/alphabill/pkg/wallet"
->>>>>>> f98a95db
 	"github.com/alphabill-org/alphabill/pkg/wallet/account"
 	"github.com/alphabill-org/alphabill/pkg/wallet/fees"
 	moneywallet "github.com/alphabill-org/alphabill/pkg/wallet/money"
@@ -71,15 +64,7 @@
 }
 
 func addFeeCreditCmdExec(ctx context.Context, cmd *cobra.Command, config *walletConfig, c *cliConf) error {
-<<<<<<< HEAD
-	moneyNodeURL, err := cmd.Flags().GetString(alphabillNodeURLCmdName)
-	if err != nil {
-		return err
-	}
 	moneyBackendURL, err := cmd.Flags().GetString(alphabillApiURLCmdName)
-=======
-	apiURL, err := cmd.Flags().GetString(alphabillApiURLCmdName)
->>>>>>> f98a95db
 	if err != nil {
 		return err
 	}
@@ -91,24 +76,13 @@
 	if err != nil {
 		return err
 	}
-<<<<<<< HEAD
-=======
-	moneyBackendClient, err := moneyclient.New(apiURL)
-	if err != nil {
-		return err
-	}
->>>>>>> f98a95db
 	am, err := loadExistingAccountManager(cmd, config.WalletHomeDir)
 	if err != nil {
 		return err
 	}
 	defer am.Close()
 
-<<<<<<< HEAD
-	fm, err := getFeeCreditManager(c, am, moneyNodeURL, moneyBackendURL, config.WalletHomeDir)
-=======
-	w, err := getFeeCreditManager(c, am, moneyBackendClient)
->>>>>>> f98a95db
+	fm, err := getFeeCreditManager(c, am, moneyBackendURL, config.WalletHomeDir)
 	if err != nil {
 		return err
 	}
@@ -144,11 +118,7 @@
 	}
 	defer am.Close()
 
-<<<<<<< HEAD
-	fm, err := getFeeCreditManager(c, am, "", moneyBackendURL, config.WalletHomeDir)
-=======
-	w, err := getFeeCreditManager(c, am, moneyBackendClient)
->>>>>>> f98a95db
+	fm, err := getFeeCreditManager(c, am, moneyBackendURL, config.WalletHomeDir)
 	if err != nil {
 		return err
 	}
@@ -170,15 +140,7 @@
 }
 
 func reclaimFeeCreditCmdExec(ctx context.Context, cmd *cobra.Command, config *walletConfig, c *cliConf) error {
-<<<<<<< HEAD
-	moneyNodeURL, err := cmd.Flags().GetString(alphabillNodeURLCmdName)
-	if err != nil {
-		return err
-	}
 	moneyBackendURL, err := cmd.Flags().GetString(alphabillApiURLCmdName)
-=======
-	moneyBackendApiURL, err := cmd.Flags().GetString(alphabillApiURLCmdName)
->>>>>>> f98a95db
 	if err != nil {
 		return err
 	}
@@ -186,24 +148,13 @@
 	if err != nil {
 		return err
 	}
-<<<<<<< HEAD
-=======
-	moneyBackendClient, err := moneyclient.New(moneyBackendApiURL)
-	if err != nil {
-		return err
-	}
->>>>>>> f98a95db
 	am, err := loadExistingAccountManager(cmd, config.WalletHomeDir)
 	if err != nil {
 		return err
 	}
 	defer am.Close()
 
-<<<<<<< HEAD
-	fm, err := getFeeCreditManager(c, am, moneyNodeURL, moneyBackendURL, config.WalletHomeDir)
-=======
-	w, err := getFeeCreditManager(c, am, moneyBackendClient)
->>>>>>> f98a95db
+	fm, err := getFeeCreditManager(c, am, moneyBackendURL, config.WalletHomeDir)
 	if err != nil {
 		return err
 	}
@@ -213,16 +164,10 @@
 }
 
 type FeeCreditManager interface {
-<<<<<<< HEAD
-	GetFeeCreditBill(ctx context.Context, cmd fees.GetFeeCreditCmd) (*bp.Bill, error)
-	AddFeeCredit(ctx context.Context, cmd fees.AddFeeCmd) ([]*block.TxProof, error)
-	ReclaimFeeCredit(ctx context.Context, cmd fees.ReclaimFeeCmd) ([]*block.TxProof, error)
-	Close()
-=======
 	GetFeeCreditBill(ctx context.Context, cmd fees.GetFeeCreditCmd) (*wallet.Bill, error)
 	AddFeeCredit(ctx context.Context, cmd fees.AddFeeCmd) ([]*wallet.Proof, error)
 	ReclaimFeeCredit(ctx context.Context, cmd fees.ReclaimFeeCmd) ([]*wallet.Proof, error)
->>>>>>> f98a95db
+	Close()
 }
 
 func listFees(ctx context.Context, accountNumber uint64, am account.Manager, c *cliConf, w FeeCreditManager) error {
@@ -314,17 +259,15 @@
 	}
 }
 
-<<<<<<< HEAD
 // Creates a fees.FeeManager that needs to be closed with the Close() method.
 // Does not close the account.Manager passed as an argument.
-func getFeeCreditManager(c *cliConf, am account.Manager, moneyNodeURL, moneyBackendURL, walletHomeDir string) (FeeCreditManager, error) {
+func getFeeCreditManager(c *cliConf, am account.Manager, moneyBackendURL, walletHomeDir string) (FeeCreditManager, error) {
 	moneySystemID := money.DefaultSystemIdentifier
 	moneyBackendClient, err := moneyclient.New(moneyBackendURL)
 	if err != nil {
 		return nil, err
 	}
-	moneyNodeClient := client.New(client.AlphabillClientConfig{Uri: moneyNodeURL})
-	moneyTxPublisher := moneywallet.NewTxPublisher(moneyNodeClient, moneyBackendClient, moneywallet.NewTxConverter(moneySystemID))
+	moneyTxPublisher := moneywallet.NewTxPublisher(moneyBackendClient)
 
 	if c.partitionType == moneyType {
 		return fees.NewFeeManager(
@@ -337,34 +280,13 @@
 			moneyBackendClient,
 		), nil
 	} else if c.partitionType == tokensType {
-		backendURL := c.getPartitionBackendURL()
-		if !strings.HasPrefix(backendURL, "http://") && !strings.HasPrefix(backendURL, "https://") {
-			backendURL = "http://" + backendURL
-		}
-		addr, err := url.Parse(backendURL)
+		backendURL, err := c.parsePartitionBackendURL()
 		if err != nil {
 			return nil, err
 		}
-		tokenBackendClient := tokensclient.New(*addr)
-
-		txs, err := tokens.NewTxSystem(
-			tokens.WithSystemIdentifier(tokens.DefaultSystemIdentifier),
-			tokens.WithTrustBase(map[string]abcrypto.Verifier{"test": nil}),
-		)
-=======
-func getFeeCreditManager(c *cliConf, am account.Manager, moneyClient *moneyclient.MoneyBackendClient) (FeeCreditManager, error) {
-	moneySystemID := []byte{0, 0, 0, 0}
-	moneyTxPublisher := money.NewTxPublisher(moneyClient)
-	if c.partitionType == moneyType {
-		return money.NewFeeManager(am, moneySystemID, moneyClient), nil
-	} else if c.partitionType == tokenType {
-		backendURL, err := c.parsePartitionBackendURL()
->>>>>>> f98a95db
-		if err != nil {
-			return nil, fmt.Errorf("failed to parse --%s", partitionBackendUrlCmdName)
-		}
-<<<<<<< HEAD
-		tokenTxPublisher := tokenswallet.NewTxPublisher(tokenBackendClient, txs)
+		tokenBackendClient := tokensclient.New(*backendURL)
+		tokenTxPublisher := tokenswallet.NewTxPublisher(tokenBackendClient)
+
 		return fees.NewFeeManager(
 			am,
 			moneySystemID,
@@ -376,7 +298,6 @@
 		), nil
 	} else if c.partitionType == vdType {
 		vdClient, err := vdwallet.New(&vdwallet.VDClientConfig{
-			MoneyNodeURL:      moneyNodeURL,
 			VDNodeURL:         c.getPartitionBackendURL(),
 			WalletHomeDir:     walletHomeDir,
 		})
@@ -384,7 +305,7 @@
 			return nil, err
 		}
 
-		vdTxPublisher := vdwallet.NewTxPublisher(vdClient, vdwallet.NewTxConverter(vd.DefaultSystemIdentifier))
+		vdTxPublisher := vdwallet.NewTxPublisher(vdClient)
 
 		return fees.NewFeeManager(
 			am,
@@ -395,11 +316,6 @@
 			vdTxPublisher,
 			vdClient,
 		), nil
-=======
-		tokenBackendClient := tokenclient.New(*backendURL)
-		tokenTxPublisher := tokens.NewTxPublisher(tokenBackendClient)
-		return fees.NewFeeManager(am, moneySystemID, moneyTxPublisher, moneyClient, ttxs.DefaultTokenTxSystemIdentifier, tokenTxPublisher, tokenBackendClient), nil
->>>>>>> f98a95db
 	} else {
 		panic("invalid \"partition\" flag value: " + c.partitionType)
 	}
