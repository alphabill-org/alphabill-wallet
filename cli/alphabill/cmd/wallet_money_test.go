--- conflicted
+++ resolved
@@ -13,14 +13,7 @@
 	"strings"
 	"testing"
 
-<<<<<<< HEAD
-	netutil "github.com/alphabill-org/alphabill/internal/testutils/net"
-	indexer "github.com/alphabill-org/alphabill/pkg/wallet/backend/money"
-	wlog "github.com/alphabill-org/alphabill/pkg/wallet/log"
-	"github.com/alphabill-org/alphabill/pkg/wallet/money"
-=======
 	"github.com/alphabill-org/alphabill/internal/partition"
->>>>>>> cff40b44
 	"github.com/ethereum/go-ethereum/common/hexutil"
 	"github.com/holiman/uint256"
 	"github.com/stretchr/testify/require"
@@ -33,12 +26,8 @@
 	moneytx "github.com/alphabill-org/alphabill/internal/txsystem/money"
 	"github.com/alphabill-org/alphabill/internal/util"
 	"github.com/alphabill-org/alphabill/pkg/wallet/account"
-<<<<<<< HEAD
-	testclient "github.com/alphabill-org/alphabill/pkg/wallet/backend/money/client"
-=======
 	"github.com/alphabill-org/alphabill/pkg/wallet/money"
 	"github.com/alphabill-org/alphabill/pkg/wallet/money/backend/client"
->>>>>>> cff40b44
 )
 
 type (
@@ -263,32 +252,32 @@
 	return listener.Addr().String()
 }
 
-func startMoneyBackend(t *testing.T, nodeAddr string, initialBill *moneytx.InitialBill) string {
-	apiPort := netutil.GetFreeRandomPort(t)
-	apiAddr := fmt.Sprintf("localhost:%v", apiPort)
-
-	ctx, cancel := context.WithCancel(context.Background())
-	t.Cleanup(cancel)
-
-	go func() {
-		err := indexer.CreateAndRun(ctx, &indexer.Config{
-			ABMoneySystemIdentifier: defaultABMoneySystemIdentifier,
-			AlphabillUrl:            nodeAddr,
-			ServerAddr:              apiAddr,
-			DbFile:                  fmt.Sprintf("%s/backend.db", t.TempDir()),
-			ListBillsPageLimit:      100,
-			InitialBill: indexer.InitialBill{
-				Id:        util.Uint256ToBytes(initialBill.ID),
-				Value:     initialBill.Value,
-				Predicate: initialBill.Owner,
-			},
-		})
-		wlog.Info("backend stopped")
-		require.NoError(t, err)
-	}()
-
-	return apiAddr
-}
+//func startMoneyBackend(t *testing.T, nodeAddr string, initialBill *moneytx.InitialBill) string {
+//	apiPort := netutil.GetFreeRandomPort(t)
+//	apiAddr := fmt.Sprintf("localhost:%v", apiPort)
+//
+//	ctx, cancel := context.WithCancel(context.Background())
+//	t.Cleanup(cancel)
+//
+//	go func() {
+//		err := indexer.CreateAndRun(ctx, &indexer.Config{
+//			ABMoneySystemIdentifier: defaultABMoneySystemIdentifier,
+//			AlphabillUrl:            nodeAddr,
+//			ServerAddr:              apiAddr,
+//			DbFile:                  fmt.Sprintf("%s/backend.db", t.TempDir()),
+//			ListBillsPageLimit:      100,
+//			InitialBill: indexer.InitialBill{
+//				Id:        util.Uint256ToBytes(initialBill.ID),
+//				Value:     initialBill.Value,
+//				Predicate: initialBill.Owner,
+//			},
+//		})
+//		wlog.Info("backend stopped")
+//		require.NoError(t, err)
+//	}()
+//
+//	return apiAddr
+//}
 
 // addAccount calls "add-key" cli function on given wallet and returns the added pubkey hex
 func addAccount(t *testing.T, homedir string) string {
