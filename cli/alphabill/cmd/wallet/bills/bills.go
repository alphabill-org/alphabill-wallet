package bills

import (
	"errors"
	"fmt"
	"strings"

	"github.com/alphabill-org/alphabill-go-base/txsystem/money"
	"github.com/alphabill-org/alphabill-go-base/types"
	clitypes "github.com/alphabill-org/alphabill-wallet/cli/alphabill/cmd/types"
	cliaccount "github.com/alphabill-org/alphabill-wallet/cli/alphabill/cmd/util/account"
	"github.com/alphabill-org/alphabill-wallet/cli/alphabill/cmd/wallet/args"
	"github.com/alphabill-org/alphabill-wallet/client"
	sdktypes "github.com/alphabill-org/alphabill-wallet/client/types"
	"github.com/alphabill-org/alphabill-wallet/util"
	"github.com/alphabill-org/alphabill-wallet/wallet"
	"github.com/spf13/cobra"
)

// NewBillsCmd creates a new cobra command for the wallet bills component.
func NewBillsCmd(walletConfig *clitypes.WalletConfig) *cobra.Command {
	var cmd = &cobra.Command{
		Use:   "bills",
		Short: "cli for managing alphabill wallet bills and proofs",
	}
	cmd.AddCommand(listCmd(walletConfig))
	cmd.AddCommand(lockCmd(walletConfig))
	cmd.AddCommand(unlockCmd(walletConfig))
	return cmd
}

func listCmd(walletConfig *clitypes.WalletConfig) *cobra.Command {
	config := &clitypes.BillsConfig{WalletConfig: walletConfig}
	cmd := &cobra.Command{
		Use:   "list",
		Short: "lists bill ids and values",
		RunE: func(cmd *cobra.Command, args []string) error {
			return execListCmd(cmd, config)
		},
	}
	cmd.Flags().StringVarP(&config.RpcUrl, args.RpcUrl, "r", args.DefaultMoneyRpcUrl, "rpc node url")
	cmd.Flags().Uint64VarP(&config.Key, args.KeyCmdName, "k", 0, "specifies which account bills to list (default: all accounts)")
	cmd.Flags().BoolVarP(&config.ShowUnswapped, args.ShowUnswappedCmdName, "s", false, "includes unswapped dust bills in output")
	_ = cmd.Flags().MarkHidden(args.ShowUnswappedCmdName)
	return cmd
}

func execListCmd(cmd *cobra.Command, config *clitypes.BillsConfig) error {
	moneyClient, err := client.NewMoneyPartitionClient(cmd.Context(), config.GetRpcUrl())
	if err != nil {
		return fmt.Errorf("failed to dial money rpc: %w", err)
	}

	accountNumber := config.Key
	// TODO unswapped bills are not available from node
	// showUnswapped := config.ShowUnswapped

	am, err := cliaccount.LoadExistingAccountManager(config.WalletConfig)
	if err != nil {
		return err
	}
	defer am.Close()

	type accountBillGroup struct {
		accountIndex uint64
		pubKey       []byte
		bills        []*sdktypes.Bill
	}
	var accountBillGroups []*accountBillGroup
	if accountNumber == 0 {
		accountKeys, err := am.GetAccountKeys()
		if err != nil {
			return fmt.Errorf("failed to load account keys: %w", err)
		}
		for accountIndex, accountKey := range accountKeys {
			pubKey := accountKey.PubKey
			bills, err := moneyClient.GetBills(cmd.Context(), accountKey.PubKeyHash.Sha256)
			if err != nil {
				return fmt.Errorf("failed to fetch bills: %w", err)
			}
			accountBillGroups = append(accountBillGroups, &accountBillGroup{pubKey: pubKey, accountIndex: uint64(accountIndex), bills: bills})
		}
	} else {
		accountIndex := accountNumber - 1
		accountKey, err := am.GetAccountKey(accountIndex)
		if err != nil {
			return fmt.Errorf("failed to load account key: %w", err)
		}
		accountBills, err := moneyClient.GetBills(cmd.Context(), accountKey.PubKeyHash.Sha256)
		if err != nil {
			return fmt.Errorf("failed to fetch bills: %w", err)
		}
		accountBillGroups = append(accountBillGroups, &accountBillGroup{pubKey: accountKey.PubKey, accountIndex: accountIndex, bills: accountBills})
	}

	for _, group := range accountBillGroups {
		if len(group.bills) == 0 {
			config.WalletConfig.Base.ConsoleWriter.Println(fmt.Sprintf("Account #%d - empty", group.accountIndex+1))
		} else {
			config.WalletConfig.Base.ConsoleWriter.Println(fmt.Sprintf("Account #%d", group.accountIndex+1))
		}
		for j, bill := range group.bills {
			billValueStr := util.AmountToString(bill.Value, 8)
			config.WalletConfig.Base.ConsoleWriter.Println(fmt.Sprintf("#%d 0x%s %s%s", j+1, bill.ID.String(), billValueStr, getLockedReasonString(bill)))
		}
	}
	return nil
}

func lockCmd(walletConfig *clitypes.WalletConfig) *cobra.Command {
	config := &clitypes.BillsConfig{WalletConfig: walletConfig}
	cmd := &cobra.Command{
		Use:   "lock",
		Short: "locks specific bill",
		RunE: func(cmd *cobra.Command, args []string) error {
			return execLockCmd(cmd, config)
		},
	}
	cmd.Flags().StringVarP(&config.RpcUrl, args.RpcUrl, "r", args.DefaultMoneyRpcUrl, "rpc node url")
	cmd.Flags().Uint64VarP(&config.Key, args.KeyCmdName, "k", 1, "account number of the bill to lock")
	cmd.Flags().Var(&config.BillID, args.BillIdCmdName, "id of the bill to lock")
	cmd.Flags().Uint32Var(&config.SystemID, args.SystemIdentifierCmdName, uint32(money.DefaultSystemID), "system identifier")
	args.AddMaxFeeFlag(cmd, cmd.Flags())
	return cmd
}

func execLockCmd(cmd *cobra.Command, config *clitypes.BillsConfig) error {
	accountNumber := config.Key
	am, err := cliaccount.LoadExistingAccountManager(config.WalletConfig)
	if err != nil {
		return fmt.Errorf("failed to load account manager: %w", err)
	}
	defer am.Close()
	accountKey, err := am.GetAccountKey(accountNumber - 1)
	if err != nil {
		return fmt.Errorf("failed to load account key: %w", err)
	}

	moneyClient, err := client.NewMoneyPartitionClient(cmd.Context(), config.GetRpcUrl())
	if err != nil {
		return fmt.Errorf("failed to dial money rpc: %w", err)
	}

	infoResponse, err := moneyClient.GetNodeInfo(cmd.Context())
	if err != nil {
		return fmt.Errorf("failed to fetch node info rpc: %w", err)
	}
	moneyTypeVar := clitypes.MoneyType
	if !strings.HasPrefix(infoResponse.Name, moneyTypeVar.String()) {
		return errors.New("invalid rpc url provided for money partition")
	}
	maxFee, err := args.ParseMaxFeeFlag(cmd)
	if err != nil {
		return fmt.Errorf("failed to parse maxFee parameter: %w", err)
	}
	fcr, err := moneyClient.GetFeeCreditRecordByOwnerID(cmd.Context(), accountKey.PubKeyHash.Sha256)
	if err != nil {
		return fmt.Errorf("failed to fetch fee credit bill: %w", err)
	}
	if fcr == nil || fcr.Balance < maxFee {
		return errors.New("not enough fee credit in wallet")
	}
	bill, err := moneyClient.GetBill(cmd.Context(), types.UnitID(config.BillID))
	if err != nil {
		return fmt.Errorf("failed to fetch bill: %w", err)
	}
	if bill.LockStatus != 0 {
		return errors.New("bill is already locked")
	}
	roundNumber, err := moneyClient.GetRoundNumber(cmd.Context())
	if err != nil {
		return fmt.Errorf("failed to fetch round number: %w", err)
	}
	tx, err := bill.Lock(wallet.LockReasonManual,
		sdktypes.WithTimeout(roundNumber+10),
		sdktypes.WithFeeCreditRecordID(fcr.ID),
<<<<<<< HEAD
	)
=======
		sdktypes.WithMaxFee(maxFee),
		sdktypes.WithOwnerProof(sdktypes.NewP2pkhProofGenerator(accountKey.PrivKey, accountKey.PubKey)))
>>>>>>> 83f25488
	if err != nil {
		return fmt.Errorf("failed to create lock tx: %w", err)
	}
	txSigner, err := sdktypes.NewMoneyTxSignerFromKey(accountKey.PrivKey)
	if err != nil {
		return fmt.Errorf("failed to create money tx signer: %w", err)
	}
	if err = txSigner.SignTx(tx); err != nil {
		return fmt.Errorf("failed to sign tx: %w", err)
	}

	_, err = moneyClient.ConfirmTransaction(cmd.Context(), tx, config.WalletConfig.Base.Logger)
	if err != nil {
		return fmt.Errorf("failed to send lock tx: %w", err)
	}

	config.WalletConfig.Base.ConsoleWriter.Println("Bill locked successfully.")
	return nil
}

func unlockCmd(walletConfig *clitypes.WalletConfig) *cobra.Command {
	config := &clitypes.BillsConfig{WalletConfig: walletConfig}
	cmd := &cobra.Command{
		Use:   "unlock",
		Short: "unlocks specific bill",
		RunE: func(cmd *cobra.Command, args []string) error {
			return execUnlockCmd(cmd, config)
		},
	}
	cmd.Flags().StringVarP(&config.RpcUrl, args.RpcUrl, "r", args.DefaultMoneyRpcUrl, "rpc node url")
	cmd.Flags().Uint64VarP(&config.Key, args.KeyCmdName, "k", 1, "account number of the bill to unlock")
	cmd.Flags().Var(&config.BillID, args.BillIdCmdName, "id of the bill to unlock")
	cmd.Flags().Uint32Var(&config.SystemID, args.SystemIdentifierCmdName, uint32(money.DefaultSystemID), "system identifier")
	args.AddMaxFeeFlag(cmd, cmd.Flags())
	return cmd
}

func execUnlockCmd(cmd *cobra.Command, config *clitypes.BillsConfig) error {
	accountNumber := config.Key
	am, err := cliaccount.LoadExistingAccountManager(config.WalletConfig)
	if err != nil {
		return fmt.Errorf("failed to load account manager: %w", err)
	}
	defer am.Close()
	accountKey, err := am.GetAccountKey(accountNumber - 1)
	if err != nil {
		return fmt.Errorf("failed to load account key: %w", err)
	}

	moneyClient, err := client.NewMoneyPartitionClient(cmd.Context(), config.GetRpcUrl())
	if err != nil {
		return fmt.Errorf("failed to dial money rpc: %w", err)
	}

	infoResponse, err := moneyClient.GetNodeInfo(cmd.Context())
	if err != nil {
		return fmt.Errorf("failed to fetch node info rpc: %w", err)
	}
	moneyTypeVar := clitypes.MoneyType
	if !strings.HasPrefix(infoResponse.Name, moneyTypeVar.String()) {
		return errors.New("invalid rpc url provided for money partition")
	}
	maxFee, err := args.ParseMaxFeeFlag(cmd)
	if err != nil {
		return fmt.Errorf("failed to parse maxFee parameter: %w", err)
	}

	fcr, err := moneyClient.GetFeeCreditRecordByOwnerID(cmd.Context(), accountKey.PubKeyHash.Sha256)
	if err != nil {
		return fmt.Errorf("failed to fetch fee credit bill: %w", err)
	}
	if fcr == nil || fcr.Balance < maxFee {
		return errors.New("not enough fee credit in wallet")
	}

	bill, err := moneyClient.GetBill(cmd.Context(), types.UnitID(config.BillID))
	if err != nil {
		return fmt.Errorf("failed to fetch bill: %w", err)
	}
	if bill.LockStatus == 0 {
		return errors.New("bill is already unlocked")
	}

	roundNumber, err := moneyClient.GetRoundNumber(cmd.Context())
	if err != nil {
		return fmt.Errorf("failed to fetch round number: %w", err)
	}
	tx, err := bill.Unlock(
		sdktypes.WithTimeout(roundNumber+10),
		sdktypes.WithFeeCreditRecordID(fcr.ID),
<<<<<<< HEAD
	)
=======
		sdktypes.WithMaxFee(maxFee),
		sdktypes.WithOwnerProof(sdktypes.NewP2pkhProofGenerator(accountKey.PrivKey, accountKey.PubKey)))
>>>>>>> 83f25488
	if err != nil {
		return fmt.Errorf("failed to create unlock tx: %w", err)
	}
	txSigner, err := sdktypes.NewMoneyTxSignerFromKey(accountKey.PrivKey)
	if err != nil {
		return fmt.Errorf("failed to create money tx signer: %w", err)
	}
	if err = txSigner.SignTx(tx); err != nil {
		return fmt.Errorf("failed to sign tx: %w", err)
	}

	_, err = moneyClient.ConfirmTransaction(cmd.Context(), tx, config.WalletConfig.Base.Logger)
	if err != nil {
		return fmt.Errorf("failed to send unlock tx: %w", err)
	}

	config.WalletConfig.Base.ConsoleWriter.Println("Bill unlocked successfully.")
	return nil
}

func getLockedReasonString(bill *sdktypes.Bill) string {
	if bill.LockStatus != 0 {
		return fmt.Sprintf(" (%s)", wallet.LockReason(bill.LockStatus).String())
	}
	return ""
}<|MERGE_RESOLUTION|>--- conflicted
+++ resolved
@@ -174,12 +174,8 @@
 	tx, err := bill.Lock(wallet.LockReasonManual,
 		sdktypes.WithTimeout(roundNumber+10),
 		sdktypes.WithFeeCreditRecordID(fcr.ID),
-<<<<<<< HEAD
+		sdktypes.WithMaxFee(maxFee),
 	)
-=======
-		sdktypes.WithMaxFee(maxFee),
-		sdktypes.WithOwnerProof(sdktypes.NewP2pkhProofGenerator(accountKey.PrivKey, accountKey.PubKey)))
->>>>>>> 83f25488
 	if err != nil {
 		return fmt.Errorf("failed to create lock tx: %w", err)
 	}
@@ -270,12 +266,8 @@
 	tx, err := bill.Unlock(
 		sdktypes.WithTimeout(roundNumber+10),
 		sdktypes.WithFeeCreditRecordID(fcr.ID),
-<<<<<<< HEAD
+		sdktypes.WithMaxFee(maxFee),
 	)
-=======
-		sdktypes.WithMaxFee(maxFee),
-		sdktypes.WithOwnerProof(sdktypes.NewP2pkhProofGenerator(accountKey.PrivKey, accountKey.PubKey)))
->>>>>>> 83f25488
 	if err != nil {
 		return fmt.Errorf("failed to create unlock tx: %w", err)
 	}
