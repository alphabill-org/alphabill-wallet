--- conflicted
+++ resolved
@@ -441,12 +441,7 @@
 			)
 			require.NoError(t, err)
 			return system
-<<<<<<< HEAD
 		}, tokens.DefaultSystemIdentifier,
-		testpartition.WithRootPartition(c.RootPartition),
-=======
-		}, tokens.DefaultTokenTxSystemIdentifier,
->>>>>>> cff40b44
 	)
 	require.NoError(t, err)
 
