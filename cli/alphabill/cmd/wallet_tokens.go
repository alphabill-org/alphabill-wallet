--- conflicted
+++ resolved
@@ -752,7 +752,6 @@
 	return resultStr + amountStr
 }
 
-<<<<<<< HEAD
 // stringToAmount converts string and decimals to uint64 amount
 func stringToAmount(amountIn string, decimals uint32) (uint64, error) {
 	splitAmount := strings.Split(amountIn, ".")
@@ -769,7 +768,7 @@
 		integerStr += strings.Repeat("0", int(decimals))
 		amount, err := strconv.ParseUint(integerStr, 10, 64)
 		if err != nil {
-			return 0, fmt.Errorf("invalid amount string \"%s\": error conversion to uint64 failed %v", amountIn, err)
+			return 0, fmt.Errorf("invalid amount string \"%s\": error conversion to uint64 failed, %v", amountIn, err)
 		}
 		return amount, nil
 	}
@@ -786,24 +785,11 @@
 	// convert the combined string "integer+fraction" to amount
 	amount, err := strconv.ParseUint(integerStr+fractionStr, 10, 64)
 	if err != nil {
-		return 0, fmt.Errorf("invalid amount string \"%s\": error conversion to uint64 failed %v", amountIn, err)
+		return 0, fmt.Errorf("invalid amount string \"%s\": error conversion to uint64 failed, %v", amountIn, err)
 	}
 	return amount, nil
 }
 
-func tokenCmdListNonFungible(config *walletConfig, runner runTokenListCmd, accountNumber *int) *cobra.Command {
-	cmd := &cobra.Command{
-		Use:   "non-fungible",
-		Short: "lists non-fungible tokens",
-		RunE: func(cmd *cobra.Command, args []string) error {
-			return runner(cmd, config, t.NonFungibleToken, accountNumber)
-		},
-	}
-	return cmd
-}
-
-=======
->>>>>>> 5e809d23
 func execTokenCmdList(cmd *cobra.Command, config *walletConfig, kind t.TokenKind, accountNumber *int) error {
 	tw, err := initTokensWallet(cmd, config)
 	if err != nil {
