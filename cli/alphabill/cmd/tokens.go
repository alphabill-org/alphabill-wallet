package cmd

import (
	"context"
	"crypto"
	"fmt"

	"github.com/libp2p/go-libp2p/core/peer"
	"github.com/spf13/cobra"

	"github.com/alphabill-org/alphabill/internal/network/protocol/genesis"
	"github.com/alphabill-org/alphabill/internal/txsystem/tokens"
	"github.com/alphabill-org/alphabill/pkg/logger"
	"github.com/alphabill-org/alphabill/pkg/observability"
)

type (
	tokensConfiguration struct {
		baseNodeConfiguration
		Node       *startNodeConfiguration
		RPCServer  *grpcServerConfiguration
		RESTServer *restServerConfiguration
	}
)

func newTokensNodeCmd(baseConfig *baseConfiguration) *cobra.Command {
	config := &tokensConfiguration{
		baseNodeConfiguration: baseNodeConfiguration{
			Base: baseConfig,
		},
		Node:       &startNodeConfiguration{},
		RPCServer:  &grpcServerConfiguration{},
		RESTServer: &restServerConfiguration{},
	}

	var nodeCmd = &cobra.Command{
		Use:   "tokens",
		Short: "Starts a User-Defined Token partition's node",
		Long:  `Starts a User-Defined Token partition's node, binding to the network address provided by configuration.`,
		RunE: func(cmd *cobra.Command, args []string) error {
			return runTokensNode(cmd.Context(), config)
		},
	}

	addCommonNodeConfigurationFlags(nodeCmd, config.Node, "tokens")

	config.RPCServer.addConfigurationFlags(nodeCmd)
	config.RESTServer.addConfigurationFlags(nodeCmd)
	return nodeCmd
}

func runTokensNode(ctx context.Context, cfg *tokensConfiguration) error {
	pg, err := loadPartitionGenesis(cfg.Node.Genesis)
	if err != nil {
		return fmt.Errorf("loading partition genesis: %w", err)
	}

	trustBase, err := genesis.NewValidatorTrustBase(pg.RootValidators)
	if err != nil {
		return fmt.Errorf("creating trustbase: %w", err)
	}

	keys, err := LoadKeys(cfg.Node.KeyFile, false, false)
	if err != nil {
		return fmt.Errorf("failed to load node keys: %w", err)
	}

	nodeID, err := peer.IDFromPublicKey(keys.EncryptionPrivateKey.GetPublic())
	if err != nil {
		return fmt.Errorf("failed to calculate nodeID: %w", err)
	}

	log := cfg.Base.observe.Logger().With(logger.NodeID(nodeID))
	obs := observability.WithLogger(cfg.Base.observe, log)

	blockStore, err := initStore(cfg.Node.DbFile)
	if err != nil {
		return fmt.Errorf("unable to initialize block DB: %w", err)
	}

	proofStore, err := initStore(cfg.Node.TxIndexerDBFile)
	if err != nil {
		return fmt.Errorf("unable to initialize proof DB: %w", err)
	}

	txs, err := tokens.NewTxSystem(
		log,
		tokens.WithSystemIdentifier(pg.SystemDescriptionRecord.GetSystemIdentifier()),
		tokens.WithHashAlgorithm(crypto.SHA256),
		tokens.WithTrustBase(trustBase),
	)
	if err != nil {
		return fmt.Errorf("creating tx system: %w", err)
	}
<<<<<<< HEAD
	node, err := createNode(ctx, txs, cfg.Node, keys, blockStore, proofStore, cfg.Base.observe, log)
	if err != nil {
		return fmt.Errorf("creating node: %w", err)
	}
	return run(ctx, "tokens node", node, cfg.RPCServer, cfg.RESTServer, proofStore, cfg.Base.observe, log)
=======
	node, err := createNode(ctx, txs, cfg.Node, keys, nil, obs)
	if err != nil {
		return fmt.Errorf("creating node: %w", err)
	}
	return run(ctx, "tokens node", node, cfg.RPCServer, cfg.RESTServer, obs)
>>>>>>> 53c68b44
}<|MERGE_RESOLUTION|>--- conflicted
+++ resolved
@@ -92,17 +92,9 @@
 	if err != nil {
 		return fmt.Errorf("creating tx system: %w", err)
 	}
-<<<<<<< HEAD
-	node, err := createNode(ctx, txs, cfg.Node, keys, blockStore, proofStore, cfg.Base.observe, log)
+	node, err := createNode(ctx, txs, cfg.Node, keys, blockStore, proofStore, obs)
 	if err != nil {
 		return fmt.Errorf("creating node: %w", err)
 	}
-	return run(ctx, "tokens node", node, cfg.RPCServer, cfg.RESTServer, proofStore, cfg.Base.observe, log)
-=======
-	node, err := createNode(ctx, txs, cfg.Node, keys, nil, obs)
-	if err != nil {
-		return fmt.Errorf("creating node: %w", err)
-	}
-	return run(ctx, "tokens node", node, cfg.RPCServer, cfg.RESTServer, obs)
->>>>>>> 53c68b44
+	return run(ctx, "tokens node", node, cfg.RPCServer, cfg.RESTServer, proofStore, obs)
 }