--- conflicted
+++ resolved
@@ -125,17 +125,8 @@
 }
 
 func setupTestHomeDir(t *testing.T, dir string) string {
-<<<<<<< HEAD
-	outputDir := path.Join(t.TempDir(), dir)
+	outputDir := filepath.Join(t.TempDir(), dir)
 	err := os.MkdirAll(outputDir, 0700) // -rwx------
 	require.NoError(t, err)
-=======
-	outputDir := filepath.Join(t.TempDir(), dir)
-	_ = os.RemoveAll(outputDir)
-	_ = os.MkdirAll(outputDir, 0700) // -rwx------
-	t.Cleanup(func() {
-		_ = os.RemoveAll(outputDir)
-	})
->>>>>>> 2f5094ae
 	return outputDir
 }