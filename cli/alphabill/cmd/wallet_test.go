--- conflicted
+++ resolved
@@ -229,12 +229,7 @@
 	waitForBalance(t, walletName, 2, 2)
 }
 
-<<<<<<< HEAD
-func TestSendCmdOutputPathFlag(t *testing.T) {
-	// setup network
-=======
 func TestSendWithoutWaitingForConfirmation(t *testing.T) {
->>>>>>> 772345a0
 	initialBill := &moneytx.InitialBill{
 		ID:    uint256.NewInt(1),
 		Value: 10000,
@@ -243,40 +238,6 @@
 	network := startAlphabillPartition(t, initialBill)
 	startRPCServer(t, network, ":9543")
 
-<<<<<<< HEAD
-	// create wallet
-	homedir := createNewTestWallet(t)
-	pubKey1Hex := "0x03c30573dc0c7fd43fcb801289a6a96cb78c27f4ba398b89da91ece23e9a99aca3"
-	walletName := "wallet-test"
-	pubKey2Hex := addAccount(t, walletName)
-
-	// transfer initial bill to wallet account 1
-	pubKey1Bytes, _ := hexutil.Decode(pubKey1Hex)
-	transferInitialBillTx, _ := createInitialBillTransferTx(pubKey1Bytes, initialBill.ID, initialBill.Value, 10000)
-	err := network.SubmitTx(transferInitialBillTx)
-	require.NoError(t, err)
-	require.Eventually(t, testpartition.BlockchainContainsTx(transferInitialBillTx, network), test.WaitDuration, test.WaitTick)
-
-	// verify tx is received by wallet
-	waitForBalance(t, walletName, initialBill.Value, 0)
-
-	// send two transactions to wallet account 2 and verify the proof files
-	stdout, _ := execCommand(homedir, fmt.Sprintf("send --amount %d --address %s --output-path %s", 1, pubKey2Hex, homedir))
-	require.Contains(t, stdout.lines[0], "Successfully confirmed transaction(s)")
-	require.Contains(t, stdout.lines[1], "Transaction proof(s) saved to: ")
-
-	stdout, _ = execCommand(homedir, fmt.Sprintf("send --amount %d --address %s --output-path %s", 1, pubKey2Hex, homedir))
-	require.Contains(t, stdout.lines[0], "Successfully confirmed transaction(s)")
-	require.Contains(t, stdout.lines[1], "Transaction proof(s) saved to: ")
-
-	// verify wallet-2 balance is increased
-	waitForBalance(t, walletName, 2, 1)
-
-	// verify wallet-2 send-all-balance outputs both bills
-	stdout, _ = execCommand(homedir, fmt.Sprintf("send --amount %d --address %s --output-path %s --key %d", 2, pubKey1Hex, homedir, 2))
-	require.Contains(t, stdout.lines[0], "Successfully confirmed transaction(s)")
-	require.Contains(t, stdout.lines[1], fmt.Sprintf("Transaction proof(s) saved to: %s", path.Join(homedir, "bills.json")))
-=======
 	// create wallet with 3 accounts
 	_ = wlog.InitStdoutLogger(wlog.DEBUG)
 	walletName := "wallet"
@@ -297,7 +258,50 @@
 	// verify transaction is broadcasted immediately
 	stdout := execWalletCmd(t, walletName, "send -w false --amount 100 --address 0x00000046eed43bde3361e1a9ab6d0082dd923f20464a11869f8ef266045cf38d98")
 	verifyStdout(t, stdout, "Successfully sent transaction(s)")
->>>>>>> 772345a0
+}
+
+func TestSendCmdOutputPathFlag(t *testing.T) {
+	// setup network
+	initialBill := &moneytx.InitialBill{
+		ID:    uint256.NewInt(1),
+		Value: 10000,
+		Owner: script.PredicateAlwaysTrue(),
+	}
+	network := startAlphabillPartition(t, initialBill)
+	startRPCServer(t, network, ":9543")
+
+	// create wallet
+	homedir := createNewTestWallet(t)
+	pubKey1Hex := "0x03c30573dc0c7fd43fcb801289a6a96cb78c27f4ba398b89da91ece23e9a99aca3"
+	walletName := "wallet-test"
+	pubKey2Hex := addAccount(t, walletName)
+
+	// transfer initial bill to wallet account 1
+	pubKey1Bytes, _ := hexutil.Decode(pubKey1Hex)
+	transferInitialBillTx, _ := createInitialBillTransferTx(pubKey1Bytes, initialBill.ID, initialBill.Value, 10000)
+	err := network.SubmitTx(transferInitialBillTx)
+	require.NoError(t, err)
+	require.Eventually(t, testpartition.BlockchainContainsTx(transferInitialBillTx, network), test.WaitDuration, test.WaitTick)
+
+	// verify tx is received by wallet
+	waitForBalance(t, walletName, initialBill.Value, 0)
+
+	// send two transactions to wallet account 2 and verify the proof files
+	stdout, _ := execCommand(homedir, fmt.Sprintf("send --amount %d --address %s --output-path %s", 1, pubKey2Hex, homedir))
+	require.Contains(t, stdout.lines[0], "Successfully confirmed transaction(s)")
+	require.Contains(t, stdout.lines[1], "Transaction proof(s) saved to: ")
+
+	stdout, _ = execCommand(homedir, fmt.Sprintf("send --amount %d --address %s --output-path %s", 1, pubKey2Hex, homedir))
+	require.Contains(t, stdout.lines[0], "Successfully confirmed transaction(s)")
+	require.Contains(t, stdout.lines[1], "Transaction proof(s) saved to: ")
+
+	// verify wallet-2 balance is increased
+	waitForBalance(t, walletName, 2, 1)
+
+	// verify wallet-2 send-all-balance outputs both bills
+	stdout, _ = execCommand(homedir, fmt.Sprintf("send --amount %d --address %s --output-path %s --key %d", 2, pubKey1Hex, homedir, 2))
+	require.Contains(t, stdout.lines[0], "Successfully confirmed transaction(s)")
+	require.Contains(t, stdout.lines[1], fmt.Sprintf("Transaction proof(s) saved to: %s", path.Join(homedir, "bills.json")))
 }
 
 func startAlphabillPartition(t *testing.T, initialBill *moneytx.InitialBill) *testpartition.AlphabillPartition {
