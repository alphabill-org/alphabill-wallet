package cmd

import (
	"context"
	"errors"
	"fmt"
	"io"
	"os"
	"path/filepath"
	"strconv"
	"strings"
	"syscall"

	"github.com/alphabill-org/alphabill/internal/block"
	abcrypto "github.com/alphabill-org/alphabill/internal/crypto"
	"github.com/alphabill-org/alphabill/pkg/client"
	"github.com/alphabill-org/alphabill/pkg/wallet/account"
	moneyclient "github.com/alphabill-org/alphabill/pkg/wallet/backend/money/client"
	"github.com/alphabill-org/alphabill/pkg/wallet/money"
	"golang.org/x/sync/errgroup"
	"golang.org/x/term"

	wlog "github.com/alphabill-org/alphabill/pkg/wallet/log"
	"github.com/ethereum/go-ethereum/common/hexutil"
	"github.com/spf13/cobra"
)

type walletConfig struct {
	Base          *baseConfiguration
	WalletHomeDir string
	LogLevel      string
	LogFile       string
}

const (
	defaultAlphabillNodeURL = "localhost:9543"
	defaultAlphabillApiURL  = "localhost:9654"
	passwordPromptUsage     = "password (interactive from prompt)"
	passwordArgUsage        = "password (non-interactive from args)"

	alphabillNodeURLCmdName = "alphabill-uri"
	alphabillApiURLCmdName  = "alphabill-api-uri"
	seedCmdName             = "seed"
	addressCmdName          = "address"
	amountCmdName           = "amount"
	passwordPromptCmdName   = "password"
	passwordArgCmdName      = "pn"
	logFileCmdName          = "log-file"
	logLevelCmdName         = "log-level"
	walletLocationCmdName   = "wallet-location"
	keyCmdName              = "key"
	waitForConfCmdName      = "wait-for-confirmation"
	totalCmdName            = "total"
	quietCmdName            = "quiet"
	showUnswappedCmdName    = "show-unswapped"
	maxTxFailedTries        = 3
	txBufferFullErrMsg      = "tx buffer is full"
	dcTimeoutBlockCount     = 10
	swapTimeoutBlockCount   = 60
	txTimeoutBlockCount     = 100
)

// newWalletCmd creates a new cobra command for the wallet component.
func newWalletCmd(ctx context.Context, baseConfig *baseConfiguration) *cobra.Command {
	config := &walletConfig{Base: baseConfig}
	var walletCmd = &cobra.Command{
		Use:   "wallet",
		Short: "cli for managing alphabill wallet",
		PersistentPreRunE: func(cmd *cobra.Command, args []string) error {
			// initialize config so that baseConfig.HomeDir gets configured
			err := initializeConfig(cmd, baseConfig)
			if err != nil {
				return err
			}
			err = initWalletConfig(cmd, config)
			if err != nil {
				return err
			}
			return initWalletLogger(config)
		},
		Run: func(cmd *cobra.Command, args []string) {
			consoleWriter.Println("Error: must specify a subcommand like create, sync, send etc")
		},
	}
	walletCmd.AddCommand(newWalletBillsCmd(config))
	walletCmd.AddCommand(createCmd(config))
	walletCmd.AddCommand(sendCmd(ctx, config))
	walletCmd.AddCommand(getPubKeysCmd(config))
	walletCmd.AddCommand(getBalanceCmd(config))
	walletCmd.AddCommand(collectDustCmd(config))
	walletCmd.AddCommand(addKeyCmd(config))
	walletCmd.AddCommand(tokenCmd(config))
	// add passwords flags for (encrypted)wallet
	walletCmd.PersistentFlags().BoolP(passwordPromptCmdName, "p", false, passwordPromptUsage)
	walletCmd.PersistentFlags().String(passwordArgCmdName, "", passwordArgUsage)
	walletCmd.PersistentFlags().StringVar(&config.LogFile, logFileCmdName, "", "log file path (default output to stderr)")
	walletCmd.PersistentFlags().StringVar(&config.LogLevel, logLevelCmdName, "INFO", "logging level (DEBUG, INFO, NOTICE, WARNING, ERROR)")
	walletCmd.PersistentFlags().StringVarP(&config.WalletHomeDir, walletLocationCmdName, "l", "", "wallet home directory (default $AB_HOME/wallet)")
	return walletCmd
}

func createCmd(config *walletConfig) *cobra.Command {
	cmd := &cobra.Command{
		Use: "create",
		RunE: func(cmd *cobra.Command, args []string) error {
			return execCreateCmd(cmd, config)
		},
	}
	cmd.Flags().StringP(seedCmdName, "s", "", "mnemonic seed, the number of words should be 12, 15, 18, 21 or 24")
	return cmd
}

func execCreateCmd(cmd *cobra.Command, config *walletConfig) (err error) {
	mnemonic, err := cmd.Flags().GetString(seedCmdName)
	if err != nil {
		return
	}
	password, err := createPassphrase(cmd)
	if err != nil {
		return
	}
	am, err := account.NewManager(config.WalletHomeDir, password, true)
	if err != nil {
		return
	}
	defer am.Close()

	err = money.CreateNewWallet(am, mnemonic)

	if mnemonic == "" {
		mnemonicSeed, err := am.GetMnemonic()
		if err != nil {
			return err
		}
		consoleWriter.Println("The following mnemonic key can be used to recover your wallet. Please write it down now, and keep it in a safe, offline place.")
		consoleWriter.Println("mnemonic key: " + mnemonicSeed)
	}
	return
}

func sendCmd(ctx context.Context, config *walletConfig) *cobra.Command {
	cmd := &cobra.Command{
		Use: "send",
		RunE: func(cmd *cobra.Command, args []string) error {
			return execSendCmd(ctx, cmd, config)
		},
	}
	cmd.Flags().StringP(addressCmdName, "a", "", "compressed secp256k1 public key of the receiver in hexadecimal format, must start with 0x and be 68 characters in length")
	cmd.Flags().StringP(amountCmdName, "v", "", "the amount to send to the receiver")
	cmd.Flags().StringP(alphabillNodeURLCmdName, "u", defaultAlphabillNodeURL, "alphabill uri to connect to")
	cmd.Flags().StringP(alphabillApiURLCmdName, "r", defaultAlphabillApiURL, "alphabill API uri to connect to")
	cmd.Flags().Uint64P(keyCmdName, "k", 1, "which key to use for sending the transaction")
	// use string instead of boolean as boolean requires equals sign between name and value e.g. w=[true|false]
	cmd.Flags().StringP(waitForConfCmdName, "w", "true", "waits for transaction confirmation on the blockchain, otherwise just broadcasts the transaction")
	cmd.Flags().StringP(outputPathCmdName, "o", "", "saves transaction proof(s) to given directory")
	err := cmd.MarkFlagRequired(addressCmdName)
	if err != nil {
		return nil
	}
	err = cmd.MarkFlagRequired(amountCmdName)
	if err != nil {
		return nil
	}
	return cmd
}

func execSendCmd(ctx context.Context, cmd *cobra.Command, config *walletConfig) error {
	nodeUri, err := cmd.Flags().GetString(alphabillNodeURLCmdName)
	if err != nil {
		return err
	}
	apiUri, err := cmd.Flags().GetString(alphabillApiURLCmdName)
	if err != nil {
		return err
	}
	restClient, err := moneyclient.NewClient(apiUri)
	if err != nil {
		return err
	}
	am, err := loadExistingAccountManager(cmd, config.WalletHomeDir)
	if err != nil {
		return err
	}
	w, err := money.LoadExistingWallet(&money.WalletConfig{AlphabillClientConfig: client.AlphabillClientConfig{Uri: nodeUri}}, am, restClient)
	if err != nil {
		return err
	}
	defer w.Shutdown()

	receiverPubKeyHex, err := cmd.Flags().GetString(addressCmdName)
	if err != nil {
		return err
	}
	receiverPubKey, ok := pubKeyHexToBytes(receiverPubKeyHex)
	if !ok {
		return errors.New("address in not in valid format")
	}
	if len(receiverPubKey) != abcrypto.CompressedSecp256K1PublicKeySize {
		return money.ErrInvalidPubKey
	}

	amountStr, err := cmd.Flags().GetString(amountCmdName)
	if err != nil {
		return err
	}
	amount, err := stringToAmount(amountStr, 8)
	if err != nil {
		return err
	}
	if amount == 0 {
		return fmt.Errorf("invalid parameter \"%s\" for \"--amount\":0 is not valid amount", amountStr)
	}
	accountNumber, err := cmd.Flags().GetUint64(keyCmdName)
	if err != nil {
		return err
	}
	if accountNumber == 0 {
		return fmt.Errorf("invalid parameter for \"--key\":0 is not a valid account key")
	}
	waitForConfStr, err := cmd.Flags().GetString(waitForConfCmdName)
	if err != nil {
		return err
	}
	waitForConf, err := strconv.ParseBool(waitForConfStr)
	if err != nil {
		return err
	}
	outputPath, err := cmd.Flags().GetString(outputPathCmdName)
	if err != nil {
		return err
	}
	if outputPath != "" {
		if !waitForConf {
			return fmt.Errorf("cannot set %s to false and when %s is provided", waitForConfCmdName, outputPathCmdName)
		}
		if !strings.HasPrefix(outputPath, string(os.PathSeparator)) {
			cwd, err := os.Getwd()
			if err != nil {
				return err
			}
			outputPath = filepath.Join(cwd, outputPath)
		}
	}

	bills, err := w.Send(ctx, money.SendCmd{ReceiverPubKey: receiverPubKey, Amount: amount, WaitForConfirmation: waitForConf, AccountIndex: accountNumber - 1})
	if err != nil {
		return err
	}
<<<<<<< HEAD
=======

	balance, err := restClient.GetBalance(k.PubKey, false)
	if err != nil {
		return fmt.Errorf("failed to read current balance: %w", err)
	}
	if amount > balance {
		fmt.Printf("amount: %s balance: %s\n", amountToString(amount, 8), amountToString(balance, 8))
		return money.ErrInsufficientBalance
	}

	maxBlockNo, err := restClient.GetBlockHeight()
	if err != nil {
		return err
	}
	timeout := maxBlockNo + txTimeoutBlockCount
	if err != nil {
		return err
	}
	billResponse, err := restClient.ListBills(k.PubKey)
	if err != nil {
		return err
	}

	var bills []*money.Bill
	for _, b := range billResponse.Bills {
		billValueUint, err := strconv.ParseUint(b.Value, 10, 64)
		if err != nil {
			return err
		}
		bill := &money.Bill{Id: util.BytesToUint256(b.Id), Value: billValueUint, TxHash: b.TxHash, IsDcBill: b.IsDCBill}
		bills = append(bills, bill)
	}

	txs, err := money.CreateTransactions(receiverPubKey, amount, bills, k, timeout)
	if err != nil {
		return err
	}
	rpcClientConf := client.AlphabillClientConfig{Uri: uri}
	rpcClient := client.New(rpcClientConf)

	for _, tx := range txs {
		failedTries := 0
		for {
			res, err := rpcClient.SendTransaction(tx)
			if res == nil && err == nil {
				return errors.New("send transaction returned nil response with nil error")
			}
			if res != nil {
				if !res.Ok {
					if res.Message == txBufferFullErrMsg {
						failedTries += 1
						if failedTries >= maxTxFailedTries {
							return wallet.ErrFailedToBroadcastTx
						}
						wlog.Debug("tx buffer full, waiting 1s to retry...")
						timer := time.NewTimer(time.Second)
						select {
						case <-timer.C:
							continue
						case <-ctx.Done():
							timer.Stop()
							return wallet.ErrTxRetryCanceled
						}
					}
					return errors.New("transaction returned error code: " + res.Message)
				} else {
					wlog.Debug("successfully sent transaction")
					break
				}
			}
			if err != nil {
				return err
			}
		}
	}
>>>>>>> 57ce0920
	if waitForConf {
		consoleWriter.Println("Successfully confirmed transaction(s)")
		if outputPath != "" {
			var outputBills []*block.Bill
			for _, b := range bills {
				outputBills = append(outputBills, b.ToProto())
			}
			outputFile, err := writeBillsToFile(outputPath, outputBills...)
			if err != nil {
				return err
			}
			consoleWriter.Println("Transaction proof(s) saved to: " + outputFile)
		}
	} else {
		consoleWriter.Println("Successfully sent transaction(s)")
	}
	return nil
}

func getBalanceCmd(config *walletConfig) *cobra.Command {
	cmd := &cobra.Command{
		Use: "get-balance",
		RunE: func(cmd *cobra.Command, args []string) error {
			return execGetBalanceCmd(cmd, config)
		},
	}
	cmd.Flags().StringP(alphabillApiURLCmdName, "r", defaultAlphabillApiURL, "alphabill API uri to connect to")
	cmd.Flags().Uint64P(keyCmdName, "k", 0, "specifies which key balance to query "+
		"(by default returns all key balances including total balance over all keys)")
	cmd.Flags().BoolP(totalCmdName, "t", false,
		"if specified shows only total balance over all accounts")
	cmd.Flags().BoolP(quietCmdName, "q", false, "hides info irrelevant for scripting, "+
		"e.g. account key numbers, can only be used together with key or total flag")
	cmd.Flags().BoolP(showUnswappedCmdName, "s", false, "includes unswapped dust bills in balance output")
	return cmd
}

func execGetBalanceCmd(cmd *cobra.Command, config *walletConfig) error {
	uri, err := cmd.Flags().GetString(alphabillApiURLCmdName)
	if err != nil {
		return err
	}
	restClient, err := moneyclient.NewClient(uri)
	if err != nil {
		return err
	}
	am, err := loadExistingAccountManager(cmd, config.WalletHomeDir)
	if err != nil {
		return err
	}
	w, err := money.LoadExistingWallet(&money.WalletConfig{}, am, restClient)
	if err != nil {
		return err
	}
	defer w.Shutdown()

	accountNumber, err := cmd.Flags().GetUint64(keyCmdName)
	if err != nil {
		return err
	}
	total, err := cmd.Flags().GetBool(totalCmdName)
	if err != nil {
		return err
	}
	quiet, err := cmd.Flags().GetBool(quietCmdName)
	if err != nil {
		return err
	}
	showUnswapped, err := cmd.Flags().GetBool(showUnswappedCmdName)
	if err != nil {
		return err
	}
	if !total && accountNumber == 0 {
		quiet = false // quiet is supposed to work only when total or key flag is provided
	}
	if accountNumber == 0 {
		totals, sum, err := w.GetBalances(money.GetBalanceCmd{CountDCBills: showUnswapped})
		if err != nil {
			return err
		}
		if !total {
			for i, v := range totals {
				consoleWriter.Println(fmt.Sprintf("#%d %s", i+1, amountToString(v, 8)))
			}
		}
		sumStr := amountToString(sum, 8)
		if quiet {
			consoleWriter.Println(sumStr)
		} else {
			consoleWriter.Println(fmt.Sprintf("Total %s", sumStr))
		}
	} else {
		balance, err := w.GetBalance(money.GetBalanceCmd{AccountIndex: accountNumber - 1, CountDCBills: showUnswapped})
		if err != nil {
			return err
		}
		balanceStr := amountToString(balance, 8)
		if quiet {
			consoleWriter.Println(balanceStr)
		} else {
			consoleWriter.Println(fmt.Sprintf("#%d %s", accountNumber, balanceStr))
		}
	}
	return nil
}

func getPubKeysCmd(config *walletConfig) *cobra.Command {
	cmd := &cobra.Command{
		Use: "get-pubkeys",
		RunE: func(cmd *cobra.Command, args []string) error {
			return execGetPubKeysCmd(cmd, config)
		},
	}
	cmd.Flags().BoolP(quietCmdName, "q", false, "hides info irrelevant for scripting, e.g. account key numbers")
	return cmd
}

func execGetPubKeysCmd(cmd *cobra.Command, config *walletConfig) error {
	am, err := loadExistingAccountManager(cmd, config.WalletHomeDir)
	if err != nil {
		return err
	}
	defer am.Close()

	pubKeys, err := am.GetPublicKeys()
	if err != nil {
		return err
	}
	hideKeyNumber, _ := cmd.Flags().GetBool(quietCmdName)
	for accIdx, accPubKey := range pubKeys {
		if hideKeyNumber {
			consoleWriter.Println(hexutil.Encode(accPubKey))
		} else {
			consoleWriter.Println(fmt.Sprintf("#%d %s", accIdx+1, hexutil.Encode(accPubKey)))
		}
	}
	return nil
}

func collectDustCmd(config *walletConfig) *cobra.Command {
	cmd := &cobra.Command{
		Use:   "collect-dust",
		Short: "consolidates bills and synchronizes wallet",
		Long:  "consolidates all bills into a single bill and synchronizes wallet",
		RunE: func(cmd *cobra.Command, args []string) error {
			return execCollectDust(cmd, config)
		},
		Hidden: true,
	}
	cmd.Flags().StringP(alphabillNodeURLCmdName, "u", defaultAlphabillNodeURL, "alphabill uri to connect to")
	cmd.Flags().StringP(alphabillApiURLCmdName, "r", defaultAlphabillApiURL, "alphabill API uri to connect to")
	return cmd
}

func execCollectDust(cmd *cobra.Command, config *walletConfig) error {
	nodeUri, err := cmd.Flags().GetString(alphabillNodeURLCmdName)
	if err != nil {
		return err
	}
	apiUri, err := cmd.Flags().GetString(alphabillApiURLCmdName)
	if err != nil {
		return err
	}
	restClient, err := moneyclient.NewClient(apiUri)
	if err != nil {
		return err
	}
	am, err := loadExistingAccountManager(cmd, config.WalletHomeDir)
	if err != nil {
		return err
	}

	w, err := money.LoadExistingWallet(&money.WalletConfig{AlphabillClientConfig: client.AlphabillClientConfig{Uri: nodeUri}}, am, restClient)
	if err != nil {
		return err
	}
	defer w.Shutdown()

	consoleWriter.Println("Starting dust collection, this may take a while...")
	// start dust collection by calling CollectDust (sending dc transfers) and Sync (waiting for dc transfers to confirm)
	// any error from CollectDust or Sync causes either goroutine to terminate
	// if collect dust returns without error we signal Sync to cancel manually

	ctx, cancel := context.WithCancel(cmd.Context())

	group, ctx := errgroup.WithContext(ctx)
	group.Go(func() error {
		err := w.CollectDust(ctx)
		if err == nil {
			defer cancel() // signal Sync to cancel
		}
		return err
	})
	err = group.Wait()
	if err != nil {
		consoleWriter.Println("Failed to collect dust: " + err.Error())
		return err
	}
	consoleWriter.Println("Dust collection finished successfully.")
	return nil
}

func addKeyCmd(config *walletConfig) *cobra.Command {
	cmd := &cobra.Command{
		Use:   "add-key",
		Short: "adds the next key in the series to the wallet",
		RunE: func(cmd *cobra.Command, args []string) error {
			return execAddKeyCmd(cmd, config)
		},
	}
	return cmd
}

func execAddKeyCmd(cmd *cobra.Command, config *walletConfig) error {
	am, err := loadExistingAccountManager(cmd, config.WalletHomeDir)
	if err != nil {
		return err
	}
	defer am.Close()

	accIdx, accPubKey, err := am.AddAccount()
	if err != nil {
		return err
	}
	consoleWriter.Println(fmt.Sprintf("Added key #%d %s", accIdx+1, hexutil.Encode(accPubKey)))
	return nil
}

func loadExistingAccountManager(cmd *cobra.Command, walletDir string) (account.Manager, error) {
	pw, err := getPassphrase(cmd, "Enter passphrase: ")
	if err != nil {
		return nil, err
	}
	am, err := account.NewManager(walletDir, pw, false)
	if err != nil {
		return nil, err
	}
	return am, nil
}

func initWalletConfig(cmd *cobra.Command, config *walletConfig) error {
	walletLocation, err := cmd.Flags().GetString(walletLocationCmdName)
	if err != nil {
		return err
	}
	if walletLocation != "" {
		config.WalletHomeDir = walletLocation
	} else {
		config.WalletHomeDir = filepath.Join(config.Base.HomeDir, "wallet")
	}
	return nil
}

func initWalletLogger(config *walletConfig) error {
	var logWriter io.Writer
	if config.LogFile != "" {
		// ensure intermediate directories exist
		err := os.MkdirAll(filepath.Dir(config.LogFile), 0700)
		if err != nil {
			return err
		}
		logFile, err := os.OpenFile(config.LogFile, os.O_APPEND|os.O_CREATE|os.O_WRONLY, 0600) // -rw-------
		if err != nil {
			return err
		}
		logWriter = logFile
	} else {
		logWriter = os.Stderr
	}
	logLevel := wlog.Levels[config.LogLevel]
	walletLogger, err := wlog.New(logLevel, logWriter)
	if err != nil {
		return err
	}
	wlog.SetLogger(walletLogger)
	return nil
}

func createPassphrase(cmd *cobra.Command) (string, error) {
	passwordFromArg, err := cmd.Flags().GetString(passwordArgCmdName)
	if err != nil {
		return "", err
	}
	if passwordFromArg != "" {
		return passwordFromArg, nil
	}
	passwordFlag, err := cmd.Flags().GetBool(passwordPromptCmdName)
	if err != nil {
		return "", err
	}
	if !passwordFlag {
		return "", nil
	}
	p1, err := readPassword("Create new passphrase: ")
	if err != nil {
		return "", err
	}
	p2, err := readPassword("Confirm passphrase: ")
	if err != nil {
		return "", err
	}
	if p1 != p2 {
		return "", errors.New("passphrases do not match")
	}
	return p1, nil
}

func getPassphrase(cmd *cobra.Command, promptMessage string) (string, error) {
	passwordFromArg, err := cmd.Flags().GetString(passwordArgCmdName)
	if err != nil {
		return "", err
	}
	if passwordFromArg != "" {
		return passwordFromArg, nil
	}
	passwordFlag, err := cmd.Flags().GetBool(passwordPromptCmdName)
	if err != nil {
		return "", err
	}
	if !passwordFlag {
		return "", nil
	}
	return readPassword(promptMessage)
}

func readPassword(promptMessage string) (string, error) {
	consoleWriter.Print(promptMessage)
	passwordBytes, err := term.ReadPassword(syscall.Stdin)
	if err != nil {
		return "", err
	}
	consoleWriter.Println("") // line break after reading password
	return string(passwordBytes), nil
}

func pubKeyHexToBytes(s string) ([]byte, bool) {
	if len(s) != 68 {
		return nil, false
	}
	pubKeyBytes, err := hexutil.Decode(s)
	if err != nil {
		return nil, false
	}
	return pubKeyBytes, true
}<|MERGE_RESOLUTION|>--- conflicted
+++ resolved
@@ -11,16 +11,16 @@
 	"strings"
 	"syscall"
 
+	"golang.org/x/sync/errgroup"
+	"golang.org/x/term"
+
 	"github.com/alphabill-org/alphabill/internal/block"
 	abcrypto "github.com/alphabill-org/alphabill/internal/crypto"
 	"github.com/alphabill-org/alphabill/pkg/client"
 	"github.com/alphabill-org/alphabill/pkg/wallet/account"
 	moneyclient "github.com/alphabill-org/alphabill/pkg/wallet/backend/money/client"
+	wlog "github.com/alphabill-org/alphabill/pkg/wallet/log"
 	"github.com/alphabill-org/alphabill/pkg/wallet/money"
-	"golang.org/x/sync/errgroup"
-	"golang.org/x/term"
-
-	wlog "github.com/alphabill-org/alphabill/pkg/wallet/log"
 	"github.com/ethereum/go-ethereum/common/hexutil"
 	"github.com/spf13/cobra"
 )
@@ -53,11 +53,6 @@
 	totalCmdName            = "total"
 	quietCmdName            = "quiet"
 	showUnswappedCmdName    = "show-unswapped"
-	maxTxFailedTries        = 3
-	txBufferFullErrMsg      = "tx buffer is full"
-	dcTimeoutBlockCount     = 10
-	swapTimeoutBlockCount   = 60
-	txTimeoutBlockCount     = 100
 )
 
 // newWalletCmd creates a new cobra command for the wallet component.
@@ -246,84 +241,6 @@
 	if err != nil {
 		return err
 	}
-<<<<<<< HEAD
-=======
-
-	balance, err := restClient.GetBalance(k.PubKey, false)
-	if err != nil {
-		return fmt.Errorf("failed to read current balance: %w", err)
-	}
-	if amount > balance {
-		fmt.Printf("amount: %s balance: %s\n", amountToString(amount, 8), amountToString(balance, 8))
-		return money.ErrInsufficientBalance
-	}
-
-	maxBlockNo, err := restClient.GetBlockHeight()
-	if err != nil {
-		return err
-	}
-	timeout := maxBlockNo + txTimeoutBlockCount
-	if err != nil {
-		return err
-	}
-	billResponse, err := restClient.ListBills(k.PubKey)
-	if err != nil {
-		return err
-	}
-
-	var bills []*money.Bill
-	for _, b := range billResponse.Bills {
-		billValueUint, err := strconv.ParseUint(b.Value, 10, 64)
-		if err != nil {
-			return err
-		}
-		bill := &money.Bill{Id: util.BytesToUint256(b.Id), Value: billValueUint, TxHash: b.TxHash, IsDcBill: b.IsDCBill}
-		bills = append(bills, bill)
-	}
-
-	txs, err := money.CreateTransactions(receiverPubKey, amount, bills, k, timeout)
-	if err != nil {
-		return err
-	}
-	rpcClientConf := client.AlphabillClientConfig{Uri: uri}
-	rpcClient := client.New(rpcClientConf)
-
-	for _, tx := range txs {
-		failedTries := 0
-		for {
-			res, err := rpcClient.SendTransaction(tx)
-			if res == nil && err == nil {
-				return errors.New("send transaction returned nil response with nil error")
-			}
-			if res != nil {
-				if !res.Ok {
-					if res.Message == txBufferFullErrMsg {
-						failedTries += 1
-						if failedTries >= maxTxFailedTries {
-							return wallet.ErrFailedToBroadcastTx
-						}
-						wlog.Debug("tx buffer full, waiting 1s to retry...")
-						timer := time.NewTimer(time.Second)
-						select {
-						case <-timer.C:
-							continue
-						case <-ctx.Done():
-							timer.Stop()
-							return wallet.ErrTxRetryCanceled
-						}
-					}
-					return errors.New("transaction returned error code: " + res.Message)
-				} else {
-					wlog.Debug("successfully sent transaction")
-					break
-				}
-			}
-			if err != nil {
-				return err
-			}
-		}
-	}
->>>>>>> 57ce0920
 	if waitForConf {
 		consoleWriter.Println("Successfully confirmed transaction(s)")
 		if outputPath != "" {
