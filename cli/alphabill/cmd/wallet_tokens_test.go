package cmd

import (
	"bytes"
	"context"
	gocrypto "crypto"
	"fmt"
	"os"
	"path"
	"strings"
	"testing"

	abcrypto "github.com/alphabill-org/alphabill/internal/crypto"
	"github.com/alphabill-org/alphabill/internal/rma"
	"github.com/alphabill-org/alphabill/internal/script"
	test "github.com/alphabill-org/alphabill/internal/testutils"
	testpartition "github.com/alphabill-org/alphabill/internal/testutils/partition"
	"github.com/alphabill-org/alphabill/internal/txsystem"
	"github.com/alphabill-org/alphabill/internal/txsystem/tokens"
	"github.com/alphabill-org/alphabill/pkg/wallet"
	wlog "github.com/alphabill-org/alphabill/pkg/wallet/log"
	tw "github.com/alphabill-org/alphabill/pkg/wallet/tokens"
	"github.com/holiman/uint256"
	"github.com/stretchr/testify/require"
)

type accountManagerMock struct {
	keyHash       []byte
	recordedIndex uint64
}

func (a *accountManagerMock) GetAccountKey(accountIndex uint64) (*wallet.AccountKey, error) {
	a.recordedIndex = accountIndex
	return &wallet.AccountKey{PubKeyHash: &wallet.KeyHashes{Sha256: a.keyHash}}, nil
}

func TestParsePredicateClause(t *testing.T) {
	mock := &accountManagerMock{keyHash: []byte{0x1, 0x2}}
	tests := []struct {
		clause    string
		predicate []byte
		index     uint64
		err       string
	}{
		{
			clause:    "",
			predicate: script.PredicateAlwaysTrue(),
		}, {
			clause: "foo",
			err:    "invalid predicate clause",
		},
		{
			clause:    "0x53510087",
			predicate: []byte{0x53, 0x51, 0x00, 0x87},
		},
		{
			clause:    "true",
			predicate: script.PredicateAlwaysTrue(),
		},
		{
			clause:    "false",
			predicate: script.PredicateAlwaysFalse(),
		},
		{
			clause: "ptpkh:",
			err:    "invalid predicate clause",
		},
		{
			clause:    "ptpkh",
			index:     uint64(0),
			predicate: script.PredicatePayToPublicKeyHashDefault(mock.keyHash),
		},
		{
			clause: "ptpkh:0",
			err:    "invalid key number: 0",
		},
		{
			clause:    "ptpkh:2",
			index:     uint64(1),
			predicate: script.PredicatePayToPublicKeyHashDefault(mock.keyHash),
		},
		{
			clause:    "ptpkh:0x0102",
			predicate: script.PredicatePayToPublicKeyHashDefault(mock.keyHash),
		},
		{
			clause: "ptpkh:0X",
			err:    "invalid predicate clause",
		},
	}

	for _, tt := range tests {
		t.Run(tt.clause, func(t *testing.T) {
			mock.recordedIndex = 0
			predicate, err := parsePredicateClause(tt.clause, mock)
			if tt.err != "" {
				require.ErrorContains(t, err, tt.err)
			} else {
				require.NoError(t, err)
			}
			require.Equal(t, tt.predicate, predicate)
			require.Equal(t, tt.index, mock.recordedIndex)
		})
	}
}

func TestParsePredicateArgument(t *testing.T) {
	mock := &accountManagerMock{keyHash: []byte{0x1, 0x2}}
	tests := []struct {
		input string
		// expectations:
		result tokens.Predicate
		accKey uint64
		err    string
	}{
		{
			input:  "",
			result: script.PredicateArgumentEmpty(),
		},
		{
			input:  "empty",
			result: script.PredicateArgumentEmpty(),
		},
		{
			input:  "true",
			result: script.PredicateArgumentEmpty(),
		},
		{
			input:  "false",
			result: script.PredicateArgumentEmpty(),
		},
		{
			input:  "0x",
			result: script.PredicateArgumentEmpty(),
		},
		{
			input:  "0x5301",
			result: []byte{0x53, 0x01},
		},
		{
			input: "ptpkh:0",
			err:   "invalid key number: 0",
		},
		{
			input:  "ptpkh",
			accKey: uint64(1),
		},
		{
			input:  "ptpkh:1",
			accKey: uint64(1),
		},
		{
			input:  "ptpkh:10",
			accKey: uint64(10),
		},
	}
	for _, tt := range tests {
		t.Run(tt.input, func(t *testing.T) {
			argument, err := parsePredicateArgument(tt.input, mock)
			if tt.err != "" {
				require.ErrorContains(t, err, tt.err)
			} else {
				require.NoError(t, err)
				if tt.accKey > 0 {
					require.Equal(t, tt.accKey, argument.AccountNumber)
				} else {
					require.Equal(t, tt.result, argument.Argument)
				}
			}
		})
	}
}

func TestDecodeHexOrEmpty(t *testing.T) {
	empty := []byte{}
	tests := []struct {
		input  string
		result []byte
		err    string
	}{
		{
			input:  "",
			result: empty,
		},
		{
			input:  "empty",
			result: empty,
		},
		{
			input:  "0x",
			result: empty,
		},
		{
			input: "0x534",
			err:   "odd length hex string",
		},
		{
			input: "0x53q",
			err:   "invalid byte",
		},
		{
			input:  "53",
			result: []byte{0x53},
		},
		{
			input:  "0x5354",
			result: []byte{0x53, 0x54},
		},
		{
			input:  "5354",
			result: []byte{0x53, 0x54},
		},
	}

	for _, tt := range tests {
		t.Run(tt.input, func(t *testing.T) {
			res, err := decodeHexOrEmpty(tt.input)
			if tt.err != "" {
				require.ErrorContains(t, err, tt.err)
			} else {
				require.NoError(t, err)
				require.Equal(t, tt.result, res)
			}
		})
	}
}

func Test_amountToString(t *testing.T) {
	type args struct {
		amount    uint64
		decPlaces uint32
	}
	tests := []struct {
		name string
		args args
		want string
	}{
		{
			name: "Conversion ok - decimals 2",
			args: args{amount: 12345, decPlaces: 2},
			want: "123.45",
		},
		{
			name: "Conversion ok - decimals 1",
			args: args{amount: 12345, decPlaces: 1},
			want: "1234.5",
		},
		{
			name: "Conversion ok - decimals 0",
			args: args{amount: 12345, decPlaces: 0},
			want: "12345",
		},
		{
			name: "Conversion ok - decimals 7",
			args: args{amount: 12345, decPlaces: 5},
			want: "0.12345",
		},
		{
			name: "Conversion ok - decimals 9",
			args: args{amount: 12345, decPlaces: 9},
			want: "0.000012345",
		},
		{
			name: "Conversion ok - 99999 ",
			args: args{amount: 99999, decPlaces: 7},
			want: "0.0099999",
		},
		{
			name: "Conversion ok - 9000 ",
			args: args{amount: 9000, decPlaces: 5},
			want: "0.09000",
		},
	}
	for _, tt := range tests {
		t.Run(tt.name, func(t *testing.T) {
			got := amountToString(tt.args.amount, tt.args.decPlaces)
			if got != tt.want {
				t.Errorf("amountToString() got = %v, want %v", got, tt.want)
			}
		})
	}
}

func TestTokensWithRunningPartition(t *testing.T) {
	partition, unitState := startTokensPartition(t)
	startRPCServer(t, partition, listenAddr)

	require.NoError(t, wlog.InitStdoutLogger(wlog.INFO))

	w1 := createNewTokenWallet(t, "w1", dialAddr)
	w1.Shutdown()
	w2 := createNewTokenWallet(t, "w2", dialAddr)
	w2key, err := w2.GetAccountManager().GetAccountKey(0)
	require.NoError(t, err)
	w2.Shutdown()

	verifyStdout(t, execTokensCmd(t, "w1", ""), "Error: must specify a subcommand like new-type, send etc")
	verifyStdout(t, execTokensCmd(t, "w1", "new-type"), "Error: must specify a subcommand: fungible|non-fungible")

	testFungibleTokensWithRunningPartition(t, partition, unitState, w2key)

	testNFTsWithRunningPartition(t, partition, unitState, w2key)

	testTokenSubtypingWithRunningPartition(t, partition, unitState, w2key)
}

func testFungibleTokensWithRunningPartition(t *testing.T, partition *testpartition.AlphabillPartition, unitState tokens.TokenState, w2key *wallet.AccountKey) {
<<<<<<< HEAD
	typeId1 := uint256.NewInt(uint64(0x01))
	// fungible token types
	symbol1 := "AB"
	execTokensCmdWithError(t, "w1", "new-type fungible", "required flag(s) \"symbol\" not set")
	execTokensCmd(t, "w1", fmt.Sprintf("new-type fungible --sync true --symbol %s -u %s --type %X --decimals 2", symbol1, dialAddr, util.Uint256ToBytes(typeId1)))
	ensureUnit(t, unitState, typeId1)
=======
	typeId1 := randomID(t)
	// fungible token types
	symbol1 := "AB"
	execTokensCmdWithError(t, "w1", "new-type fungible", "required flag(s) \"symbol\" not set")
	execTokensCmd(t, "w1", fmt.Sprintf("new-type fungible --sync true --symbol %s -u %s --type %X", symbol1, dialAddr, typeId1))
	ensureUnit(t, unitState, uint256.NewInt(0).SetBytes(typeId1))
>>>>>>> 83da85b7
	// mint tokens
	crit := func(amount uint64) func(tx *txsystem.Transaction) bool {
		return func(tx *txsystem.Transaction) bool {
			if tx.TransactionAttributes.GetTypeUrl() == "type.googleapis.com/alphabill.tokens.v1.MintFungibleTokenAttributes" {
				attrs := &tokens.MintFungibleTokenAttributes{}
				require.NoError(t, tx.TransactionAttributes.UnmarshalTo(attrs))
				return attrs.Value == amount
			}
			return false
		}
	}
<<<<<<< HEAD
	execTokensCmd(t, "w1", fmt.Sprintf("new fungible --sync false -u %s --type %X --amount 3", dialAddr, util.Uint256ToBytes(typeId1)))
	execTokensCmd(t, "w1", fmt.Sprintf("new fungible --sync false -u %s --type %X --amount 5", dialAddr, util.Uint256ToBytes(typeId1)))
	execTokensCmd(t, "w1", fmt.Sprintf("new fungible --sync true -u %s --type %X --amount 9", dialAddr, util.Uint256ToBytes(typeId1)))
=======
	execTokensCmd(t, "w1", fmt.Sprintf("new fungible --sync false -u %s --type %X --amount 3", dialAddr, typeId1))
	execTokensCmd(t, "w1", fmt.Sprintf("new fungible --sync false -u %s --type %X --amount 5", dialAddr, typeId1))
	execTokensCmd(t, "w1", fmt.Sprintf("new fungible --sync true -u %s --type %X --amount 9", dialAddr, typeId1))
>>>>>>> 83da85b7
	require.Eventually(t, testpartition.BlockchainContains(partition, crit(3)), test.WaitDuration, test.WaitTick)
	require.Eventually(t, testpartition.BlockchainContains(partition, crit(5)), test.WaitDuration, test.WaitTick)
	require.Eventually(t, testpartition.BlockchainContains(partition, crit(9)), test.WaitDuration, test.WaitTick)
	// check w2 is empty
	verifyStdout(t, execTokensCmd(t, "w2", fmt.Sprintf("list fungible --sync true -u %s", dialAddr)), "No tokens")
	verifyStdout(t, execTokensCmd(t, "w1", fmt.Sprintf("list fungible -u %s", dialAddr)), "amount='0.03'", "amount='0.05'", "amount='0.09'")
	// transfer tokens w1 -> w2
<<<<<<< HEAD
	execTokensCmd(t, "w1", fmt.Sprintf("send fungible -u %s --type %X --amount 6 --address 0x%X -k 1", dialAddr, util.Uint256ToBytes(typeId1), w2key.PubKey)) //split
	execTokensCmd(t, "w1", fmt.Sprintf("send fungible -u %s --type %X --amount 6 --address 0x%X -k 1", dialAddr, util.Uint256ToBytes(typeId1), w2key.PubKey)) //transfer+split
	verifyStdout(t, execTokensCmd(t, "w2", fmt.Sprintf("list fungible -u %s", dialAddr)), "amount='6'", "amount='5'", "amount='1'")
=======
	execTokensCmd(t, "w1", fmt.Sprintf("send fungible -u %s --type %X --amount 6 --address 0x%X -k 1", dialAddr, typeId1, w2key.PubKey)) //split (9=>6+3)
	execTokensCmd(t, "w1", fmt.Sprintf("send fungible -u %s --type %X --amount 6 --address 0x%X -k 1", dialAddr, typeId1, w2key.PubKey)) //transfer (5) + split (3=>2+1)
	out := execTokensCmd(t, "w2", fmt.Sprintf("list fungible -u %s", dialAddr))
	verifyStdout(t, out, "amount='6'", "amount='5'", "amount='1'", "Symbol='AB'")
	verifyStdoutNotExists(t, out, "Symbol=''", "token-type=''")
>>>>>>> 83da85b7
	//check what is left in w1
	verifyStdout(t, execTokensCmd(t, "w1", fmt.Sprintf("list fungible -u %s", dialAddr)), "amount='0.03'", "amount='0.02'")
}

func testNFTsWithRunningPartition(t *testing.T, partition *testpartition.AlphabillPartition, unitState tokens.TokenState, w2key *wallet.AccountKey) {
	// non-fungible token types
	typeId2 := randomID(t)
	nftID := randomID(t)
	symbol2 := "ABNFT"
	execTokensCmdWithError(t, "w1", "new-type non-fungible", "required flag(s) \"symbol\" not set")
	execTokensCmd(t, "w1", fmt.Sprintf("new-type non-fungible --sync true --symbol %s -u %s --type %X", symbol2, dialAddr, typeId2))
	ensureUnitBytes(t, unitState, typeId2)
	// mint NFT
	execTokensCmd(t, "w1", fmt.Sprintf("new non-fungible --sync true -u %s --type %X --token-identifier %X", dialAddr, typeId2, nftID))
	require.Eventually(t, testpartition.BlockchainContains(partition, func(tx *txsystem.Transaction) bool {
		return tx.TransactionAttributes.GetTypeUrl() == "type.googleapis.com/alphabill.tokens.v1.MintNonFungibleTokenAttributes" && bytes.Equal(tx.UnitId, nftID)
	}), test.WaitDuration, test.WaitTick)
	// transfer NFT
	execTokensCmd(t, "w1", fmt.Sprintf("send non-fungible --sync false -u %s --token-identifier %X --address 0x%X -k 1", dialAddr, nftID, w2key.PubKey))
	require.Eventually(t, testpartition.BlockchainContains(partition, func(tx *txsystem.Transaction) bool {
		return tx.TransactionAttributes.GetTypeUrl() == "type.googleapis.com/alphabill.tokens.v1.TransferNonFungibleTokenAttributes" && bytes.Equal(tx.UnitId, nftID)
	}), test.WaitDuration, test.WaitTick)
	verifyStdout(t, execTokensCmd(t, "w2", fmt.Sprintf("list non-fungible -u %s", dialAddr)), fmt.Sprintf("ID='%X'", nftID))
	//check what is left in w1, nothing, that is
	verifyStdout(t, execTokensCmd(t, "w1", fmt.Sprintf("list non-fungible -u %s", dialAddr)), "No tokens")
}

func testTokenSubtypingWithRunningPartition(t *testing.T, partition *testpartition.AlphabillPartition, unitState tokens.TokenState, w2key *wallet.AccountKey) {
	symbol1 := "AB"
	// test subtyping
	typeId11 := randomID(t)
	typeId12 := randomID(t)
	typeId13 := randomID(t)
	typeId14 := randomID(t)
	//push bool false, equal; to satisfy: 5100
	execTokensCmd(t, "w1", fmt.Sprintf("new-type fungible -u %s --sync true --symbol %s --type %X --subtype-clause %s", dialAddr, symbol1, typeId11, "0x53510087"))
	require.Eventually(t, testpartition.BlockchainContains(partition, func(tx *txsystem.Transaction) bool {
		return bytes.Equal(tx.UnitId, typeId11)
	}), test.WaitDuration, test.WaitTick)
	ensureUnitBytes(t, unitState, typeId11)
	//second type inheriting the first one and setting subtype clause to ptpkh
	execTokensCmd(t, "w1", fmt.Sprintf("new-type fungible -u %s --sync true --symbol %s --type %X --subtype-clause %s --parent-type %X --creation-input %s", dialAddr, symbol1, typeId12, "ptpkh", typeId11, "0x535100"))
	require.Eventually(t, testpartition.BlockchainContains(partition, func(tx *txsystem.Transaction) bool {
		return bytes.Equal(tx.UnitId, typeId12)
	}), test.WaitDuration, test.WaitTick)
	ensureUnitBytes(t, unitState, typeId12)
	//third type needs to satisfy both parents, immediate parent with ptpkh, grandparent with 0x535100
	execTokensCmd(t, "w1", fmt.Sprintf("new-type fungible -u %s --sync true --symbol %s --type %X --subtype-clause %s --parent-type %X --creation-input %s", dialAddr, symbol1, typeId13, "true", typeId12, "ptpkh,0x535100"))
	require.Eventually(t, testpartition.BlockchainContains(partition, func(tx *txsystem.Transaction) bool {
		return bytes.Equal(tx.UnitId, typeId13)
	}), test.WaitDuration, test.WaitTick)
	ensureUnitBytes(t, unitState, typeId13)
	//4th type
	execTokensCmd(t, "w1", fmt.Sprintf("new-type fungible -u %s --sync true --symbol %s --type %X --subtype-clause %s --parent-type %X --creation-input %s", dialAddr, symbol1, typeId14, "true", typeId13, "empty,ptpkh,0x535100"))
	require.Eventually(t, testpartition.BlockchainContains(partition, func(tx *txsystem.Transaction) bool {
		return bytes.Equal(tx.UnitId, typeId14)
	}), test.WaitDuration, test.WaitTick)
	ensureUnitBytes(t, unitState, typeId14)
}

func ensureUnitBytes(t *testing.T, state tokens.TokenState, id []byte) {
	ensureUnit(t, state, uint256.NewInt(0).SetBytes(id))
}

func ensureUnit(t *testing.T, state tokens.TokenState, id *uint256.Int) {
	unit, err := state.GetUnit(id)
	require.NoError(t, err)
	require.NotNil(t, unit)
}

func startTokensPartition(t *testing.T) (*testpartition.AlphabillPartition, tokens.TokenState) {
	tokensState, err := rma.New(&rma.Config{
		HashAlgorithm: gocrypto.SHA256,
	})
	require.NoError(t, err)
	require.NotNil(t, tokensState)
	network, err := testpartition.NewNetwork(1,
		func(tb map[string]abcrypto.Verifier) txsystem.TransactionSystem {
			system, err := tokens.New(tokens.WithState(tokensState))
			require.NoError(t, err)
			return system
		}, tokens.DefaultTokenTxSystemIdentifier)
	require.NoError(t, err)
	t.Cleanup(func() {
		_ = network.Close()
	})
	return network, tokensState
}

func createNewTokenWallet(t *testing.T, name string, addr string) *tw.Wallet {
	mw := createNewNamedWallet(t, name, addr)

	w, err := tw.Load(mw, false)
	require.NoError(t, err)
	require.NotNil(t, w)

	return w
}

func execTokensCmdWithError(t *testing.T, walletName string, command string, expectedError string) {
	_, err := doExecTokensCmd(walletName, command)
	require.ErrorContains(t, err, expectedError)
}

func execTokensCmd(t *testing.T, walletName string, command string) *testConsoleWriter {
	outputWriter, err := doExecTokensCmd(walletName, command)
	require.NoError(t, err)

	return outputWriter
}

func doExecTokensCmd(walletName string, command string) (*testConsoleWriter, error) {
	outputWriter := &testConsoleWriter{}
	consoleWriter = outputWriter

	homeDir := path.Join(os.TempDir(), walletName)

	cmd := New()
	args := "wallet token --log-level DEBUG --home " + homeDir + " " + command
	cmd.baseCmd.SetArgs(strings.Split(args, " "))

	return outputWriter, cmd.addAndExecuteCommand(context.Background())
}

func randomID(t *testing.T) tw.TokenID {
	id, err := tw.RandomId()
	require.NoError(t, err)
	return id
}<|MERGE_RESOLUTION|>--- conflicted
+++ resolved
@@ -305,21 +305,12 @@
 }
 
 func testFungibleTokensWithRunningPartition(t *testing.T, partition *testpartition.AlphabillPartition, unitState tokens.TokenState, w2key *wallet.AccountKey) {
-<<<<<<< HEAD
-	typeId1 := uint256.NewInt(uint64(0x01))
-	// fungible token types
-	symbol1 := "AB"
-	execTokensCmdWithError(t, "w1", "new-type fungible", "required flag(s) \"symbol\" not set")
-	execTokensCmd(t, "w1", fmt.Sprintf("new-type fungible --sync true --symbol %s -u %s --type %X --decimals 2", symbol1, dialAddr, util.Uint256ToBytes(typeId1)))
-	ensureUnit(t, unitState, typeId1)
-=======
 	typeId1 := randomID(t)
 	// fungible token types
 	symbol1 := "AB"
 	execTokensCmdWithError(t, "w1", "new-type fungible", "required flag(s) \"symbol\" not set")
-	execTokensCmd(t, "w1", fmt.Sprintf("new-type fungible --sync true --symbol %s -u %s --type %X", symbol1, dialAddr, typeId1))
+	execTokensCmd(t, "w1", fmt.Sprintf("new-type fungible --sync true --symbol %s -u %s --type %X --decimals 2", symbol1, dialAddr, typeId1))
 	ensureUnit(t, unitState, uint256.NewInt(0).SetBytes(typeId1))
->>>>>>> 83da85b7
 	// mint tokens
 	crit := func(amount uint64) func(tx *txsystem.Transaction) bool {
 		return func(tx *txsystem.Transaction) bool {
@@ -331,15 +322,9 @@
 			return false
 		}
 	}
-<<<<<<< HEAD
-	execTokensCmd(t, "w1", fmt.Sprintf("new fungible --sync false -u %s --type %X --amount 3", dialAddr, util.Uint256ToBytes(typeId1)))
-	execTokensCmd(t, "w1", fmt.Sprintf("new fungible --sync false -u %s --type %X --amount 5", dialAddr, util.Uint256ToBytes(typeId1)))
-	execTokensCmd(t, "w1", fmt.Sprintf("new fungible --sync true -u %s --type %X --amount 9", dialAddr, util.Uint256ToBytes(typeId1)))
-=======
 	execTokensCmd(t, "w1", fmt.Sprintf("new fungible --sync false -u %s --type %X --amount 3", dialAddr, typeId1))
 	execTokensCmd(t, "w1", fmt.Sprintf("new fungible --sync false -u %s --type %X --amount 5", dialAddr, typeId1))
 	execTokensCmd(t, "w1", fmt.Sprintf("new fungible --sync true -u %s --type %X --amount 9", dialAddr, typeId1))
->>>>>>> 83da85b7
 	require.Eventually(t, testpartition.BlockchainContains(partition, crit(3)), test.WaitDuration, test.WaitTick)
 	require.Eventually(t, testpartition.BlockchainContains(partition, crit(5)), test.WaitDuration, test.WaitTick)
 	require.Eventually(t, testpartition.BlockchainContains(partition, crit(9)), test.WaitDuration, test.WaitTick)
@@ -347,17 +332,11 @@
 	verifyStdout(t, execTokensCmd(t, "w2", fmt.Sprintf("list fungible --sync true -u %s", dialAddr)), "No tokens")
 	verifyStdout(t, execTokensCmd(t, "w1", fmt.Sprintf("list fungible -u %s", dialAddr)), "amount='0.03'", "amount='0.05'", "amount='0.09'")
 	// transfer tokens w1 -> w2
-<<<<<<< HEAD
-	execTokensCmd(t, "w1", fmt.Sprintf("send fungible -u %s --type %X --amount 6 --address 0x%X -k 1", dialAddr, util.Uint256ToBytes(typeId1), w2key.PubKey)) //split
-	execTokensCmd(t, "w1", fmt.Sprintf("send fungible -u %s --type %X --amount 6 --address 0x%X -k 1", dialAddr, util.Uint256ToBytes(typeId1), w2key.PubKey)) //transfer+split
-	verifyStdout(t, execTokensCmd(t, "w2", fmt.Sprintf("list fungible -u %s", dialAddr)), "amount='6'", "amount='5'", "amount='1'")
-=======
 	execTokensCmd(t, "w1", fmt.Sprintf("send fungible -u %s --type %X --amount 6 --address 0x%X -k 1", dialAddr, typeId1, w2key.PubKey)) //split (9=>6+3)
 	execTokensCmd(t, "w1", fmt.Sprintf("send fungible -u %s --type %X --amount 6 --address 0x%X -k 1", dialAddr, typeId1, w2key.PubKey)) //transfer (5) + split (3=>2+1)
 	out := execTokensCmd(t, "w2", fmt.Sprintf("list fungible -u %s", dialAddr))
-	verifyStdout(t, out, "amount='6'", "amount='5'", "amount='1'", "Symbol='AB'")
+	verifyStdout(t, out, "amount='0.06'", "amount='0.05'", "amount='0.01'", "Symbol='AB'")
 	verifyStdoutNotExists(t, out, "Symbol=''", "token-type=''")
->>>>>>> 83da85b7
 	//check what is left in w1
 	verifyStdout(t, execTokensCmd(t, "w1", fmt.Sprintf("list fungible -u %s", dialAddr)), "amount='0.03'", "amount='0.02'")
 }
