package cmd

import (
	"bytes"
	"context"
	gocrypto "crypto"
	"fmt"
	"os"
	"path"
	"strings"
	"testing"

	abcrypto "github.com/alphabill-org/alphabill/internal/crypto"
	"github.com/alphabill-org/alphabill/internal/rma"
	"github.com/alphabill-org/alphabill/internal/script"
	test "github.com/alphabill-org/alphabill/internal/testutils"
	testpartition "github.com/alphabill-org/alphabill/internal/testutils/partition"
	"github.com/alphabill-org/alphabill/internal/txsystem"
	"github.com/alphabill-org/alphabill/internal/txsystem/tokens"
	"github.com/alphabill-org/alphabill/pkg/wallet"
	wlog "github.com/alphabill-org/alphabill/pkg/wallet/log"
	tw "github.com/alphabill-org/alphabill/pkg/wallet/tokens"
	"github.com/holiman/uint256"
	"github.com/spf13/cobra"
	"github.com/stretchr/testify/require"
)

type accountManagerMock struct {
	keyHash       []byte
	recordedIndex uint64
}

func (a *accountManagerMock) GetAccountKey(accountIndex uint64) (*wallet.AccountKey, error) {
	a.recordedIndex = accountIndex
	return &wallet.AccountKey{PubKeyHash: &wallet.KeyHashes{Sha256: a.keyHash}}, nil
}

func TestParsePredicateClause(t *testing.T) {
	mock := &accountManagerMock{keyHash: []byte{0x1, 0x2}}
	tests := []struct {
		clause    string
		predicate []byte
		index     uint64
		err       string
	}{
		{
			clause:    "",
			predicate: script.PredicateAlwaysTrue(),
		}, {
			clause: "foo",
			err:    "invalid predicate clause",
		},
		{
			clause:    "0x53510087",
			predicate: []byte{0x53, 0x51, 0x00, 0x87},
		},
		{
			clause:    "true",
			predicate: script.PredicateAlwaysTrue(),
		},
		{
			clause:    "false",
			predicate: script.PredicateAlwaysFalse(),
		},
		{
			clause: "ptpkh:",
			err:    "invalid predicate clause",
		},
		{
			clause:    "ptpkh",
			index:     uint64(0),
			predicate: script.PredicatePayToPublicKeyHashDefault(mock.keyHash),
		},
		{
			clause: "ptpkh:0",
			err:    "invalid key number: 0",
		},
		{
			clause:    "ptpkh:2",
			index:     uint64(1),
			predicate: script.PredicatePayToPublicKeyHashDefault(mock.keyHash),
		},
		{
			clause:    "ptpkh:0x0102",
			predicate: script.PredicatePayToPublicKeyHashDefault(mock.keyHash),
		},
		{
			clause: "ptpkh:0X",
			err:    "invalid predicate clause",
		},
	}

	for _, tt := range tests {
		t.Run(tt.clause, func(t *testing.T) {
			mock.recordedIndex = 0
			predicate, err := parsePredicateClause(tt.clause, mock)
			if tt.err != "" {
				require.ErrorContains(t, err, tt.err)
			} else {
				require.NoError(t, err)
			}
			require.Equal(t, tt.predicate, predicate)
			require.Equal(t, tt.index, mock.recordedIndex)
		})
	}
}

func TestParsePredicateArgument(t *testing.T) {
	mock := &accountManagerMock{keyHash: []byte{0x1, 0x2}}
	tests := []struct {
		input string
		// expectations:
		result tokens.Predicate
		accKey uint64
		err    string
	}{
		{
			input:  "",
			result: script.PredicateArgumentEmpty(),
		},
		{
			input:  "empty",
			result: script.PredicateArgumentEmpty(),
		},
		{
			input:  "true",
			result: script.PredicateArgumentEmpty(),
		},
		{
			input:  "false",
			result: script.PredicateArgumentEmpty(),
		},
		{
			input:  "0x",
			result: script.PredicateArgumentEmpty(),
		},
		{
			input:  "0x5301",
			result: []byte{0x53, 0x01},
		},
		{
			input: "ptpkh:0",
			err:   "invalid key number: 0",
		},
		{
			input:  "ptpkh",
			accKey: uint64(1),
		},
		{
			input:  "ptpkh:1",
			accKey: uint64(1),
		},
		{
			input:  "ptpkh:10",
			accKey: uint64(10),
		},
	}
	for _, tt := range tests {
		t.Run(tt.input, func(t *testing.T) {
			argument, err := parsePredicateArgument(tt.input, mock)
			if tt.err != "" {
				require.ErrorContains(t, err, tt.err)
			} else {
				require.NoError(t, err)
				if tt.accKey > 0 {
					require.Equal(t, tt.accKey, argument.AccountNumber)
				} else {
					require.Equal(t, tt.result, argument.Argument)
				}
			}
		})
	}
}

func TestDecodeHexOrEmpty(t *testing.T) {
	empty := []byte{}
	tests := []struct {
		input  string
		result []byte
		err    string
	}{
		{
			input:  "",
			result: empty,
		},
		{
			input:  "empty",
			result: empty,
		},
		{
			input:  "0x",
			result: empty,
		},
		{
			input: "0x534",
			err:   "odd length hex string",
		},
		{
			input: "0x53q",
			err:   "invalid byte",
		},
		{
			input:  "53",
			result: []byte{0x53},
		},
		{
			input:  "0x5354",
			result: []byte{0x53, 0x54},
		},
		{
			input:  "5354",
			result: []byte{0x53, 0x54},
		},
	}

	for _, tt := range tests {
		t.Run(tt.input, func(t *testing.T) {
			res, err := decodeHexOrEmpty(tt.input)
			if tt.err != "" {
				require.ErrorContains(t, err, tt.err)
			} else {
				require.NoError(t, err)
				require.Equal(t, tt.result, res)
			}
		})
	}
}

func TestTokensWithRunningPartition(t *testing.T) {
	partition, unitState := startTokensPartition(t)
	startRPCServer(t, partition, listenAddr)

	require.NoError(t, wlog.InitStdoutLogger(wlog.INFO))

	w1 := createNewTokenWallet(t, "w1", dialAddr)
	w1key, err := w1.GetAccountManager().GetAccountKey(0)
	require.NoError(t, err)
	w1.Shutdown()
	w2 := createNewTokenWallet(t, "w2", dialAddr)
	w2key, err := w2.GetAccountManager().GetAccountKey(0)
	require.NoError(t, err)
	w2.Shutdown()

	verifyStdout(t, execTokensCmd(t, "w1", ""), "Error: must specify a subcommand like new-type, send etc")
	verifyStdout(t, execTokensCmd(t, "w1", "new-type"), "Error: must specify a subcommand: fungible|non-fungible")

	testFungibleTokensWithRunningPartition(t, partition, unitState, w1key, w2key)

	testNFTsWithRunningPartition(t, partition, unitState, w2key)

	testTokenSubtypingWithRunningPartition(t, partition, unitState, w2key)
}

<<<<<<< HEAD
func testFungibleTokensWithRunningPartition(t *testing.T, partition *testpartition.AlphabillPartition, unitState tokens.TokenState, w1key, w2key *wallet.AccountKey) {
	typeId1 := randomID(t)
=======
func testFungibleTokensWithRunningPartition(t *testing.T, partition *testpartition.AlphabillPartition, unitState tokens.TokenState, w2key *wallet.AccountKey) {
	typeID1 := randomID(t)
>>>>>>> 57753261
	// fungible token types
	symbol1 := "AB"
	execTokensCmdWithError(t, "w1", "new-type fungible", "required flag(s) \"symbol\" not set")
	execTokensCmd(t, "w1", fmt.Sprintf("new-type fungible --sync true --symbol %s -u %s --type %X", symbol1, dialAddr, typeID1))
	ensureUnit(t, unitState, uint256.NewInt(0).SetBytes(typeID1))
	// mint tokens
	crit := func(amount uint64) func(tx *txsystem.Transaction) bool {
		return func(tx *txsystem.Transaction) bool {
			if tx.TransactionAttributes.GetTypeUrl() == "type.googleapis.com/alphabill.tokens.v1.MintFungibleTokenAttributes" {
				attrs := &tokens.MintFungibleTokenAttributes{}
				require.NoError(t, tx.TransactionAttributes.UnmarshalTo(attrs))
				return attrs.Value == amount
			}
			return false
		}
	}
	execTokensCmd(t, "w1", fmt.Sprintf("new fungible --sync false -u %s --type %X --amount 3", dialAddr, typeID1))
	execTokensCmd(t, "w1", fmt.Sprintf("new fungible --sync false -u %s --type %X --amount 5", dialAddr, typeID1))
	execTokensCmd(t, "w1", fmt.Sprintf("new fungible --sync true -u %s --type %X --amount 9", dialAddr, typeID1))
	require.Eventually(t, testpartition.BlockchainContains(partition, crit(3)), test.WaitDuration, test.WaitTick)
	require.Eventually(t, testpartition.BlockchainContains(partition, crit(5)), test.WaitDuration, test.WaitTick)
	require.Eventually(t, testpartition.BlockchainContains(partition, crit(9)), test.WaitDuration, test.WaitTick)
	// check w2 is empty
	verifyStdout(t, execTokensCmd(t, "w2", fmt.Sprintf("list fungible --sync true -u %s", dialAddr)), "No tokens")
	// transfer tokens w1 -> w2
<<<<<<< HEAD
	execTokensCmd(t, "w1", fmt.Sprintf("send fungible -u %s --type %X --amount 6 --address 0x%X -k 1", dialAddr, typeId1, w2key.PubKey)) //split (9=>3+6)
	execTokensCmd(t, "w1", fmt.Sprintf("send fungible -u %s --type %X --amount 6 --address 0x%X -k 1", dialAddr, typeId1, w2key.PubKey)) //transfer (5) + split (3=>1+2)
=======
	execTokensCmd(t, "w1", fmt.Sprintf("send fungible -u %s --type %X --amount 6 --address 0x%X -k 1", dialAddr, typeID1, w2key.PubKey)) //split (9=>6+3)
	execTokensCmd(t, "w1", fmt.Sprintf("send fungible -u %s --type %X --amount 6 --address 0x%X -k 1", dialAddr, typeID1, w2key.PubKey)) //transfer (5) + split (3=>2+1)
>>>>>>> 57753261
	out := execTokensCmd(t, "w2", fmt.Sprintf("list fungible -u %s", dialAddr))
	verifyStdout(t, out, "amount='6'", "amount='5'", "amount='1'", "Symbol='AB'")
	verifyStdoutNotExists(t, out, "Symbol=''", "token-type=''")
	//check what is left in w1
	verifyStdout(t, execTokensCmd(t, "w1", fmt.Sprintf("list fungible -u %s", dialAddr)), "amount='3'", "amount='2'")
	//transfer back w2->w1 (AB-513)
	execTokensCmd(t, "w2", fmt.Sprintf("send fungible -u %s --type %X --amount 6 --address 0x%X -k 1", dialAddr, typeId1, w1key.PubKey))
	verifyStdout(t, execTokensCmd(t, "w1", fmt.Sprintf("list fungible -u %s", dialAddr)), "amount='3'", "amount='2'", "amount='6'")
}

func testNFTsWithRunningPartition(t *testing.T, partition *testpartition.AlphabillPartition, unitState tokens.TokenState, w2key *wallet.AccountKey) {
	// non-fungible token types
	typeID := randomID(t)
	nftID := randomID(t)
	symbol := "ABNFT"
	execTokensCmdWithError(t, "w1", "new-type non-fungible", "required flag(s) \"symbol\" not set")
	execTokensCmd(t, "w1", fmt.Sprintf("new-type non-fungible --sync true --symbol %s -u %s --type %X", symbol, dialAddr, typeID))
	ensureUnitBytes(t, unitState, typeID)
	// mint NFT
	execTokensCmd(t, "w1", fmt.Sprintf("new non-fungible --sync true -u %s --type %X --token-identifier %X", dialAddr, typeID, nftID))
	require.Eventually(t, testpartition.BlockchainContains(partition, func(tx *txsystem.Transaction) bool {
		return tx.TransactionAttributes.GetTypeUrl() == "type.googleapis.com/alphabill.tokens.v1.MintNonFungibleTokenAttributes" && bytes.Equal(tx.UnitId, nftID)
	}), test.WaitDuration, test.WaitTick)
	// transfer NFT
	execTokensCmd(t, "w1", fmt.Sprintf("send non-fungible --sync false -u %s --token-identifier %X --address 0x%X -k 1", dialAddr, nftID, w2key.PubKey))
	require.Eventually(t, testpartition.BlockchainContains(partition, func(tx *txsystem.Transaction) bool {
		return tx.TransactionAttributes.GetTypeUrl() == "type.googleapis.com/alphabill.tokens.v1.TransferNonFungibleTokenAttributes" && bytes.Equal(tx.UnitId, nftID)
	}), test.WaitDuration, test.WaitTick)
	verifyStdout(t, execTokensCmd(t, "w2", fmt.Sprintf("list non-fungible -u %s", dialAddr)), fmt.Sprintf("ID='%X'", nftID))
	//check what is left in w1, nothing, that is
	verifyStdout(t, execTokensCmd(t, "w1", fmt.Sprintf("list non-fungible -u %s", dialAddr)), "No tokens")
	// list token types
	verifyStdout(t, execTokensCmd(t, "w1", fmt.Sprintf("list-types")), "symbol=ABNFT, kind: 0x90", "symbol=AB, kind: 0x50")
	verifyStdout(t, execTokensCmd(t, "w1", fmt.Sprintf("list-types fungible")), "symbol=AB, kind: 0x50")
	verifyStdout(t, execTokensCmd(t, "w1", fmt.Sprintf("list-types non-fungible")), "symbol=ABNFT, kind: 0x90")
}

func testTokenSubtypingWithRunningPartition(t *testing.T, partition *testpartition.AlphabillPartition, unitState tokens.TokenState, w2key *wallet.AccountKey) {
	symbol1 := "AB"
	// test subtyping
	typeID11 := randomID(t)
	typeID12 := randomID(t)
	typeID13 := randomID(t)
	typeID14 := randomID(t)
	//push bool false, equal; to satisfy: 5100
	execTokensCmd(t, "w1", fmt.Sprintf("new-type fungible -u %s --sync true --symbol %s --type %X --subtype-clause %s", dialAddr, symbol1, typeID11, "0x53510087"))
	require.Eventually(t, testpartition.BlockchainContains(partition, func(tx *txsystem.Transaction) bool {
		return bytes.Equal(tx.UnitId, typeID11)
	}), test.WaitDuration, test.WaitTick)
	ensureUnitBytes(t, unitState, typeID11)
	//second type inheriting the first one and setting subtype clause to ptpkh
	execTokensCmd(t, "w1", fmt.Sprintf("new-type fungible -u %s --sync true --symbol %s --type %X --subtype-clause %s --parent-type %X --creation-input %s", dialAddr, symbol1, typeID12, "ptpkh", typeID11, "0x535100"))
	require.Eventually(t, testpartition.BlockchainContains(partition, func(tx *txsystem.Transaction) bool {
		return bytes.Equal(tx.UnitId, typeID12)
	}), test.WaitDuration, test.WaitTick)
	ensureUnitBytes(t, unitState, typeID12)
	//third type needs to satisfy both parents, immediate parent with ptpkh, grandparent with 0x535100
	execTokensCmd(t, "w1", fmt.Sprintf("new-type fungible -u %s --sync true --symbol %s --type %X --subtype-clause %s --parent-type %X --creation-input %s", dialAddr, symbol1, typeID13, "true", typeID12, "ptpkh,0x535100"))
	require.Eventually(t, testpartition.BlockchainContains(partition, func(tx *txsystem.Transaction) bool {
		return bytes.Equal(tx.UnitId, typeID13)
	}), test.WaitDuration, test.WaitTick)
	ensureUnitBytes(t, unitState, typeID13)
	//4th type
	execTokensCmd(t, "w1", fmt.Sprintf("new-type fungible -u %s --sync true --symbol %s --type %X --subtype-clause %s --parent-type %X --creation-input %s", dialAddr, symbol1, typeID14, "true", typeID13, "empty,ptpkh,0x535100"))
	require.Eventually(t, testpartition.BlockchainContains(partition, func(tx *txsystem.Transaction) bool {
		return bytes.Equal(tx.UnitId, typeID14)
	}), test.WaitDuration, test.WaitTick)
	ensureUnitBytes(t, unitState, typeID14)
}

func TestListTokensCommandInputs(t *testing.T) {
	tests := []struct {
		name          string
		args          []string
		accountNumber int
		expectedKind  tw.TokenKind
	}{
		{
			name:          "list all tokens",
			args:          []string{},
			accountNumber: -1, // all tokens
			expectedKind:  tw.Any,
		},
		{
			name:          "list account tokens",
			args:          []string{"--key", "3"},
			accountNumber: 3,
			expectedKind:  tw.Any,
		},
		{
			name:          "list all fungible tokens",
			args:          []string{"fungible"},
			accountNumber: -1,
			expectedKind:  tw.FungibleToken,
		},
		{
			name:          "list account fungible tokens",
			args:          []string{"fungible", "--key", "4"},
			accountNumber: 4,
			expectedKind:  tw.FungibleToken,
		},
		{
			name:          "list all non-fungible tokens",
			args:          []string{"non-fungible"},
			accountNumber: -1,
			expectedKind:  tw.NonFungibleToken,
		},
		{
			name:          "list account non-fungible tokens",
			args:          []string{"non-fungible", "--key", "5"},
			accountNumber: 5,
			expectedKind:  tw.NonFungibleToken,
		},
	}
	for _, tt := range tests {
		t.Run(tt.name, func(t *testing.T) {
			exec := false
			cmd := tokenCmdList(&walletConfig{}, func(cmd *cobra.Command, config *walletConfig, kind tw.TokenKind, accountNumber *int) error {
				require.Equal(t, tt.accountNumber, *accountNumber)
				require.Equal(t, tt.expectedKind, kind)
				exec = true
				return nil
			})
			cmd.SetArgs(tt.args)
			err := cmd.Execute()
			require.NoError(t, err)
			require.True(t, exec)
		})
	}
}

func ensureUnitBytes(t *testing.T, state tokens.TokenState, id []byte) {
	ensureUnit(t, state, uint256.NewInt(0).SetBytes(id))
}

func ensureUnit(t *testing.T, state tokens.TokenState, id *uint256.Int) {
	unit, err := state.GetUnit(id)
	require.NoError(t, err)
	require.NotNil(t, unit)
}

func startTokensPartition(t *testing.T) (*testpartition.AlphabillPartition, tokens.TokenState) {
	tokensState, err := rma.New(&rma.Config{
		HashAlgorithm: gocrypto.SHA256,
	})
	require.NoError(t, err)
	require.NotNil(t, tokensState)
	network, err := testpartition.NewNetwork(1,
		func(tb map[string]abcrypto.Verifier) txsystem.TransactionSystem {
			system, err := tokens.New(tokens.WithState(tokensState))
			require.NoError(t, err)
			return system
		}, tokens.DefaultTokenTxSystemIdentifier)
	require.NoError(t, err)
	t.Cleanup(func() {
		_ = network.Close()
	})
	return network, tokensState
}

func createNewTokenWallet(t *testing.T, name string, addr string) *tw.Wallet {
	mw := createNewNamedWallet(t, name, addr)

	w, err := tw.Load(mw, false)
	require.NoError(t, err)
	require.NotNil(t, w)

	return w
}

func execTokensCmdWithError(t *testing.T, walletName string, command string, expectedError string) {
	_, err := doExecTokensCmd(walletName, command)
	require.ErrorContains(t, err, expectedError)
}

func execTokensCmd(t *testing.T, walletName string, command string) *testConsoleWriter {
	outputWriter, err := doExecTokensCmd(walletName, command)
	require.NoError(t, err)

	return outputWriter
}

func doExecTokensCmd(walletName string, command string) (*testConsoleWriter, error) {
	outputWriter := &testConsoleWriter{}
	consoleWriter = outputWriter

	homeDir := path.Join(os.TempDir(), walletName)

	cmd := New()
	args := "wallet token --log-level DEBUG --home " + homeDir + " " + command
	cmd.baseCmd.SetArgs(strings.Split(args, " "))

	return outputWriter, cmd.addAndExecuteCommand(context.Background())
}

func randomID(t *testing.T) tw.TokenID {
	id, err := tw.RandomID()
	require.NoError(t, err)
	return id
}

func TestListTokensTypesCommandInputs(t *testing.T) {
	tests := []struct {
		name         string
		args         []string
		expectedKind tw.TokenKind
	}{
		{
			name:         "list all tokens",
			args:         []string{},
			expectedKind: tw.Any,
		},
		{
			name:         "list all fungible tokens",
			args:         []string{"fungible"},
			expectedKind: tw.FungibleTokenType,
		},
		{
			name:         "list all non-fungible tokens",
			args:         []string{"non-fungible"},
			expectedKind: tw.NonFungibleTokenType,
		},
	}
	for _, tt := range tests {
		t.Run(tt.name, func(t *testing.T) {
			exec := false
			cmd := tokenCmdListTypes(&walletConfig{}, func(cmd *cobra.Command, config *walletConfig, kind tw.TokenKind) error {
				require.Equal(t, tt.expectedKind, kind)
				exec = true
				return nil
			})
			cmd.SetArgs(tt.args)
			err := cmd.Execute()
			require.NoError(t, err)
			require.True(t, exec)
		})
	}
}<|MERGE_RESOLUTION|>--- conflicted
+++ resolved
@@ -251,13 +251,8 @@
 	testTokenSubtypingWithRunningPartition(t, partition, unitState, w2key)
 }
 
-<<<<<<< HEAD
 func testFungibleTokensWithRunningPartition(t *testing.T, partition *testpartition.AlphabillPartition, unitState tokens.TokenState, w1key, w2key *wallet.AccountKey) {
-	typeId1 := randomID(t)
-=======
-func testFungibleTokensWithRunningPartition(t *testing.T, partition *testpartition.AlphabillPartition, unitState tokens.TokenState, w2key *wallet.AccountKey) {
 	typeID1 := randomID(t)
->>>>>>> 57753261
 	// fungible token types
 	symbol1 := "AB"
 	execTokensCmdWithError(t, "w1", "new-type fungible", "required flag(s) \"symbol\" not set")
@@ -283,20 +278,15 @@
 	// check w2 is empty
 	verifyStdout(t, execTokensCmd(t, "w2", fmt.Sprintf("list fungible --sync true -u %s", dialAddr)), "No tokens")
 	// transfer tokens w1 -> w2
-<<<<<<< HEAD
-	execTokensCmd(t, "w1", fmt.Sprintf("send fungible -u %s --type %X --amount 6 --address 0x%X -k 1", dialAddr, typeId1, w2key.PubKey)) //split (9=>3+6)
-	execTokensCmd(t, "w1", fmt.Sprintf("send fungible -u %s --type %X --amount 6 --address 0x%X -k 1", dialAddr, typeId1, w2key.PubKey)) //transfer (5) + split (3=>1+2)
-=======
 	execTokensCmd(t, "w1", fmt.Sprintf("send fungible -u %s --type %X --amount 6 --address 0x%X -k 1", dialAddr, typeID1, w2key.PubKey)) //split (9=>6+3)
 	execTokensCmd(t, "w1", fmt.Sprintf("send fungible -u %s --type %X --amount 6 --address 0x%X -k 1", dialAddr, typeID1, w2key.PubKey)) //transfer (5) + split (3=>2+1)
->>>>>>> 57753261
 	out := execTokensCmd(t, "w2", fmt.Sprintf("list fungible -u %s", dialAddr))
 	verifyStdout(t, out, "amount='6'", "amount='5'", "amount='1'", "Symbol='AB'")
 	verifyStdoutNotExists(t, out, "Symbol=''", "token-type=''")
 	//check what is left in w1
 	verifyStdout(t, execTokensCmd(t, "w1", fmt.Sprintf("list fungible -u %s", dialAddr)), "amount='3'", "amount='2'")
 	//transfer back w2->w1 (AB-513)
-	execTokensCmd(t, "w2", fmt.Sprintf("send fungible -u %s --type %X --amount 6 --address 0x%X -k 1", dialAddr, typeId1, w1key.PubKey))
+	execTokensCmd(t, "w2", fmt.Sprintf("send fungible -u %s --type %X --amount 6 --address 0x%X -k 1", dialAddr, typeID1, w1key.PubKey))
 	verifyStdout(t, execTokensCmd(t, "w1", fmt.Sprintf("list fungible -u %s", dialAddr)), "amount='3'", "amount='2'", "amount='6'")
 }
 
