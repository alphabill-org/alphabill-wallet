--- conflicted
+++ resolved
@@ -16,11 +16,7 @@
 	"github.com/alphabill-org/alphabill-wallet/wallet/fees"
 	"github.com/alphabill-org/alphabill-wallet/wallet/money/api"
 	"github.com/alphabill-org/alphabill-wallet/wallet/money/txbuilder"
-<<<<<<< HEAD
-	twtypes "github.com/alphabill-org/alphabill-wallet/wallet/tokens/types"
 	"github.com/alphabill-org/alphabill-wallet/wallet/txsubmitter"
-=======
->>>>>>> 67956597
 	"go.opentelemetry.io/otel/trace"
 )
 
@@ -364,12 +360,8 @@
 	if err != nil {
 		return nil, err
 	}
-<<<<<<< HEAD
 	acc := accs[0]
-	err = w.ensureFeeCredit(ctx, acc.AccountKey, 1)
-=======
-	fcrID, err := w.ensureFeeCredit(ctx, acc, 1)
->>>>>>> 67956597
+	fcrID, err := w.ensureFeeCredit(ctx, acc.AccountKey, 1)
 	if err != nil {
 		return nil, err
 	}
@@ -417,11 +409,7 @@
 	}
 	// optimization: first try to make a single operation instead of iterating through all tokens in doSendMultiple
 	if closestMatch.Amount >= targetAmount {
-<<<<<<< HEAD
-		sub, err := w.prepareSplitOrTransferTx(ctx, acc.AccountKey, targetAmount, closestMatch, receiverPubKey, invariantPredicateArgs, w.GetRoundNumber)
-=======
-		sub, err := w.prepareSplitOrTransferTx(ctx, acc, targetAmount, closestMatch, fcrID, receiverPubKey, invariantPredicateArgs, w.GetRoundNumber)
->>>>>>> 67956597
+		sub, err := w.prepareSplitOrTransferTx(ctx, acc.AccountKey, targetAmount, closestMatch, fcrID, receiverPubKey, invariantPredicateArgs, w.GetRoundNumber)
 		if err != nil {
 			return nil, err
 		}
@@ -486,7 +474,7 @@
 	if err != nil {
 		return nil, err
 	}
-	err = w.ensureFeeCredit(ctx, acc, 1)
+	fcrID, err := w.ensureFeeCredit(ctx, acc, 1)
 	if err != nil {
 		return nil, err
 	}
@@ -497,7 +485,7 @@
 	if targetAmount > token.Amount {
 		return nil, fmt.Errorf("insufficient FT value: got %v, need %v", token.Amount, targetAmount)
 	}
-	sub, err := w.prepareSplitOrTransferTx(ctx, acc, targetAmount, token, receiverPubKey, invariantPredicateArgs, w.GetRoundNumber)
+	sub, err := w.prepareSplitOrTransferTx(ctx, acc, targetAmount, token, fcrID, receiverPubKey, invariantPredicateArgs, w.GetRoundNumber)
 	if err != nil {
 		return nil, err
 	}
@@ -513,7 +501,11 @@
 	if err != nil {
 		return 0, 0, nil, err
 	}
-	return w.burnTokensForDC(ctx, acc, tokensToBurn, 0, nil, invariantPredicateArgs)
+	fcrID, err := w.ensureFeeCredit(ctx, acc, 1)
+	if err != nil {
+		return 0, 0, nil, err
+	}
+	return w.burnTokensForDC(ctx, acc, tokensToBurn, 0, nil, fcrID, invariantPredicateArgs)
 }
 
 // GetFeeCredit returns fee credit bill for given account,
@@ -627,18 +619,11 @@
 		return nil, err
 	}
 	err = sub.ToBatch(w.rpcClient, w.log).SendTx(ctx, w.confirmTx)
-<<<<<<< HEAD
 	return newSingleResult(sub, accountNumber), err
-=======
-	if sub.Confirmed() {
-		return &SubmissionResult{FeeSum: sub.Proof.TxRecord.ServerMetadata.ActualFee, Proofs: []*wallet.Proof{sub.Proof}}, err
-	}
-	return &SubmissionResult{}, err
 }
 
 // FetchFeeCreditBill finds the first fee credit record in tokens partition for the given account key,
 // returns nil if fee credit record does not exist.
 func FetchFeeCreditBill(ctx context.Context, c RpcClient, accountKey *account.AccountKey) (*api.FeeCreditBill, error) {
 	return api.FetchFeeCreditBillByOwnerID(ctx, c, accountKey.PubKeyHash.Sha256, tokens.FeeCreditRecordUnitType)
->>>>>>> 67956597
 }