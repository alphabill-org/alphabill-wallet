package tokens

import (
	"bytes"
	"context"
	"crypto"
	"fmt"
	"log/slog"
	"math"
	"testing"

	"github.com/alphabill-org/alphabill-go-base/hash"
	"github.com/alphabill-org/alphabill-go-base/predicates/templates"
	"github.com/alphabill-org/alphabill-go-base/txsystem/tokens"
	"github.com/alphabill-org/alphabill-go-base/types"

	"github.com/ethereum/go-ethereum/common/hexutil"
	"github.com/stretchr/testify/require"

	sdktypes "github.com/alphabill-org/alphabill-wallet/client/types"
	test "github.com/alphabill-org/alphabill-wallet/internal/testutils"
	"github.com/alphabill-org/alphabill-wallet/internal/testutils/logger"
	"github.com/alphabill-org/alphabill-wallet/wallet"
	"github.com/alphabill-org/alphabill-wallet/wallet/account"
)

const (
	transferFCLatestAdditionTime = 65536
	fcrTimeout                   = 1000 + transferFCLatestAdditionTime
)

func Test_GetRoundNumber_OK(t *testing.T) {
	t.Parallel()

	rpcClient := &mockTokensPartitionClient{
		getRoundNumber: func(ctx context.Context) (uint64, error) {
			return 42, nil
		},
	}
	w, err := New(tokens.DefaultSystemID, rpcClient, nil, false, nil, 0, logger.New(t))
	require.NoError(t, err)

	roundNumber, err := w.GetRoundNumber(context.Background())
	require.NoError(t, err)
	require.EqualValues(t, 42, roundNumber)
}

func Test_ListTokenTypes(t *testing.T) {
	var firstPubKey *sdktypes.PubKey
	rpcClient := &mockTokensPartitionClient{
		getFungibleTokenTypes: func(ctx context.Context, pubKey sdktypes.PubKey) ([]*sdktypes.FungibleTokenType, error) {
			if !bytes.Equal(pubKey, *firstPubKey) {
				return []*sdktypes.FungibleTokenType{}, nil
			}
			return []*sdktypes.FungibleTokenType{
				{ID: test.RandomBytes(33)},
				{ID: test.RandomBytes(33)},
			}, nil
		},
		getNonFungibleTokenTypes: func(ctx context.Context, pubKey sdktypes.PubKey) ([]*sdktypes.NonFungibleTokenType, error) {
			if !bytes.Equal(pubKey, *firstPubKey) {
				return []*sdktypes.NonFungibleTokenType{}, nil
			}
			return []*sdktypes.NonFungibleTokenType{
				{ID: test.RandomBytes(33)},
				{ID: test.RandomBytes(33)},
			}, nil
		},
	}

	tw := initTestWallet(t, rpcClient)
	key, err := tw.GetAccountManager().GetPublicKey(0)
	require.NoError(t, err)
	firstPubKey = (*sdktypes.PubKey)(&key)

	fts, err := tw.ListFungibleTokenTypes(context.Background(), 0)
	require.NoError(t, err)
	require.Len(t, fts, 2)

	nfts, err := tw.ListNonFungibleTokenTypes(context.Background(), 0)
	require.NoError(t, err)
	require.Len(t, nfts, 2)

	_, err = tw.ListNonFungibleTokenTypes(context.Background(), 2)
	require.ErrorContains(t, err, "account does not exist")
}

func TestNewTypes(t *testing.T) {
	t.Parallel()

	recTxs := make(map[string]*types.TransactionOrder)
	rpcClient := &mockTokensPartitionClient{
		getFungibleTokenTypeHierarchy: func(ctx context.Context, id sdktypes.TokenTypeID) ([]*sdktypes.FungibleTokenType, error) {
			tx, found := recTxs[string(id)]
			if found {
				attrs := &tokens.DefineFungibleTokenAttributes{}
				require.NoError(t, tx.UnmarshalAttributes(attrs))
				tokenType := &sdktypes.FungibleTokenType{
					ID:            tx.UnitID(),
					ParentTypeID:  attrs.ParentTypeID,
					DecimalPlaces: attrs.DecimalPlaces,
				}
				return []*sdktypes.FungibleTokenType{tokenType}, nil
			}
			return nil, fmt.Errorf("not found")
		},
		getNonFungibleTokenTypeHierarchy: func(ctx context.Context, id sdktypes.TokenTypeID) ([]*sdktypes.NonFungibleTokenType, error) {
			tx, found := recTxs[string(id)]
			if found {
				attrs := &tokens.CreateNonFungibleTokenTypeAttributes{}
				require.NoError(t, tx.UnmarshalAttributes(attrs))
				tokenType := &sdktypes.NonFungibleTokenType{
					ID:           tx.UnitID(),
					ParentTypeID: attrs.ParentTypeID,
				}
				return []*sdktypes.NonFungibleTokenType{tokenType}, nil
			}
			return nil, fmt.Errorf("not found")
		},
		sendTransaction: func(ctx context.Context, tx *types.TransactionOrder) ([]byte, error) {
			recTxs[string(tx.UnitID())] = tx
			return tx.Hash(crypto.SHA256), nil
		},
		getUnitsByOwnerID: func(ctx context.Context, ownerID types.Bytes) ([]types.UnitID, error) {
			// by default returns only the fee credit record id
			fcrID := tokens.NewFeeCreditRecordIDFromPublicKeyHash(nil, ownerID, fcrTimeout)
			return []types.UnitID{fcrID}, nil
		},
	}
	tw := initTestWallet(t, rpcClient)

	t.Run("fungible type", func(t *testing.T) {
		typeID := tokens.NewFungibleTokenTypeID(nil, test.RandomBytes(32))
		tt1 := &sdktypes.FungibleTokenType{
			ID:                       typeID,
			Symbol:                   "AB",
			Name:                     "Long name for AB",
			Icon:                     &tokens.Icon{Type: "image/png", Data: []byte{1}},
			DecimalPlaces:            0,
			ParentTypeID:             nil,
			SubTypeCreationPredicate: sdktypes.Predicate(templates.AlwaysFalseBytes()),
			TokenMintingPredicate:    sdktypes.Predicate(templates.AlwaysTrueBytes()),
			TokenTypeOwnerPredicate:  sdktypes.Predicate(templates.AlwaysTrueBytes()),
		}
		result, err := tw.NewFungibleType(context.Background(), 1, tt1, nil)
		require.NoError(t, err)
		require.NotNil(t, result)
		require.EqualValues(t, typeID, result.GetUnit())
		tx, found := recTxs[string(typeID)]
		require.True(t, found)
		newFungibleTx := &tokens.DefineFungibleTokenAttributes{}
		require.NoError(t, tx.UnmarshalAttributes(newFungibleTx))
		require.Equal(t, typeID, tx.UnitID())
		require.Equal(t, tt1.Symbol, newFungibleTx.Symbol)
		require.Equal(t, tt1.Name, newFungibleTx.Name)
		require.Equal(t, tt1.Icon.Type, newFungibleTx.Icon.Type)
		require.Equal(t, tt1.Icon.Data, newFungibleTx.Icon.Data)
		require.Equal(t, tt1.DecimalPlaces, newFungibleTx.DecimalPlaces)
		require.EqualValues(t, tx.Timeout(), 11)

		// new subtype
		tt2 := &sdktypes.FungibleTokenType{
			Symbol:                   "AB",
			Name:                     "Long name for AB",
			DecimalPlaces:            2,
			ParentTypeID:             typeID,
			SubTypeCreationPredicate: sdktypes.Predicate(templates.AlwaysFalseBytes()),
			TokenMintingPredicate:    sdktypes.Predicate(templates.AlwaysTrueBytes()),
			TokenTypeOwnerPredicate:  sdktypes.Predicate(templates.AlwaysTrueBytes()),
		}
		require.NoError(t, err)

		//check decimal places are validated against the parent type
		_, err = tw.NewFungibleType(context.Background(), 1, tt2, nil)
		require.ErrorContains(t, err, "parent type requires 0 decimal places, got 2")

		//check typeId length validation
		tt2.ID = []byte{2}
		_, err = tw.NewFungibleType(context.Background(), 1, tt2, nil)
		require.ErrorContains(t, err, "invalid token type ID: expected hex length is 66 characters (33 bytes)")

		//check typeId unit type validation
		tt2.ID = make([]byte, tokens.UnitIDLength)
		_, err = tw.NewFungibleType(context.Background(), 1, tt2, nil)
		require.ErrorContains(t, err, "invalid token type ID: expected unit type is 0x20")

		//check typeId generation if typeId parameter is nil
		tt2.ID = nil
		tt2.DecimalPlaces = 0
		result, err = tw.NewFungibleType(context.Background(), 1, tt2, nil)
		require.NoError(t, err)
		require.True(t, result.GetUnit().HasType(tokens.FungibleTokenTypeUnitType))

		//check fungible token type hierarchy
		ftType, err := tw.GetFungibleTokenType(context.Background(), tt2.ID)
		require.NoError(t, err)
		require.NotNil(t, ftType)
	})

	t.Run("non-fungible type", func(t *testing.T) {
		typeID := tokens.NewNonFungibleTokenTypeID(nil, test.RandomBytes(32))
		tt := &sdktypes.NonFungibleTokenType{
			ID:                       typeID,
			Symbol:                   "ABNFT",
			Name:                     "Long name for ABNFT",
			Icon:                     &tokens.Icon{Type: "image/svg", Data: []byte{2}},
			ParentTypeID:             nil,
			SubTypeCreationPredicate: sdktypes.Predicate(templates.AlwaysFalseBytes()),
			TokenMintingPredicate:    sdktypes.Predicate(templates.AlwaysTrueBytes()),
			TokenTypeOwnerPredicate:  sdktypes.Predicate(templates.AlwaysTrueBytes()),
		}

		result, err := tw.NewNonFungibleType(context.Background(), 1, tt, nil)
		require.NoError(t, err)
		require.NotNil(t, result)
		require.EqualValues(t, typeID, result.GetUnit())
		tx, found := recTxs[string(typeID)]
		require.True(t, found)
		newNFTTx := &tokens.DefineNonFungibleTokenAttributes{}
		require.NoError(t, tx.UnmarshalAttributes(newNFTTx))
		require.Equal(t, typeID, tx.UnitID())
		require.Equal(t, tt.Symbol, newNFTTx.Symbol)
		require.Equal(t, tt.Icon.Type, newNFTTx.Icon.Type)
		require.Equal(t, tt.Icon.Data, newNFTTx.Icon.Data)
		require.EqualValues(t, tx.Timeout(), 11)

		//check typeId length validation
		tt.ID = []byte{2}
		_, err = tw.NewNonFungibleType(context.Background(), 1, tt, nil)
		require.ErrorContains(t, err, "invalid token type ID: expected hex length is 66 characters (33 bytes)")

		//check typeId unit type validation
		tt.ID = make([]byte, tokens.UnitIDLength)
		_, err = tw.NewNonFungibleType(context.Background(), 1, tt, nil)
		require.ErrorContains(t, err, "invalid token type ID: expected unit type is 0x22")

		//check typeId generation if typeId parameter is nil
		tt.ID = nil
		result, _ = tw.NewNonFungibleType(context.Background(), 1, tt, nil)
		require.True(t, result.GetUnit().HasType(tokens.NonFungibleTokenTypeUnitType))

		//check non-fungible token type hierarchy
		nftType, err := tw.GetNonFungibleTokenType(context.Background(), tt.ID)
		require.NoError(t, err)
		require.NotNil(t, nftType)
	})
}

func TestNewFungibleToken(t *testing.T) {
	recTxs := make([]*types.TransactionOrder, 0)
	rpcClient := &mockTokensPartitionClient{
		sendTransaction: func(ctx context.Context, tx *types.TransactionOrder) ([]byte, error) {
			recTxs = append(recTxs, tx)
			return tx.Hash(crypto.SHA256), nil
		},
		getUnitsByOwnerID: func(ctx context.Context, ownerID types.Bytes) ([]types.UnitID, error) {
			// by default returns only the fee credit record id
			fcrID := tokens.NewFeeCreditRecordIDFromPublicKeyHash(nil, ownerID, fcrTimeout)
			return []types.UnitID{fcrID}, nil
		},
	}
	tw := initTestWallet(t, rpcClient)
	_, _, err := tw.am.AddAccount()
	require.NoError(t, err)

	tests := []struct {
		name          string
		accountNumber uint64
	}{
		{
			name:          "pub key bearer predicate, account 1",
			accountNumber: uint64(1),
		},
		{
			name:          "pub key bearer predicate, account 2",
			accountNumber: uint64(2),
		},
	}

	for _, tt := range tests {
		t.Run(tt.name, func(t *testing.T) {
			typeID := test.RandomBytes(33)
			amount := uint64(100)
			key, err := tw.am.GetAccountKey(tt.accountNumber - 1)
			require.NoError(t, err)

			ft := &sdktypes.FungibleToken{
				TypeID:         typeID,
				Amount:         amount,
				OwnerPredicate: bearerPredicateFromHash(key.PubKeyHash.Sha256),
			}
			require.NoError(t, err)

			result, err := tw.NewFungibleToken(context.Background(), tt.accountNumber, ft, nil)
			require.NoError(t, err)
			tx := recTxs[len(recTxs)-1]
			attr := &tokens.MintFungibleTokenAttributes{}
			require.NotNil(t, result)
			require.Len(t, tx.UnitID(), 33)
			require.True(t, tx.UnitID().HasType(tokens.FungibleTokenUnitType))
			require.EqualValues(t, tx.UnitID(), result.GetUnit())
			require.EqualValues(t, tx.UnitID(), ft.ID)

			require.NoError(t, tx.UnmarshalAttributes(attr))
			require.Equal(t, ft.TypeID, attr.TypeID)
			require.Equal(t, ft.Amount, attr.Value)
			require.EqualValues(t, templates.NewP2pkh256BytesFromKeyHash(key.PubKeyHash.Sha256), attr.OwnerPredicate)
		})
	}
}

func newFungibleToken(_ *testing.T, id sdktypes.TokenID, typeID sdktypes.TokenTypeID, symbol string, amount, lockStatus uint64) *sdktypes.FungibleToken {
	return &sdktypes.FungibleToken{
		ID:         id,
		TypeID:     typeID,
		Symbol:     symbol,
		LockStatus: lockStatus,
		Amount:     amount,
	}
}

func newNonFungibleToken(t *testing.T, symbol string, ownerPredicate []byte, lockStatus, counter uint64) *sdktypes.NonFungibleToken {
	nftID, err := tokens.NewRandomNonFungibleTokenID(nil)
	require.NoError(t, err)
	nftTypeID, err := tokens.NewRandomNonFungibleTokenTypeID(nil)
	require.NoError(t, err)

	return &sdktypes.NonFungibleToken{
		ID:             nftID,
		TypeID:         nftTypeID,
		Symbol:         symbol,
		OwnerPredicate: ownerPredicate,
		LockStatus:     lockStatus,
		Counter:        counter,
	}
}

func TestSendFungible(t *testing.T) {
	recTxs := make([]*types.TransactionOrder, 0)
	typeId := test.RandomBytes(32)
	typeId2 := test.RandomBytes(32)
	typeIdForOverflow := test.RandomBytes(32)
	rpcClient := &mockTokensPartitionClient{
		getFungibleTokens: func(ctx context.Context, ownerID []byte) ([]*sdktypes.FungibleToken, error) {
			return []*sdktypes.FungibleToken{
				newFungibleToken(t, test.RandomBytes(32), typeId, "AB", 3, 0),
				newFungibleToken(t, test.RandomBytes(32), typeId, "AB", 5, 0),
				newFungibleToken(t, test.RandomBytes(32), typeId, "AB", 7, 0),
				newFungibleToken(t, test.RandomBytes(32), typeId, "AB", 18, 0),

				newFungibleToken(t, test.RandomBytes(32), typeIdForOverflow, "AB2", math.MaxUint64, 0),
				newFungibleToken(t, test.RandomBytes(32), typeIdForOverflow, "AB2", 1, 0),
				newFungibleToken(t, test.RandomBytes(32), typeId2, "AB3", 1, 1),
			}, nil
		},
		getUnitsByOwnerID: func(ctx context.Context, ownerID types.Bytes) ([]types.UnitID, error) {
			// by default returns only the fee credit record id
			fcrID := tokens.NewFeeCreditRecordIDFromPublicKeyHash(nil, ownerID, fcrTimeout)
			return []types.UnitID{fcrID}, nil
		},
		sendTransaction: func(ctx context.Context, tx *types.TransactionOrder) ([]byte, error) {
			recTxs = append(recTxs, tx)
			return tx.Hash(crypto.SHA256), nil
		},
	}
	tw := initTestWallet(t, rpcClient)
	_, _, err := tw.am.AddAccount()
	require.NoError(t, err)

	tests := []struct {
		name               string
		tokenTypeID        sdktypes.TokenTypeID
		targetAmount       uint64
		expectedErrorMsg   string
		verifyTransactions func(t *testing.T)
	}{
		{
			name:         "one bill is transferred",
			tokenTypeID:  typeId,
			targetAmount: 3,
			verifyTransactions: func(t *testing.T) {
				require.Equal(t, 1, len(recTxs))
				tx := recTxs[0]
				newTransfer := &tokens.TransferFungibleTokenAttributes{}
				require.NoError(t, tx.UnmarshalAttributes(newTransfer))
				require.Equal(t, uint64(3), newTransfer.Value)
			},
		},
		{
			name:         "one bill is split",
			tokenTypeID:  typeId,
			targetAmount: 4,
			verifyTransactions: func(t *testing.T) {
				require.Equal(t, 1, len(recTxs))
				tx := recTxs[0]
				newSplit := &tokens.SplitFungibleTokenAttributes{}
				require.NoError(t, tx.UnmarshalAttributes(newSplit))
				require.Equal(t, uint64(4), newSplit.TargetValue)
			},
		},
		{
			name:         "both split and transfer are submitted",
			tokenTypeID:  typeId,
			targetAmount: 26,
			verifyTransactions: func(t *testing.T) {
				var total = uint64(0)
				for _, tx := range recTxs {
					switch tx.PayloadType() {
					case tokens.PayloadTypeTransferFT:
						attrs := &tokens.TransferFungibleTokenAttributes{}
						require.NoError(t, tx.UnmarshalAttributes(attrs))
						total += attrs.Value
					case tokens.PayloadTypeSplitFT:
						attrs := &tokens.SplitFungibleTokenAttributes{}
						require.NoError(t, tx.UnmarshalAttributes(attrs))
						total += attrs.TargetValue
					default:
						t.Errorf("unexpected tx type: %s", tx.PayloadType())
					}
				}
				require.Equal(t, uint64(26), total)
			},
		},
		{
			name:             "insufficient balance",
			tokenTypeID:      typeId,
			targetAmount:     60,
			expectedErrorMsg: fmt.Sprintf("insufficient tokens of type %s: got 33, need 60", sdktypes.TokenTypeID(typeId)),
		},
		{
			name:             "zero amount",
			tokenTypeID:      typeId,
			targetAmount:     0,
			expectedErrorMsg: "invalid amount",
		},
		{
			name:         "total balance uint64 overflow, transfer is submitted",
			tokenTypeID:  typeIdForOverflow,
			targetAmount: 1,
			verifyTransactions: func(t *testing.T) {
				require.Equal(t, 1, len(recTxs))
				tx := recTxs[0]
				newTransfer := &tokens.TransferFungibleTokenAttributes{}
				require.NoError(t, tx.UnmarshalAttributes(newTransfer))
				require.Equal(t, uint64(1), newTransfer.Value)
			},
		},
		{
			name:         "total balance uint64 overflow, transfer is submitted with MaxUint64",
			tokenTypeID:  typeIdForOverflow,
			targetAmount: math.MaxUint64,
			verifyTransactions: func(t *testing.T) {
				require.Equal(t, 1, len(recTxs))
				tx := recTxs[0]
				newTransfer := &tokens.TransferFungibleTokenAttributes{}
				require.NoError(t, tx.UnmarshalAttributes(newTransfer))
				require.Equal(t, uint64(math.MaxUint64), newTransfer.Value)
			},
		},
		{
			name:         "total balance uint64 overflow, split is submitted",
			tokenTypeID:  typeIdForOverflow,
			targetAmount: 2,
			verifyTransactions: func(t *testing.T) {
				require.Equal(t, 1, len(recTxs))
				tx := recTxs[0]
				newSplit := &tokens.SplitFungibleTokenAttributes{}
				require.NoError(t, tx.UnmarshalAttributes(newSplit))
				require.Equal(t, uint64(2), newSplit.TargetValue)
			},
		},
		{
			name:             "locked tokens are ignored",
			tokenTypeID:      typeId2,
			targetAmount:     1,
			expectedErrorMsg: fmt.Sprintf("insufficient tokens of type %s: got 0, need 1", sdktypes.TokenTypeID(typeId2)),
		},
	}

	key, err := tw.am.GetAccountKey(1)
	require.NoError(t, err)
	for _, tt := range tests {
		t.Run(tt.name, func(t *testing.T) {
			recTxs = make([]*types.TransactionOrder, 0)
			result, err := tw.SendFungible(context.Background(), 1, tt.tokenTypeID, tt.targetAmount, nil, defaultProof(key), nil)
			if tt.expectedErrorMsg != "" {
				require.ErrorContains(t, err, tt.expectedErrorMsg)
				return
			} else {
				require.NoError(t, err)
				require.NotNil(t, result)
			}
			tt.verifyTransactions(t)
		})
	}
}

func TestNewNFT_InvalidInputs(t *testing.T) {
	accountNumber := uint64(1)
	tests := []struct {
		name       string
		nft        *sdktypes.NonFungibleToken
		wantErrStr string
	}{
		{
			name: "invalid name",
			nft: &sdktypes.NonFungibleToken{
				Name: fmt.Sprintf("%x", test.RandomBytes(129))[:257],
			},
			wantErrStr: "name exceeds the maximum allowed size of 256 bytes",
		},
		{
			name: "invalid URI",
			nft: &sdktypes.NonFungibleToken{
				URI: "invalid_uri",
			},
			wantErrStr: "URI 'invalid_uri' is invalid",
		},
		{
			name: "URI exceeds maximum allowed length",
			nft: &sdktypes.NonFungibleToken{
				URI: string(test.RandomBytes(4097)),
			},
			wantErrStr: "URI exceeds the maximum allowed size of 4096 bytes",
		},
		{
			name: "data exceeds maximum allowed length",
			nft: &sdktypes.NonFungibleToken{
				Data: test.RandomBytes(65537),
			},
			wantErrStr: "data exceeds the maximum allowed size of 65536 bytes",
		},
	}
	for _, tt := range tests {
		t.Run(tt.name, func(t *testing.T) {
			w := &Wallet{log: logger.New(t)}
			got, err := w.NewNFT(context.Background(), accountNumber, tt.nft, nil)
			require.ErrorContains(t, err, tt.wantErrStr)
			require.Nil(t, got)
		})
	}
}

func TestNewNFT(t *testing.T) {
	recTxs := make([]*types.TransactionOrder, 0)
	rpcClient := &mockTokensPartitionClient{
		sendTransaction: func(ctx context.Context, tx *types.TransactionOrder) ([]byte, error) {
			recTxs = append(recTxs, tx)
			return tx.Hash(crypto.SHA256), nil
		},
		getUnitsByOwnerID: func(ctx context.Context, ownerID types.Bytes) ([]types.UnitID, error) {
			// by default returns only the fee credit record id
			fcrID := tokens.NewFeeCreditRecordIDFromPublicKeyHash(nil, ownerID, fcrTimeout)
			return []types.UnitID{fcrID}, nil
		},
	}
	tw := initTestWallet(t, rpcClient)
	_, _, err := tw.am.AddAccount()
	require.NoError(t, err)

	tests := []struct {
		name          string
		accountNumber uint64
		validateOwner func(t *testing.T, accountNumber uint64, tok *tokens.MintNonFungibleTokenAttributes)
	}{
		{
			name:          "pub key bearer predicate, account 1",
			accountNumber: uint64(1),
			validateOwner: func(t *testing.T, accountNumber uint64, tok *tokens.MintNonFungibleTokenAttributes) {
				key, err := tw.am.GetAccountKey(accountNumber - 1)
				require.NoError(t, err)
				require.EqualValues(t, templates.NewP2pkh256BytesFromKeyHash(key.PubKeyHash.Sha256), tok.OwnerPredicate)
			},
		},
		{
			name:          "pub key bearer predicate, account 1, predefined token ID",
			accountNumber: uint64(1),
			validateOwner: func(t *testing.T, accountNumber uint64, tok *tokens.MintNonFungibleTokenAttributes) {
				key, err := tw.am.GetAccountKey(accountNumber - 1)
				require.NoError(t, err)
				require.EqualValues(t, templates.NewP2pkh256BytesFromKeyHash(key.PubKeyHash.Sha256), tok.OwnerPredicate)
			},
		},
		{
			name:          "pub key bearer predicate, account 2",
			accountNumber: uint64(2),
			validateOwner: func(t *testing.T, accountNumber uint64, tok *tokens.MintNonFungibleTokenAttributes) {
				key, err := tw.am.GetAccountKey(accountNumber - 1)
				require.NoError(t, err)
				require.EqualValues(t, templates.NewP2pkh256BytesFromKeyHash(key.PubKeyHash.Sha256), tok.OwnerPredicate)
			},
		},
	}

	for _, tt := range tests {
		t.Run(tt.name, func(t *testing.T) {
			key, err := tw.am.GetAccountKey(tt.accountNumber - 1)
			require.NoError(t, err)
			nft := &sdktypes.NonFungibleToken{
				SystemID:            tokens.DefaultSystemID,
				TypeID:              tokens.NewNonFungibleTokenTypeID(nil, test.RandomBytes(32)),
				OwnerPredicate:      bearerPredicateFromHash(key.PubKeyHash.Sha256),
				URI:                 "https://alphabill.org",
				Data:                nil,
				DataUpdatePredicate: sdktypes.Predicate(templates.AlwaysTrueBytes()),
			}
			result, err := tw.NewNFT(context.Background(), tt.accountNumber, nft, nil)
			require.NoError(t, err)
			tx := recTxs[len(recTxs)-1]
			require.NotNil(t, result)
			require.Len(t, tx.UnitID(), 33)
			require.EqualValues(t, tx.UnitID(), result.GetUnit())
			require.EqualValues(t, tx.UnitID(), nft.ID)
			require.True(t, tx.UnitID().HasType(tokens.NonFungibleTokenUnitType))

			attr := &tokens.MintNonFungibleTokenAttributes{}
			require.NoError(t, tx.UnmarshalAttributes(attr))
			tt.validateOwner(t, tt.accountNumber, attr)
			require.Equal(t, nft.TypeID, attr.TypeID)
			require.Equal(t, nft.URI, attr.URI)
			require.Equal(t, nft.Data, attr.Data)
			require.Equal(t, nft.Name, attr.Name)
			require.EqualValues(t, nft.DataUpdatePredicate, attr.DataUpdatePredicate)
			require.Equal(t, nft.OwnerPredicate, attr.OwnerPredicate)
		})
	}
}

func TestTransferNFT(t *testing.T) {
	tokenz := make(map[string]*sdktypes.NonFungibleToken)
	recTxs := make(map[string]*types.TransactionOrder)
	rpcClient := &mockTokensPartitionClient{
		getNonFungibleToken: func(ctx context.Context, id sdktypes.TokenID) (*sdktypes.NonFungibleToken, error) {
			return tokenz[string(id)], nil
		},
		sendTransaction: func(ctx context.Context, tx *types.TransactionOrder) ([]byte, error) {
			recTxs[string(tx.UnitID())] = tx
			return tx.Hash(crypto.SHA256), nil
		},
		getUnitsByOwnerID: func(ctx context.Context, ownerID types.Bytes) ([]types.UnitID, error) {
			// by default returns only the fee credit record id
			fcrID := tokens.NewFeeCreditRecordIDFromPublicKeyHash(nil, ownerID, fcrTimeout)
			return []types.UnitID{fcrID}, nil
		},
	}
	tw := initTestWallet(t, rpcClient)
	ak, err := tw.am.GetAccountKey(0)
	require.NoError(t, err)

	first := func(s sdktypes.PubKey, e error) sdktypes.PubKey {
		require.NoError(t, e)
		return s
	}
	tests := []struct {
		name          string
		token         *sdktypes.NonFungibleToken
		key           sdktypes.PubKey
		validateOwner func(t *testing.T, accountNumber uint64, key sdktypes.PubKey, tok *tokens.TransferNonFungibleTokenAttributes)
		wantErr       string
	}{
		{
			name:  "to 'always true' predicate",
			token: newNonFungibleToken(t, "AB", templates.NewP2pkh256BytesFromKey(ak.PubKey), 0, 0),
			key:   nil,
			validateOwner: func(t *testing.T, accountNumber uint64, key sdktypes.PubKey, tok *tokens.TransferNonFungibleTokenAttributes) {
				require.EqualValues(t, templates.AlwaysTrueBytes(), tok.NewOwnerPredicate)
			},
		},
		{
			name:  "to public key hash predicate",
			token: newNonFungibleToken(t, "AB", templates.NewP2pkh256BytesFromKey(ak.PubKey), 0, 0),
			key:   first(hexutil.Decode("0x0290a43bc454babf1ea8b0b76fcbb01a8f27a989047cf6d6d76397cc4756321e64")),
			validateOwner: func(t *testing.T, accountNumber uint64, key sdktypes.PubKey, tok *tokens.TransferNonFungibleTokenAttributes) {
				require.EqualValues(t, templates.NewP2pkh256BytesFromKeyHash(hash.Sum256(key)), tok.NewOwnerPredicate)
			},
		},
		{
			name:    "locked token is not sent",
			token:   newNonFungibleToken(t, "AB", templates.NewP2pkh256BytesFromKey(ak.PubKey), 1, 0),
			wantErr: "token is locked",
		},
	}

	for _, tt := range tests {
		t.Run(tt.name, func(t *testing.T) {
			tokenz[string(tt.token.ID)] = tt.token
			result, err := tw.TransferNFT(context.Background(), 1, tt.token.ID, tt.key, nil, defaultProof(ak))
			if tt.wantErr == "" {
				require.NoError(t, err)
				require.NotNil(t, result)
			} else {
				require.ErrorContains(t, err, tt.wantErr)
				require.Nil(t, result)
			}
		})
	}
}

func TestUpdateNFTData(t *testing.T) {
	tokenz := make(map[string]*sdktypes.NonFungibleToken)
	recTxs := make(map[string]*types.TransactionOrder)
	rpcClient := &mockTokensPartitionClient{
		getNonFungibleToken: func(ctx context.Context, id sdktypes.TokenID) (*sdktypes.NonFungibleToken, error) {
			return tokenz[string(id)], nil
		},
		sendTransaction: func(ctx context.Context, tx *types.TransactionOrder) ([]byte, error) {
			recTxs[string(tx.UnitID())] = tx
			return tx.Hash(crypto.SHA256), nil
		},
		getUnitsByOwnerID: func(ctx context.Context, ownerID types.Bytes) ([]types.UnitID, error) {
			// by default returns only the fee credit record id
			fcrID := tokens.NewFeeCreditRecordIDFromPublicKeyHash(nil, ownerID, fcrTimeout)
			return []types.UnitID{fcrID}, nil
		},
	}
	tw := initTestWallet(t, rpcClient)
	tok := newNonFungibleToken(t, "AB", nil, 0, 0)
	tokenz[string(tok.ID)] = tok

	ak, err := tw.am.GetAccountKey(0)
	require.NoError(t, err)

	// test data, counter and predicate inputs are submitted correctly
	data := test.RandomBytes(64)
	result, err := tw.UpdateNFTData(context.Background(), 1, tok.ID, data, &PredicateInput{Argument: nil}, []*PredicateInput{{AccountKey: ak}})
	require.NoError(t, err)
	require.NotNil(t, result)
	tx, found := recTxs[string(tok.ID)]
	require.True(t, found)
	require.EqualValues(t, tok.ID, tx.UnitID())
	require.Equal(t, tokens.PayloadTypeUpdateNFT, tx.PayloadType())

	// test that locked token tx is not sent
	lockedToken := newNonFungibleToken(t, "AB", nil, 1, 0)
	tokenz[string(tok.ID)] = lockedToken
	result, err = tw.UpdateNFTData(context.Background(), 1, tok.ID, data, &PredicateInput{Argument: nil}, []*PredicateInput{{AccountKey: ak}})
	require.ErrorContains(t, err, "token is locked")
	require.Nil(t, result)
}

func TestLockToken(t *testing.T) {
	var token *sdktypes.NonFungibleToken
	recTxs := make(map[string]*types.TransactionOrder)
	rpcClient := &mockTokensPartitionClient{
		getNonFungibleToken: func(ctx context.Context, id sdktypes.TokenID) (*sdktypes.NonFungibleToken, error) {
			return token, nil
		},
		sendTransaction: func(ctx context.Context, tx *types.TransactionOrder) ([]byte, error) {
			recTxs[string(tx.UnitID())] = tx
			return tx.Hash(crypto.SHA256), nil
		},
		getUnitsByOwnerID: func(ctx context.Context, ownerID types.Bytes) ([]types.UnitID, error) {
			// by default returns only the fee credit record id
			fcrID := tokens.NewFeeCreditRecordIDFromPublicKeyHash(nil, ownerID, fcrTimeout)
			return []types.UnitID{fcrID}, nil
		},
	}
	tw := initTestWallet(t, rpcClient)
	ak, err := tw.am.GetAccountKey(0)
	require.NoError(t, err)

	// test token is already locked
	token = newNonFungibleToken(t, "AB", templates.NewP2pkh256BytesFromKey(ak.PubKey), wallet.LockReasonManual, 0)
	result, err := tw.LockToken(context.Background(), 1, token.ID, &PredicateInput{Argument: nil})
	require.ErrorContains(t, err, "token is already locked")
	require.Nil(t, result)

	// test lock token ok
	token = newNonFungibleToken(t, "AB", templates.NewP2pkh256BytesFromKey(ak.PubKey), 0, 0)
	result, err = tw.LockToken(context.Background(), 1, token.ID, &PredicateInput{Argument: nil})
	require.NoError(t, err)
	require.NotNil(t, result)
	tx, found := recTxs[string(token.ID)]
	require.True(t, found)
	require.EqualValues(t, token.ID, tx.UnitID())
	require.Equal(t, tokens.PayloadTypeLockToken, tx.PayloadType())
}

func TestUnlockToken(t *testing.T) {
	var token *sdktypes.NonFungibleToken
	recTxs := make(map[string]*types.TransactionOrder)
	rpcClient := &mockTokensPartitionClient{
		getNonFungibleToken: func(ctx context.Context, id sdktypes.TokenID) (*sdktypes.NonFungibleToken, error) {
			return token, nil
		},
		sendTransaction: func(ctx context.Context, tx *types.TransactionOrder) ([]byte, error) {
			recTxs[string(tx.UnitID())] = tx
			return tx.Hash(crypto.SHA256), nil
		},
		getUnitsByOwnerID: func(ctx context.Context, ownerID types.Bytes) ([]types.UnitID, error) {
			// by default returns only the fee credit record id
			fcrID := tokens.NewFeeCreditRecordIDFromPublicKeyHash(nil, ownerID, fcrTimeout)
			return []types.UnitID{fcrID}, nil
		},
	}
	tw := initTestWallet(t, rpcClient)
	ak, err := tw.am.GetAccountKey(0)
	require.NoError(t, err)

	// test token is already unlocked
	token = newNonFungibleToken(t, "AB", templates.NewP2pkh256BytesFromKey(ak.PubKey), 0, 0)
	result, err := tw.UnlockToken(context.Background(), 1, token.ID, &PredicateInput{Argument: nil})
	require.ErrorContains(t, err, "token is already unlocked")
	require.Nil(t, result)

	// test unlock token ok
	token = newNonFungibleToken(t, "AB", templates.NewP2pkh256BytesFromKey(ak.PubKey), wallet.LockReasonManual, 0)
	result, err = tw.UnlockToken(context.Background(), 1, token.ID, &PredicateInput{Argument: nil})
	require.NoError(t, err)
	require.NotNil(t, result)
	tx, found := recTxs[string(token.ID)]
	require.True(t, found)
	require.EqualValues(t, token.ID, tx.UnitID())
	require.Equal(t, tokens.PayloadTypeUnlockToken, tx.PayloadType())
}

func TestSendFungibleByID(t *testing.T) {
	t.Parallel()

	token := newFungibleToken(t, test.RandomBytes(32), test.RandomBytes(32), "AB", 100, 0)

	be := &mockTokensPartitionClient{
		getFungibleToken: func(ctx context.Context, id sdktypes.TokenID) (*sdktypes.FungibleToken, error) {
			if bytes.Equal(id, token.ID) {
				return token, nil
			}
			return nil, fmt.Errorf("not found")
		},
		getUnitsByOwnerID: func(ctx context.Context, ownerID types.Bytes) ([]types.UnitID, error) {
			// by default returns only the fee credit record id
			fcrID := tokens.NewFeeCreditRecordIDFromPublicKeyHash(nil, ownerID, fcrTimeout)
			return []types.UnitID{fcrID}, nil
		},
		sendTransaction: func(ctx context.Context, txs *types.TransactionOrder) ([]byte, error) {
			return nil, nil
		},
	}

	// Initialize the wallet
	w := initTestWallet(t, be)
	pk, err := w.am.GetPublicKey(0)
	require.NoError(t, err)
	token.OwnerPredicate = templates.NewP2pkh256BytesFromKey(pk)

	// Test sending fungible token by ID
	sub, err := w.SendFungibleByID(context.Background(), 1, token.ID, 50, nil, nil)
	require.NoError(t, err)
	// ensure it's a split
	require.Equal(t, tokens.PayloadTypeSplitFT, sub.Submissions[0].Transaction.PayloadType())

	sub, err = w.SendFungibleByID(context.Background(), 1, token.ID, 100, nil, nil)
	require.NoError(t, err)
	// ensure it's a transfer
	require.Equal(t, tokens.PayloadTypeTransferFT, sub.Submissions[0].Transaction.PayloadType())

	// Test sending fungible token by ID with insufficient balance
	_, err = w.SendFungibleByID(context.Background(), 1, token.ID, 200, nil, nil)
	require.Error(t, err)
	require.Contains(t, err.Error(), "insufficient FT value")

	// Test sending fungible token by ID with invalid account number
	_, err = w.SendFungibleByID(context.Background(), 0, token.ID, 50, nil, nil)
	require.Error(t, err)
	require.Contains(t, err.Error(), "invalid account number")
}

func initTestWallet(t *testing.T, tokensClient sdktypes.TokensPartitionClient) *Wallet {
	t.Helper()
	return &Wallet{
		am:           initAccountManager(t),
		tokensClient: tokensClient,
		log:          logger.New(t),
	}
}

func initAccountManager(t *testing.T) account.Manager {
	t.Helper()
	am, err := account.NewManager(t.TempDir(), "", true)
	require.NoError(t, err)
	require.NoError(t, am.CreateKeys(""))
	return am
}

type mockTokensPartitionClient struct {
	getFungibleToken              func(ctx context.Context, id sdktypes.TokenID) (*sdktypes.FungibleToken, error)
	getFungibleTokens             func(ctx context.Context, ownerID []byte) ([]*sdktypes.FungibleToken, error)
	getFungibleTokenTypes         func(ctx context.Context, creator sdktypes.PubKey) ([]*sdktypes.FungibleTokenType, error)
	getFungibleTokenTypeHierarchy func(ctx context.Context, id sdktypes.TokenTypeID) ([]*sdktypes.FungibleTokenType, error)

<<<<<<< HEAD
	getNonFungibleToken      func(ctx context.Context, id sdktypes.TokenID) (*sdktypes.NonFungibleToken, error)
	getNonFungibleTokens     func(ctx context.Context, ownerID []byte) ([]*sdktypes.NonFungibleToken, error)
	getNonFungibleTokenTypes func(ctx context.Context, creator sdktypes.PubKey) ([]*sdktypes.NonFungibleTokenType, error)
=======
	getNonFungibleToken              func(ctx context.Context, id sdktypes.TokenID) (*sdktypes.NonFungibleToken, error)
	getNonFungibleTokens             func(ctx context.Context, ownerID []byte) ([]*sdktypes.NonFungibleToken, error)
	getNonFungibleTokenTypes         func(ctx context.Context, creator sdktypes.PubKey) ([]*sdktypes.NonFungibleTokenType, error)
	getNonFungibleTokenTypeHierarchy func(ctx context.Context, id sdktypes.TokenTypeID) ([]*sdktypes.NonFungibleTokenType, error)
>>>>>>> 83f25488

	getRoundNumber              func(ctx context.Context) (uint64, error)
	sendTransaction             func(ctx context.Context, tx *types.TransactionOrder) ([]byte, error)
	confirmTransaction          func(ctx context.Context, tx *types.TransactionOrder, log *slog.Logger) (*sdktypes.Proof, error)
	getTransactionProof         func(ctx context.Context, txHash types.Bytes) (*sdktypes.Proof, error)
	getFeeCreditRecordByOwnerID func(ctx context.Context, ownerID []byte) (*sdktypes.FeeCreditRecord, error)
	getBlock                    func(ctx context.Context, roundNumber uint64) (*types.Block, error)
	getUnitsByOwnerID           func(ctx context.Context, ownerID types.Bytes) ([]types.UnitID, error)
}

func (m *mockTokensPartitionClient) GetNodeInfo(ctx context.Context) (*sdktypes.NodeInfoResponse, error) {
	return &sdktypes.NodeInfoResponse{
		SystemID: 2,
		Name:     "tokens node",
	}, nil
}

func (m *mockTokensPartitionClient) GetFungibleToken(ctx context.Context, id sdktypes.TokenID) (*sdktypes.FungibleToken, error) {
	if m.getFungibleToken != nil {
		return m.getFungibleToken(ctx, id)
	}
	return nil, fmt.Errorf("GetFungibleToken not implemented")
}

func (m *mockTokensPartitionClient) GetFungibleTokens(ctx context.Context, ownerID []byte) ([]*sdktypes.FungibleToken, error) {
	if m.getFungibleTokens != nil {
		return m.getFungibleTokens(ctx, ownerID)
	}
	return nil, fmt.Errorf("GetFungibleTokens not implemented")
}

func (m *mockTokensPartitionClient) GetFungibleTokenTypes(ctx context.Context, creator sdktypes.PubKey) ([]*sdktypes.FungibleTokenType, error) {
	if m.getFungibleTokenTypes != nil {
		return m.getFungibleTokenTypes(ctx, creator)
	}
	return nil, fmt.Errorf("GetFungibleTokenTypes not implemented")
}

func (m *mockTokensPartitionClient) GetFungibleTokenTypeHierarchy(ctx context.Context, id sdktypes.TokenTypeID) ([]*sdktypes.FungibleTokenType, error) {
	if m.getFungibleTokenTypeHierarchy != nil {
		return m.getFungibleTokenTypeHierarchy(ctx, id)
	}
	return nil, fmt.Errorf("GetFungibleTokenTypeHierarchy not implemented")
}

func (m *mockTokensPartitionClient) GetNonFungibleTokenTypeHierarchy(ctx context.Context, id sdktypes.TokenTypeID) ([]*sdktypes.NonFungibleTokenType, error) {
	if m.getNonFungibleTokenTypeHierarchy != nil {
		return m.getNonFungibleTokenTypeHierarchy(ctx, id)
	}
	return nil, fmt.Errorf("GetNonFungibleTokenTypeHierarchy not implemented")
}

func (m *mockTokensPartitionClient) GetNonFungibleToken(ctx context.Context, id sdktypes.TokenID) (*sdktypes.NonFungibleToken, error) {
	if m.getNonFungibleToken != nil {
		return m.getNonFungibleToken(ctx, id)
	}
	return nil, fmt.Errorf("GetNonFungibleToken not implemented")
}

func (m *mockTokensPartitionClient) GetNonFungibleTokens(ctx context.Context, ownerID []byte) ([]*sdktypes.NonFungibleToken, error) {
	if m.getNonFungibleTokens != nil {
		return m.getNonFungibleTokens(ctx, ownerID)
	}
	return nil, fmt.Errorf("GetNonFungibleTokens not implemented")
}

func (m *mockTokensPartitionClient) GetNonFungibleTokenTypes(ctx context.Context, creator sdktypes.PubKey) ([]*sdktypes.NonFungibleTokenType, error) {
	if m.getNonFungibleTokenTypes != nil {
		return m.getNonFungibleTokenTypes(ctx, creator)
	}
	return nil, fmt.Errorf("GetNonFungibleTokenTypes not implemented")
}

func (m *mockTokensPartitionClient) GetRoundNumber(ctx context.Context) (uint64, error) {
	if m.getRoundNumber != nil {
		return m.getRoundNumber(ctx)
	}
	return 1, nil
}

func (m *mockTokensPartitionClient) SendTransaction(ctx context.Context, tx *types.TransactionOrder) ([]byte, error) {
	if m.sendTransaction != nil {
		return m.sendTransaction(ctx, tx)
	}
	return nil, fmt.Errorf("SendTransaction not implemented")
}

func (m *mockTokensPartitionClient) ConfirmTransaction(ctx context.Context, tx *types.TransactionOrder, log *slog.Logger) (*sdktypes.Proof, error) {
	if m.confirmTransaction != nil {
		return m.confirmTransaction(ctx, tx, log)
	}
	return nil, fmt.Errorf("ConfirmTransaction not implemented")
}

func (m *mockTokensPartitionClient) GetTransactionProof(ctx context.Context, txHash types.Bytes) (*sdktypes.Proof, error) {
	if m.getTransactionProof != nil {
		return m.getTransactionProof(ctx, txHash)
	}
	return nil, fmt.Errorf("GetTxProof not implemented")
}

func (m *mockTokensPartitionClient) GetFeeCreditRecordByOwnerID(ctx context.Context, ownerID []byte) (*sdktypes.FeeCreditRecord, error) {
	if m.getFeeCreditRecordByOwnerID != nil {
		return m.getFeeCreditRecordByOwnerID(ctx, ownerID)
	}
	c := uint64(2)
	id := tokens.NewFeeCreditRecordID(nil, []byte{1})
	return &sdktypes.FeeCreditRecord{
		SystemID: tokens.DefaultSystemID,
		ID:       id,
		Balance:  100000,
		Counter:  &c,
	}, nil
}

func (m *mockTokensPartitionClient) GetBlock(ctx context.Context, roundNumber uint64) (*types.Block, error) {
	if m.getBlock != nil {
		return m.getBlock(ctx, roundNumber)
	}
	return nil, fmt.Errorf("GetBlock not implemented")
}

func (m *mockTokensPartitionClient) GetUnitsByOwnerID(ctx context.Context, ownerID types.Bytes) ([]types.UnitID, error) {
	if m.getUnitsByOwnerID != nil {
		return m.getUnitsByOwnerID(ctx, ownerID)
	}
	return nil, fmt.Errorf("GetUnitsByOwnerID not implemented")
}

func (m *mockTokensPartitionClient) Close() {
	// Nothing to close
}<|MERGE_RESOLUTION|>--- conflicted
+++ resolved
@@ -887,16 +887,10 @@
 	getFungibleTokenTypes         func(ctx context.Context, creator sdktypes.PubKey) ([]*sdktypes.FungibleTokenType, error)
 	getFungibleTokenTypeHierarchy func(ctx context.Context, id sdktypes.TokenTypeID) ([]*sdktypes.FungibleTokenType, error)
 
-<<<<<<< HEAD
-	getNonFungibleToken      func(ctx context.Context, id sdktypes.TokenID) (*sdktypes.NonFungibleToken, error)
-	getNonFungibleTokens     func(ctx context.Context, ownerID []byte) ([]*sdktypes.NonFungibleToken, error)
-	getNonFungibleTokenTypes func(ctx context.Context, creator sdktypes.PubKey) ([]*sdktypes.NonFungibleTokenType, error)
-=======
 	getNonFungibleToken              func(ctx context.Context, id sdktypes.TokenID) (*sdktypes.NonFungibleToken, error)
 	getNonFungibleTokens             func(ctx context.Context, ownerID []byte) ([]*sdktypes.NonFungibleToken, error)
 	getNonFungibleTokenTypes         func(ctx context.Context, creator sdktypes.PubKey) ([]*sdktypes.NonFungibleTokenType, error)
 	getNonFungibleTokenTypeHierarchy func(ctx context.Context, id sdktypes.TokenTypeID) ([]*sdktypes.NonFungibleTokenType, error)
->>>>>>> 83f25488
 
 	getRoundNumber              func(ctx context.Context) (uint64, error)
 	sendTransaction             func(ctx context.Context, tx *types.TransactionOrder) ([]byte, error)
