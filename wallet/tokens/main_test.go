package tokens

import (
	"bytes"
	"context"
	"crypto"
	"fmt"
	"math"
	"testing"

	"github.com/alphabill-org/alphabill-go-base/hash"
	"github.com/alphabill-org/alphabill-go-base/predicates/templates"
	"github.com/alphabill-org/alphabill-go-base/txsystem/fc"
	"github.com/alphabill-org/alphabill-go-base/txsystem/tokens"
	"github.com/alphabill-org/alphabill-go-base/types"

	"github.com/ethereum/go-ethereum/common/hexutil"
	"github.com/stretchr/testify/require"

	test "github.com/alphabill-org/alphabill-wallet/internal/testutils"
	"github.com/alphabill-org/alphabill-wallet/internal/testutils/logger"
	"github.com/alphabill-org/alphabill-wallet/internal/testutils/observability"
	"github.com/alphabill-org/alphabill-wallet/wallet"
	"github.com/alphabill-org/alphabill-wallet/wallet/account"
	"github.com/alphabill-org/alphabill-wallet/wallet/money/api"
)

func Test_GetRoundNumber_OK(t *testing.T) {
	t.Parallel()

	observe := observability.NewFactory(t)
	rpcClient := &mockTokensRpcClient{
		getRoundNumber: func(ctx context.Context) (uint64, error) {
			return 42, nil
		},
	}
	w, err := New(tokens.DefaultSystemID, rpcClient, nil, false, nil, observe.DefaultLogger())
	require.NoError(t, err)

	roundNumber, err := w.GetRoundNumber(context.Background())
	require.NoError(t, err)
	require.EqualValues(t, 42, roundNumber)
}

func Test_GetFeeCreditBill_OK(t *testing.T) {
	t.Parallel()

	observe := observability.NewFactory(t)
	expectedFCB := &api.FeeCreditBill{ID: []byte{1}, FeeCreditRecord: &fc.FeeCreditRecord{Balance: 100}}
	rpcClient := &mockTokensRpcClient{}
	w, err := New(tokens.DefaultSystemID, rpcClient, nil, false, nil, observe.DefaultLogger())
	require.NoError(t, err)

	// verify that correct fee credit bill is returned
	rpcClient.getFeeCreditRecord = func(ctx context.Context, unitID types.UnitID, includeStateProof bool) (*api.FeeCreditBill, error) {
		return expectedFCB, nil
	}
	actualFCB, err := w.GetFeeCreditBill(context.Background(), []byte{1})
	require.NoError(t, err)
	require.Equal(t, expectedFCB, actualFCB)

	// verify that no error is returned when api returns not found error
	rpcClient.getFeeCreditRecord = func(ctx context.Context, unitID types.UnitID, includeStateProof bool) (*api.FeeCreditBill, error) {
		return nil, api.ErrNotFound
	}
	actualFCB, err = w.GetFeeCreditBill(context.Background(), []byte{1})
	require.NoError(t, err)
	require.Nil(t, actualFCB)
}

func Test_ListTokens(t *testing.T) {
	rpcClient := &mockTokensRpcClient{
		getTokens: func(ctx context.Context, kind Kind, ownerID []byte) ([]*TokenUnit, error) {
			fungible := []*TokenUnit{
				{
					ID:   test.RandomBytes(32),
					Kind: Fungible,
				},
				{
					ID:   test.RandomBytes(32),
					Kind: Fungible,
				},
			}
			nfts := []*TokenUnit{
				{
					ID:   test.RandomBytes(32),
					Kind: NonFungible,
				},
				{
					ID:   test.RandomBytes(32),
					Kind: NonFungible,
				},
			}
			switch kind {
			case Fungible:
				return fungible, nil
			case NonFungible:
				return nfts, nil
			case Any:
				return append(fungible, nfts...), nil
			}
			return nil, fmt.Errorf("invalid kind")
		},
	}
	tw := initTestWallet(t, rpcClient)
	tokenz, err := tw.ListTokens(context.Background(), Any, AllAccounts)
	require.NoError(t, err)
	require.Len(t, tokenz[1], 4)

	tokenz, err = tw.ListTokens(context.Background(), Fungible, AllAccounts)
	require.NoError(t, err)
	require.Len(t, tokenz[1], 2)

	tokenz, err = tw.ListTokens(context.Background(), NonFungible, AllAccounts)
	require.NoError(t, err)
	require.Len(t, tokenz[1], 2)
}

func Test_ListTokenTypes(t *testing.T) {
	var firstPubKey *wallet.PubKey
	rpcClient := &mockTokensRpcClient{
		getTokenTypes: func(ctx context.Context, kind Kind, pubKey wallet.PubKey) ([]*TokenUnitType, error) {
			if !bytes.Equal(pubKey, *firstPubKey) {
				return []*TokenUnitType{}, nil
			}

			fungible := []*TokenUnitType{
				{
					ID:   test.RandomBytes(32),
					Kind: Fungible,
				},
				{
					ID:   test.RandomBytes(32),
					Kind: Fungible,
				},
			}
			nfts := []*TokenUnitType{
				{
					ID:   test.RandomBytes(32),
					Kind: NonFungible,
				},
				{
					ID:   test.RandomBytes(32),
					Kind: NonFungible,
				},
			}
			switch kind {
			case Fungible:
				return fungible, nil
			case NonFungible:
				return nfts, nil
			case Any:
				return append(fungible, nfts...), nil
			}
			return nil, fmt.Errorf("invalid kind")
		},
	}

	tw := initTestWallet(t, rpcClient)
	key, err := tw.GetAccountManager().GetPublicKey(0)
	require.NoError(t, err)
	firstPubKey = (*wallet.PubKey)(&key)

	typez, err := tw.ListTokenTypes(context.Background(), 0, Any)
	require.NoError(t, err)
	require.Len(t, typez, 4)

	typez, err = tw.ListTokenTypes(context.Background(), 0, Fungible)
	require.NoError(t, err)
	require.Len(t, typez, 2)

	typez, err = tw.ListTokenTypes(context.Background(), 0, NonFungible)
	require.NoError(t, err)
	require.Len(t, typez, 2)

	_, err = tw.ListTokenTypes(context.Background(), 2, NonFungible)
	require.ErrorContains(t, err, "account does not exist")

	_, _, err = tw.am.AddAccount()
	require.NoError(t, err)

	typez, err = tw.ListTokenTypes(context.Background(), 2, Any)
	require.NoError(t, err)
	require.Len(t, typez, 0)
}

func TestNewTypes(t *testing.T) {
	t.Parallel()

	recTxs := make(map[string]*types.TransactionOrder)
	rpcClient := &mockTokensRpcClient{
		getTypeHierarchy: func(ctx context.Context, id TokenTypeID) ([]*TokenUnitType, error) {
			tx, found := recTxs[string(id)]
			if found {
				tokenType := &TokenUnitType{ID: tx.UnitID()}
				if tx.PayloadType() == tokens.PayloadTypeCreateFungibleTokenType {
					tokenType.Kind = Fungible
					attrs := &tokens.CreateFungibleTokenTypeAttributes{}
					require.NoError(t, tx.UnmarshalAttributes(attrs))
					tokenType.ParentTypeID = attrs.ParentTypeID
					tokenType.DecimalPlaces = attrs.DecimalPlaces
				} else {
					tokenType.Kind = NonFungible
					attrs := &tokens.CreateNonFungibleTokenTypeAttributes{}
					require.NoError(t, tx.UnmarshalAttributes(attrs))
					tokenType.ParentTypeID = attrs.ParentTypeID
				}
				return []*TokenUnitType{tokenType}, nil
			}
			return nil, fmt.Errorf("not found")
		},
		sendTransaction: func(ctx context.Context, tx *types.TransactionOrder) ([]byte, error) {
			recTxs[string(tx.UnitID())] = tx
			return tx.Hash(crypto.SHA256), nil
		},
		getRoundNumber: func(ctx context.Context) (uint64, error) {
			return 1, nil
		},
		getFeeCreditRecord: func(ctx context.Context, unitID types.UnitID, includeProof bool) (*api.FeeCreditBill, error) {
			return &api.FeeCreditBill{
				ID: []byte{1},
				FeeCreditRecord: &fc.FeeCreditRecord{
					Balance: 100000,
					Counter: 2,
				},
			}, nil
		},
	}
	tw := initTestWallet(t, rpcClient)

	t.Run("fungible type", func(t *testing.T) {
		typeID := tokens.NewFungibleTokenTypeID(nil, test.RandomBytes(32))
		a := CreateFungibleTokenTypeAttributes{
			Symbol:                   "AB",
			Name:                     "Long name for AB",
			Icon:                     &Icon{Type: "image/png", Data: []byte{1}},
			DecimalPlaces:            0,
			ParentTypeID:             nil,
			SubTypeCreationPredicate: wallet.Predicate(templates.AlwaysFalseBytes()),
			TokenCreationPredicate:   wallet.Predicate(templates.AlwaysTrueBytes()),
			InvariantPredicate:       wallet.Predicate(templates.AlwaysTrueBytes()),
		}
		result, err := tw.NewFungibleType(context.Background(), 1, a, typeID, nil)
		require.NoError(t, err)
		require.NotNil(t, result)
<<<<<<< HEAD
		require.EqualValues(t, typeId, result.GetUnit())
		tx, found := recTxs[string(typeId)]
=======
		require.EqualValues(t, typeID, result.TokenTypeID)
		tx, found := recTxs[string(typeID)]
>>>>>>> d91fb327
		require.True(t, found)
		newFungibleTx := &tokens.CreateFungibleTokenTypeAttributes{}
		require.NoError(t, tx.UnmarshalAttributes(newFungibleTx))
		require.Equal(t, typeID, tx.UnitID())
		require.Equal(t, a.Symbol, newFungibleTx.Symbol)
		require.Equal(t, a.Name, newFungibleTx.Name)
		require.Equal(t, a.Icon.Type, newFungibleTx.Icon.Type)
		require.Equal(t, a.Icon.Data, newFungibleTx.Icon.Data)
		require.Equal(t, a.DecimalPlaces, newFungibleTx.DecimalPlaces)
		require.EqualValues(t, tx.Timeout(), 11)

		// new subtype
		b := CreateFungibleTokenTypeAttributes{
			Symbol:                   "AB",
			Name:                     "Long name for AB",
			DecimalPlaces:            2,
			ParentTypeID:             typeID,
			SubTypeCreationPredicate: wallet.Predicate(templates.AlwaysFalseBytes()),
			TokenCreationPredicate:   wallet.Predicate(templates.AlwaysTrueBytes()),
			InvariantPredicate:       wallet.Predicate(templates.AlwaysTrueBytes()),
		}
		//check decimal places are validated against the parent type
		_, err = tw.NewFungibleType(context.Background(), 1, b, nil, nil)
		require.ErrorContains(t, err, "parent type requires 0 decimal places, got 2")

		//check typeId length validation
		_, err = tw.NewFungibleType(context.Background(), 1, a, []byte{2}, nil)
		require.ErrorContains(t, err, "invalid token type ID: expected hex length is 66 characters (33 bytes)")

		//check typeId unit type validation
		_, err = tw.NewFungibleType(context.Background(), 1, a, make([]byte, tokens.UnitIDLength), nil)
		require.ErrorContains(t, err, "invalid token type ID: expected unit type is 0x20")

		//check typeId generation if typeId parameter is nil
		result, _ = tw.NewFungibleType(context.Background(), 1, a, nil, nil)
		require.True(t, result.GetUnit().HasType(tokens.FungibleTokenTypeUnitType))
	})

	t.Run("non-fungible type", func(t *testing.T) {
		typeId := tokens.NewNonFungibleTokenTypeID(nil, test.RandomBytes(32))
		a := CreateNonFungibleTokenTypeAttributes{
			Symbol:                   "ABNFT",
			Name:                     "Long name for ABNFT",
			Icon:                     &Icon{Type: "image/svg", Data: []byte{2}},
			ParentTypeID:             nil,
			SubTypeCreationPredicate: wallet.Predicate(templates.AlwaysFalseBytes()),
			TokenCreationPredicate:   wallet.Predicate(templates.AlwaysTrueBytes()),
			InvariantPredicate:       wallet.Predicate(templates.AlwaysTrueBytes()),
		}
		result, err := tw.NewNonFungibleType(context.Background(), 1, a, typeId, nil)
		require.NoError(t, err)
		require.NotNil(t, result)
		require.EqualValues(t, typeId, result.GetUnit())
		tx, found := recTxs[string(typeId)]
		require.True(t, found)
		newNFTTx := &tokens.CreateNonFungibleTokenTypeAttributes{}
		require.NoError(t, tx.UnmarshalAttributes(newNFTTx))
		require.Equal(t, typeId, tx.UnitID())
		require.Equal(t, a.Symbol, newNFTTx.Symbol)
		require.Equal(t, a.Icon.Type, newNFTTx.Icon.Type)
		require.Equal(t, a.Icon.Data, newNFTTx.Icon.Data)

		//check typeId length validation
		_, err = tw.NewNonFungibleType(context.Background(), 1, a, []byte{2}, nil)
		require.ErrorContains(t, err, "invalid token type ID: expected hex length is 66 characters (33 bytes)")

		//check typeId unit type validation
		_, err = tw.NewNonFungibleType(context.Background(), 1, a, make([]byte, tokens.UnitIDLength), nil)
		require.ErrorContains(t, err, "invalid token type ID: expected unit type is 0x22")

		//check typeId generation if typeId parameter is nil
		result, _ = tw.NewNonFungibleType(context.Background(), 1, a, nil, nil)
		require.True(t, result.GetUnit().HasType(tokens.NonFungibleTokenTypeUnitType))
	})
}

func TestMintFungibleToken(t *testing.T) {
	recTxs := make([]*types.TransactionOrder, 0)
	rpcClient := &mockTokensRpcClient{
		sendTransaction: func(ctx context.Context, tx *types.TransactionOrder) ([]byte, error) {
			recTxs = append(recTxs, tx)
			return tx.Hash(crypto.SHA256), nil
		},
		getRoundNumber: func(ctx context.Context) (uint64, error) {
			return 1, nil
		},
		getFeeCreditRecord: func(ctx context.Context, unitID types.UnitID, includeStateProof bool) (*api.FeeCreditBill, error) {
			return &api.FeeCreditBill{
				ID:              []byte{1},
				FeeCreditRecord: &fc.FeeCreditRecord{Balance: 100000, Counter: 2},
			}, nil
		},
	}
	tw := initTestWallet(t, rpcClient)
	_, _, err := tw.am.AddAccount()
	require.NoError(t, err)

	tests := []struct {
		name          string
		accountNumber uint64
	}{
		{
			name:          "pub key bearer predicate, account 1",
			accountNumber: uint64(1),
		},
		{
			name:          "pub key bearer predicate, account 2",
			accountNumber: uint64(2),
		},
	}

	for _, tt := range tests {
		t.Run(tt.name, func(t *testing.T) {
			typeID := test.RandomBytes(33)
			amount := uint64(100)
			key, err := tw.am.GetAccountKey(tt.accountNumber - 1)
			require.NoError(t, err)
			result, err := tw.NewFungibleToken(context.Background(), tt.accountNumber, typeID, amount, bearerPredicateFromHash(key.PubKeyHash.Sha256), nil)
			require.NoError(t, err)
			tx := recTxs[len(recTxs)-1]
			attr := &tokens.MintFungibleTokenAttributes{}
			require.NotNil(t, result)
<<<<<<< HEAD
			require.EqualValues(t, tx.UnitID(), result.GetUnit())
			require.NoError(t, tx.UnmarshalAttributes(newToken))
			require.NotEqual(t, []byte{0}, tx.UnitID())
=======
			require.EqualValues(t, tx.UnitID(), result.TokenID)
			require.EqualValues(t, typeID, result.TokenTypeID)
			require.NoError(t, tx.UnmarshalAttributes(attr))
>>>>>>> d91fb327
			require.Len(t, tx.UnitID(), 33)
			require.Equal(t, amount, attr.Value)
			require.EqualValues(t, templates.NewP2pkh256BytesFromKeyHash(key.PubKeyHash.Sha256), attr.Bearer)
		})
	}
}

func TestSendFungible(t *testing.T) {
	recTxs := make([]*types.TransactionOrder, 0)
	typeId := test.RandomBytes(32)
	typeId2 := test.RandomBytes(32)
	typeIdForOverflow := test.RandomBytes(32)
	rpcClient := &mockTokensRpcClient{
		getTokens: func(ctx context.Context, kind Kind, ownerID []byte) ([]*TokenUnit, error) {
			return []*TokenUnit{
				{ID: test.RandomBytes(32), Kind: Fungible, Symbol: "AB", TypeID: typeId, Amount: 3},
				{ID: test.RandomBytes(32), Kind: Fungible, Symbol: "AB", TypeID: typeId, Amount: 5},
				{ID: test.RandomBytes(32), Kind: Fungible, Symbol: "AB", TypeID: typeId, Amount: 7},
				{ID: test.RandomBytes(32), Kind: Fungible, Symbol: "AB", TypeID: typeId, Amount: 18},
				{ID: test.RandomBytes(32), Kind: Fungible, Symbol: "AB2", TypeID: typeIdForOverflow, Amount: math.MaxUint64},
				{ID: test.RandomBytes(32), Kind: Fungible, Symbol: "AB2", TypeID: typeIdForOverflow, Amount: 1},
				{ID: test.RandomBytes(32), Kind: Fungible, Symbol: "AB3", TypeID: typeId2, Amount: 1, Locked: 1},
			}, nil
		},
		getFeeCreditRecord: func(ctx context.Context, unitID types.UnitID, includeStateProof bool) (*api.FeeCreditBill, error) {
			return &api.FeeCreditBill{
				ID:              []byte{1},
				FeeCreditRecord: &fc.FeeCreditRecord{Balance: 100000, Counter: 2},
			}, nil
		},
		sendTransaction: func(ctx context.Context, tx *types.TransactionOrder) ([]byte, error) {
			recTxs = append(recTxs, tx)
			return tx.Hash(crypto.SHA256), nil
		},
		getRoundNumber: func(ctx context.Context) (uint64, error) {
			return 1, nil
		},
	}
	tw := initTestWallet(t, rpcClient)
	_, _, err := tw.am.AddAccount()
	require.NoError(t, err)

	tests := []struct {
		name               string
		tokenTypeID        TokenTypeID
		targetAmount       uint64
		expectedErrorMsg   string
		verifyTransactions func(t *testing.T)
	}{
		{
			name:         "one bill is transferred",
			tokenTypeID:  typeId,
			targetAmount: 3,
			verifyTransactions: func(t *testing.T) {
				require.Equal(t, 1, len(recTxs))
				tx := recTxs[0]
				newTransfer := &tokens.TransferFungibleTokenAttributes{}
				require.NoError(t, tx.UnmarshalAttributes(newTransfer))
				require.Equal(t, uint64(3), newTransfer.Value)
			},
		},
		{
			name:         "one bill is split",
			tokenTypeID:  typeId,
			targetAmount: 4,
			verifyTransactions: func(t *testing.T) {
				require.Equal(t, 1, len(recTxs))
				tx := recTxs[0]
				newSplit := &tokens.SplitFungibleTokenAttributes{}
				require.NoError(t, tx.UnmarshalAttributes(newSplit))
				require.Equal(t, uint64(4), newSplit.TargetValue)
			},
		},
		{
			name:         "both split and transfer are submitted",
			tokenTypeID:  typeId,
			targetAmount: 26,
			verifyTransactions: func(t *testing.T) {
				var total = uint64(0)
				for _, tx := range recTxs {
					switch tx.PayloadType() {
					case tokens.PayloadTypeTransferFungibleToken:
						attrs := &tokens.TransferFungibleTokenAttributes{}
						require.NoError(t, tx.UnmarshalAttributes(attrs))
						total += attrs.Value
					case tokens.PayloadTypeSplitFungibleToken:
						attrs := &tokens.SplitFungibleTokenAttributes{}
						require.NoError(t, tx.UnmarshalAttributes(attrs))
						total += attrs.TargetValue
					default:
						t.Errorf("unexpected tx type: %s", tx.PayloadType())
					}
				}
				require.Equal(t, uint64(26), total)
			},
		},
		{
			name:             "insufficient balance",
			tokenTypeID:      typeId,
			targetAmount:     60,
			expectedErrorMsg: fmt.Sprintf("insufficient tokens of type %s: got 33, need 60", TokenTypeID(typeId)),
		},
		{
			name:             "zero amount",
			tokenTypeID:      typeId,
			targetAmount:     0,
			expectedErrorMsg: "invalid amount",
		},
		{
			name:         "total balance uint64 overflow, transfer is submitted",
			tokenTypeID:  typeIdForOverflow,
			targetAmount: 1,
			verifyTransactions: func(t *testing.T) {
				require.Equal(t, 1, len(recTxs))
				tx := recTxs[0]
				newTransfer := &tokens.TransferFungibleTokenAttributes{}
				require.NoError(t, tx.UnmarshalAttributes(newTransfer))
				require.Equal(t, uint64(1), newTransfer.Value)
			},
		},
		{
			name:         "total balance uint64 overflow, transfer is submitted with MaxUint64",
			tokenTypeID:  typeIdForOverflow,
			targetAmount: math.MaxUint64,
			verifyTransactions: func(t *testing.T) {
				require.Equal(t, 1, len(recTxs))
				tx := recTxs[0]
				newTransfer := &tokens.TransferFungibleTokenAttributes{}
				require.NoError(t, tx.UnmarshalAttributes(newTransfer))
				require.Equal(t, uint64(math.MaxUint64), newTransfer.Value)
			},
		},
		{
			name:         "total balance uint64 overflow, split is submitted",
			tokenTypeID:  typeIdForOverflow,
			targetAmount: 2,
			verifyTransactions: func(t *testing.T) {
				require.Equal(t, 1, len(recTxs))
				tx := recTxs[0]
				newSplit := &tokens.SplitFungibleTokenAttributes{}
				require.NoError(t, tx.UnmarshalAttributes(newSplit))
				require.Equal(t, uint64(2), newSplit.TargetValue)
				require.Equal(t, uint64(math.MaxUint64-2), newSplit.RemainingValue)
			},
		},
		{
			name:             "locked tokens are ignored",
			tokenTypeID:      typeId2,
			targetAmount:     1,
			expectedErrorMsg: fmt.Sprintf("insufficient tokens of type %s: got 0, need 1", TokenTypeID(typeId2)),
		},
	}

	for _, tt := range tests {
		t.Run(tt.name, func(t *testing.T) {
			recTxs = make([]*types.TransactionOrder, 0)
			result, err := tw.SendFungible(context.Background(), 1, tt.tokenTypeID, tt.targetAmount, nil, nil)
			if tt.expectedErrorMsg != "" {
				require.ErrorContains(t, err, tt.expectedErrorMsg)
				return
			} else {
				require.NoError(t, err)
				require.NotNil(t, result)
			}
			tt.verifyTransactions(t)
		})
	}
}

func TestMintNFT_InvalidInputs(t *testing.T) {
	accountNumber := uint64(1)
	tests := []struct {
		name       string
		attrs      tokens.MintNonFungibleTokenAttributes
		wantErrStr string
	}{
		{
			name: "invalid name",
			attrs: tokens.MintNonFungibleTokenAttributes{
				Name: test.RandomString(257),
			},
			wantErrStr: "name exceeds the maximum allowed size of 256 bytes",
		},
		{
			name: "invalid URI",
			attrs: tokens.MintNonFungibleTokenAttributes{
				URI: "invalid_uri",
			},
			wantErrStr: "URI 'invalid_uri' is invalid",
		},
		{
			name: "URI exceeds maximum allowed length",
			attrs: tokens.MintNonFungibleTokenAttributes{
				URI: string(test.RandomBytes(4097)),
			},
			wantErrStr: "URI exceeds the maximum allowed size of 4096 bytes",
		},
		{
			name: "data exceeds maximum allowed length",
			attrs: tokens.MintNonFungibleTokenAttributes{
				Data: test.RandomBytes(65537),
			},
			wantErrStr: "data exceeds the maximum allowed size of 65536 bytes",
		},
	}
	for _, tt := range tests {
		t.Run(tt.name, func(t *testing.T) {
			w := &Wallet{log: logger.New(t)}
			got, err := w.NewNFT(context.Background(), accountNumber, &tt.attrs, nil)
			require.ErrorContains(t, err, tt.wantErrStr)
			require.Nil(t, got)
		})
	}
}

func TestMintNFT(t *testing.T) {
	recTxs := make([]*types.TransactionOrder, 0)
	rpcClient := &mockTokensRpcClient{
		sendTransaction: func(ctx context.Context, tx *types.TransactionOrder) ([]byte, error) {
			recTxs = append(recTxs, tx)
			return tx.Hash(crypto.SHA256), nil
		},
		getRoundNumber: func(ctx context.Context) (uint64, error) {
			return 1, nil
		},
		getFeeCreditRecord: func(ctx context.Context, unitID types.UnitID, includeStateProof bool) (*api.FeeCreditBill, error) {
			return &api.FeeCreditBill{
				ID:              []byte{1},
				FeeCreditRecord: &fc.FeeCreditRecord{Balance: 100000, Counter: 2},
			}, nil
		},
	}
	tw := initTestWallet(t, rpcClient)
	_, _, err := tw.am.AddAccount()
	require.NoError(t, err)

	tests := []struct {
		name          string
		accountNumber uint64
		typeID        TokenTypeID
		validateOwner func(t *testing.T, accountNumber uint64, tok *tokens.MintNonFungibleTokenAttributes)
	}{
		{
			name:          "pub key bearer predicate, account 1",
			accountNumber: uint64(1),
			typeID:        tokens.NewNonFungibleTokenTypeID(nil, test.RandomBytes(32)),
			validateOwner: func(t *testing.T, accountNumber uint64, tok *tokens.MintNonFungibleTokenAttributes) {
				key, err := tw.am.GetAccountKey(accountNumber - 1)
				require.NoError(t, err)
				require.EqualValues(t, templates.NewP2pkh256BytesFromKeyHash(key.PubKeyHash.Sha256), tok.Bearer)
			},
		},
		{
			name:          "pub key bearer predicate, account 1, predefined token ID",
			accountNumber: uint64(1),
			typeID:        tokens.NewNonFungibleTokenTypeID(nil, test.RandomBytes(32)),
			validateOwner: func(t *testing.T, accountNumber uint64, tok *tokens.MintNonFungibleTokenAttributes) {
				key, err := tw.am.GetAccountKey(accountNumber - 1)
				require.NoError(t, err)
				require.EqualValues(t, templates.NewP2pkh256BytesFromKeyHash(key.PubKeyHash.Sha256), tok.Bearer)
			},
		},
		{
			name:          "pub key bearer predicate, account 2",
			accountNumber: uint64(2),
			typeID:        tokens.NewNonFungibleTokenTypeID(nil, test.RandomBytes(32)),
			validateOwner: func(t *testing.T, accountNumber uint64, tok *tokens.MintNonFungibleTokenAttributes) {
				key, err := tw.am.GetAccountKey(accountNumber - 1)
				require.NoError(t, err)
				require.EqualValues(t, templates.NewP2pkh256BytesFromKeyHash(key.PubKeyHash.Sha256), tok.Bearer)
			},
		},
	}

	for _, tt := range tests {
		t.Run(tt.name, func(t *testing.T) {
			key, err := tw.am.GetAccountKey(tt.accountNumber - 1)
			require.NoError(t, err)
			a := &tokens.MintNonFungibleTokenAttributes{
				TypeID:              tt.typeID,
				Bearer:              bearerPredicateFromHash(key.PubKeyHash.Sha256),
				URI:                 "https://alphabill.org",
				Data:                nil,
				DataUpdatePredicate: wallet.Predicate(templates.AlwaysTrueBytes()),
			}
			result, err := tw.NewNFT(context.Background(), tt.accountNumber, a, nil)
			require.NoError(t, err)
			tx := recTxs[len(recTxs)-1]
			require.NotNil(t, result)
<<<<<<< HEAD
			require.EqualValues(t, tx.UnitID(), result.GetUnit())
			require.NoError(t, tx.UnmarshalAttributes(newToken))
			require.NotEqual(t, []byte{0}, tx.UnitID())
=======
>>>>>>> d91fb327
			require.Len(t, tx.UnitID(), 33)
			require.Equal(t, tx.UnitID(), result.TokenID)
			require.Equal(t, tt.typeID, result.TokenTypeID)

			attr := &tokens.MintNonFungibleTokenAttributes{}
			require.NoError(t, tx.UnmarshalAttributes(attr))
			tt.validateOwner(t, tt.accountNumber, attr)
		})
	}
}

func TestTransferNFT(t *testing.T) {
	tokenz := make(map[string]*TokenUnit)
	recTxs := make(map[string]*types.TransactionOrder)
	rpcClient := &mockTokensRpcClient{
		getToken: func(ctx context.Context, id TokenID) (*TokenUnit, error) {
			return tokenz[string(id)], nil
		},
		sendTransaction: func(ctx context.Context, tx *types.TransactionOrder) ([]byte, error) {
			recTxs[string(tx.UnitID())] = tx
			return tx.Hash(crypto.SHA256), nil
		},
		getRoundNumber: func(ctx context.Context) (uint64, error) {
			return 1, nil
		},
		getFeeCreditRecord: func(ctx context.Context, unitID types.UnitID, includeStateProof bool) (*api.FeeCreditBill, error) {
			return &api.FeeCreditBill{
				ID:              []byte{1},
				FeeCreditRecord: &fc.FeeCreditRecord{Balance: 100000, Counter: 2},
			}, nil
		},
	}
	tw := initTestWallet(t, rpcClient)

	first := func(s wallet.PubKey, e error) wallet.PubKey {
		require.NoError(t, e)
		return s
	}
	tests := []struct {
		name          string
		token         *TokenUnit
		key           wallet.PubKey
		validateOwner func(t *testing.T, accountNumber uint64, key wallet.PubKey, tok *tokens.TransferNonFungibleTokenAttributes)
		wantErr       string
	}{
		{
			name:  "to 'always true' predicate",
			token: &TokenUnit{ID: test.RandomBytes(32), Kind: NonFungible, Symbol: "AB", TypeID: test.RandomBytes(32)},
			key:   nil,
			validateOwner: func(t *testing.T, accountNumber uint64, key wallet.PubKey, tok *tokens.TransferNonFungibleTokenAttributes) {
				require.EqualValues(t, templates.AlwaysTrueBytes(), tok.NewBearer)
			},
		},
		{
			name:  "to public key hash predicate",
			token: &TokenUnit{ID: test.RandomBytes(32), Kind: NonFungible, Symbol: "AB", TypeID: test.RandomBytes(32)},
			key:   first(hexutil.Decode("0x0290a43bc454babf1ea8b0b76fcbb01a8f27a989047cf6d6d76397cc4756321e64")),
			validateOwner: func(t *testing.T, accountNumber uint64, key wallet.PubKey, tok *tokens.TransferNonFungibleTokenAttributes) {
				require.EqualValues(t, templates.NewP2pkh256BytesFromKeyHash(hash.Sum256(key)), tok.NewBearer)
			},
		},
		{
			name:    "locked token is not sent",
			token:   &TokenUnit{ID: test.RandomBytes(32), Kind: NonFungible, Symbol: "AB", TypeID: test.RandomBytes(32), Locked: 1},
			wantErr: "token is locked",
		},
	}
	for _, tt := range tests {
		t.Run(tt.name, func(t *testing.T) {
			tokenz[string(tt.token.ID)] = tt.token
			result, err := tw.TransferNFT(context.Background(), 1, tt.token.ID, tt.key, nil)
			if tt.wantErr == "" {
				require.NoError(t, err)
				require.NotNil(t, result)
			} else {
				require.ErrorContains(t, err, tt.wantErr)
				require.Nil(t, result)
			}
		})
	}
}

func TestUpdateNFTData(t *testing.T) {
	tokenz := make(map[string]*TokenUnit)
	recTxs := make(map[string]*types.TransactionOrder)
	rpcClient := &mockTokensRpcClient{
		getToken: func(ctx context.Context, id TokenID) (*TokenUnit, error) {
			return tokenz[string(id)], nil
		},
		sendTransaction: func(ctx context.Context, tx *types.TransactionOrder) ([]byte, error) {
			recTxs[string(tx.UnitID())] = tx
			return tx.Hash(crypto.SHA256), nil
		},
		getRoundNumber: func(ctx context.Context) (uint64, error) {
			return 1, nil
		},
		getFeeCreditRecord: func(ctx context.Context, unitID types.UnitID, includeStateProof bool) (*api.FeeCreditBill, error) {
			return &api.FeeCreditBill{
				ID:              []byte{1},
				FeeCreditRecord: &fc.FeeCreditRecord{Balance: 100000, Counter: 2},
			}, nil
		},
	}
	tw := initTestWallet(t, rpcClient)

	parseNFTDataUpdate := func(t *testing.T, tx *types.TransactionOrder) *tokens.UpdateNonFungibleTokenAttributes {
		t.Helper()
		newTransfer := &tokens.UpdateNonFungibleTokenAttributes{}
		require.NoError(t, tx.UnmarshalAttributes(newTransfer))
		return newTransfer
	}

	tok := &TokenUnit{ID: test.RandomBytes(32), Kind: NonFungible, Symbol: "AB", TypeID: test.RandomBytes(32), Counter: 0}
	tokenz[string(tok.ID)] = tok

	// test data, counter and predicate inputs are submitted correctly
	data := test.RandomBytes(64)
	result, err := tw.UpdateNFTData(context.Background(), 1, tok.ID, data, []*PredicateInput{{Argument: nil}})
	require.NoError(t, err)
	require.NotNil(t, result)
	tx, found := recTxs[string(tok.ID)]
	require.True(t, found)

	dataUpdate := parseNFTDataUpdate(t, tx)
	require.Equal(t, data, dataUpdate.Data)
	require.Equal(t, tok.Counter, dataUpdate.Counter)
	require.Equal(t, [][]byte{nil}, dataUpdate.DataUpdateSignatures)

	// test that wallet not only sends the tx, but also reads it correctly
	data2 := test.RandomBytes(64)
	result, err = tw.UpdateNFTData(context.Background(), 1, tok.ID, data2, []*PredicateInput{{Argument: nil}, {AccountNumber: 1}})
	require.NoError(t, err)
	require.NotNil(t, result)
	tx, found = recTxs[string(tok.ID)]
	require.True(t, found)
	dataUpdate = parseNFTDataUpdate(t, tx)
	require.NotEqual(t, data, dataUpdate.Data)
	require.Equal(t, data2, dataUpdate.Data)
	require.Len(t, dataUpdate.DataUpdateSignatures, 2)
	require.Equal(t, []byte(nil), dataUpdate.DataUpdateSignatures[0])
	require.Len(t, dataUpdate.DataUpdateSignatures[1], 103)

	// test that locked token tx is not sent
	lockedToken := &TokenUnit{ID: test.RandomBytes(32), Kind: NonFungible, Symbol: "AB", TypeID: test.RandomBytes(32), Counter: 0, Locked: 1}
	tokenz[string(tok.ID)] = lockedToken
	result, err = tw.UpdateNFTData(context.Background(), 1, tok.ID, data2, []*PredicateInput{{Argument: nil}, {AccountNumber: 1}})
	require.ErrorContains(t, err, "token is locked")
	require.Nil(t, result)
}

func TestLockToken(t *testing.T) {
	var token *TokenUnit
	recTxs := make(map[string]*types.TransactionOrder)
	rpcClient := &mockTokensRpcClient{
		getToken: func(ctx context.Context, id TokenID) (*TokenUnit, error) {
			return token, nil
		},
		sendTransaction: func(ctx context.Context, tx *types.TransactionOrder) ([]byte, error) {
			recTxs[string(tx.UnitID())] = tx
			return tx.Hash(crypto.SHA256), nil
		},
		getRoundNumber: func(ctx context.Context) (uint64, error) {
			return 1, nil
		},
		getFeeCreditRecord: func(ctx context.Context, unitID types.UnitID, includeStateProof bool) (*api.FeeCreditBill, error) {
			return &api.FeeCreditBill{
				ID:              []byte{1},
				FeeCreditRecord: &fc.FeeCreditRecord{Balance: 100000, Counter: 2},
			}, nil
		},
	}
	tw := initTestWallet(t, rpcClient)

	// test token is already locked
	token = &TokenUnit{ID: test.RandomBytes(32), Kind: NonFungible, Symbol: "AB", TypeID: test.RandomBytes(32), Locked: wallet.LockReasonManual}
	result, err := tw.LockToken(context.Background(), 1, token.ID, []*PredicateInput{{Argument: nil}})
	require.ErrorContains(t, err, "token is already locked")
	require.Nil(t, result)

	// test lock token ok
	token = &TokenUnit{ID: test.RandomBytes(32), Kind: NonFungible, Symbol: "AB", TypeID: test.RandomBytes(32)}
	result, err = tw.LockToken(context.Background(), 1, token.ID, []*PredicateInput{{Argument: nil}})
	require.NoError(t, err)
	require.NotNil(t, result)
	tx, found := recTxs[string(token.ID)]
	require.True(t, found)
	require.EqualValues(t, token.ID, tx.UnitID())
	require.Equal(t, tokens.PayloadTypeLockToken, tx.PayloadType())
}

func TestUnlockToken(t *testing.T) {
	var token *TokenUnit
	recTxs := make(map[string]*types.TransactionOrder)
	rpcClient := &mockTokensRpcClient{
		getToken: func(ctx context.Context, id TokenID) (*TokenUnit, error) {
			return token, nil
		},
		sendTransaction: func(ctx context.Context, tx *types.TransactionOrder) ([]byte, error) {
			recTxs[string(tx.UnitID())] = tx
			return tx.Hash(crypto.SHA256), nil
		},
		getRoundNumber: func(ctx context.Context) (uint64, error) {
			return 1, nil
		},
		getFeeCreditRecord: func(ctx context.Context, unitID types.UnitID, includeStateProof bool) (*api.FeeCreditBill, error) {
			return &api.FeeCreditBill{
				ID:              []byte{1},
				FeeCreditRecord: &fc.FeeCreditRecord{Balance: 100000, Counter: 2},
			}, nil
		},
	}
	tw := initTestWallet(t, rpcClient)

	// test token is already unlocked
	token = &TokenUnit{ID: test.RandomBytes(32), Kind: NonFungible, Symbol: "AB", TypeID: test.RandomBytes(32)}
	result, err := tw.UnlockToken(context.Background(), 1, token.ID, []*PredicateInput{{Argument: nil}})
	require.ErrorContains(t, err, "token is already unlocked")
	require.Nil(t, result)

	// test unlock token ok
	token = &TokenUnit{ID: test.RandomBytes(32), Kind: NonFungible, Symbol: "AB", TypeID: test.RandomBytes(32), Locked: wallet.LockReasonManual}
	result, err = tw.UnlockToken(context.Background(), 1, token.ID, []*PredicateInput{{Argument: nil}})
	require.NoError(t, err)
	require.NotNil(t, result)
	tx, found := recTxs[string(token.ID)]
	require.True(t, found)
	require.EqualValues(t, token.ID, tx.UnitID())
	require.Equal(t, tokens.PayloadTypeUnlockToken, tx.PayloadType())
}

func TestSendFungibleByID(t *testing.T) {
	t.Parallel()

	token := &TokenUnit{
		ID:     test.RandomBytes(32),
		Kind:   Fungible,
		Symbol: "AB",
		TypeID: test.RandomBytes(32),
		Amount: 100,
	}

	be := &mockTokensRpcClient{
		getToken: func(ctx context.Context, id TokenID) (*TokenUnit, error) {
			if bytes.Equal(id, token.ID) {
				return token, nil
			}
			return nil, fmt.Errorf("not found")
		},
		getFeeCreditRecord: func(ctx context.Context, unitID types.UnitID, includeStateProof bool) (*api.FeeCreditBill, error) {
			return &api.FeeCreditBill{
				ID: []byte{1},
				FeeCreditRecord: &unit.FeeCreditRecord{
					Balance: 50,
				},
			}, nil
		},
		sendTransaction: func(ctx context.Context, txs *types.TransactionOrder) ([]byte, error) {
			return nil, nil
		},
		getRoundNumber: func(ctx context.Context) (uint64, error) {
			return 1, nil
		},
	}

	// Initialize the wallet
	wallet := initTestWallet(t, be)

	// Test sending fungible token by ID
	sub, err := wallet.SendFungibleByID(context.Background(), 1, token.ID, 50, nil, nil)
	require.NoError(t, err)
	// ensure it's a split
	require.Equal(t, tokens.PayloadTypeSplitFungibleToken, sub.Submissions[0].Transaction.PayloadType())

	sub, err = wallet.SendFungibleByID(context.Background(), 1, token.ID, 100, nil, nil)
	require.NoError(t, err)
	// ensure it's a transfer
	require.Equal(t, tokens.PayloadTypeTransferFungibleToken, sub.Submissions[0].Transaction.PayloadType())

	// Test sending fungible token by ID with insufficient balance
	_, err = wallet.SendFungibleByID(context.Background(), 1, token.ID, 200, nil, nil)
	require.Error(t, err)
	require.Contains(t, err.Error(), "insufficient FT value")

	// Test sending fungible token by ID with invalid account number
	_, err = wallet.SendFungibleByID(context.Background(), 0, token.ID, 50, nil, nil)
	require.Error(t, err)
	require.Contains(t, err.Error(), "invalid account number")
}

func initTestWallet(t *testing.T, rpcClient RpcClient) *Wallet {
	t.Helper()
	return &Wallet{
		am:        initAccountManager(t),
		rpcClient: rpcClient,
		log:       logger.New(t),
	}
}

func initAccountManager(t *testing.T) account.Manager {
	t.Helper()
	am, err := account.NewManager(t.TempDir(), "", true)
	require.NoError(t, err)
	require.NoError(t, am.CreateKeys(""))
	return am
}

type mockTokensRpcClient struct {
	getToken            func(ctx context.Context, id TokenID) (*TokenUnit, error)
	getTokens           func(ctx context.Context, kind Kind, ownerID []byte) ([]*TokenUnit, error)
	getTokenTypes       func(ctx context.Context, kind Kind, creator wallet.PubKey) ([]*TokenUnitType, error)
	getTypeHierarchy    func(ctx context.Context, id TokenTypeID) ([]*TokenUnitType, error)
	getRoundNumber      func(ctx context.Context) (uint64, error)
	sendTransaction     func(ctx context.Context, tx *types.TransactionOrder) ([]byte, error)
	getTransactionProof func(ctx context.Context, txHash types.Bytes) (*types.TransactionRecord, *types.TxProof, error)
	getFeeCreditRecord  func(ctx context.Context, unitID types.UnitID, includeStateProof bool) (*api.FeeCreditBill, error)
	getBlock            func(ctx context.Context, roundNumber uint64) (*types.Block, error)
	getUnitsByOwnerID   func(ctx context.Context, ownerID types.Bytes) ([]types.UnitID, error)
}

func (m *mockTokensRpcClient) GetToken(ctx context.Context, id TokenID) (*TokenUnit, error) {
	if m.getToken != nil {
		return m.getToken(ctx, id)
	}
	return nil, fmt.Errorf("GetToken not implemented")
}

func (m *mockTokensRpcClient) GetTokens(ctx context.Context, kind Kind, ownerID []byte) ([]*TokenUnit, error) {
	if m.getTokens != nil {
		return m.getTokens(ctx, kind, ownerID)
	}
	return nil, fmt.Errorf("GetTokens not implemented")
}

func (m *mockTokensRpcClient) GetTokenTypes(ctx context.Context, kind Kind, creator wallet.PubKey) ([]*TokenUnitType, error) {
	if m.getTokenTypes != nil {
		return m.getTokenTypes(ctx, kind, creator)
	}
	return nil, fmt.Errorf("GetTokenTypes not implemented")
}

func (m *mockTokensRpcClient) GetTypeHierarchy(ctx context.Context, id TokenTypeID) ([]*TokenUnitType, error) {
	if m.getTypeHierarchy != nil {
		return m.getTypeHierarchy(ctx, id)
	}
	return nil, fmt.Errorf("GetTypeHierarchy not implemented")
}

func (m *mockTokensRpcClient) GetRoundNumber(ctx context.Context) (uint64, error) {
	if m.getRoundNumber != nil {
		return m.getRoundNumber(ctx)
	}
	return 0, fmt.Errorf("GetRoundNumber not implemented")
}

func (m *mockTokensRpcClient) SendTransaction(ctx context.Context, tx *types.TransactionOrder) ([]byte, error) {
	if m.sendTransaction != nil {
		return m.sendTransaction(ctx, tx)
	}
	return nil, fmt.Errorf("SendTransaction not implemented")
}

func (m *mockTokensRpcClient) GetTransactionProof(ctx context.Context, txHash types.Bytes) (*types.TransactionRecord, *types.TxProof, error) {
	if m.getTransactionProof != nil {
		return m.getTransactionProof(ctx, txHash)
	}
	return nil, nil, fmt.Errorf("GetTxProof not implemented")
}

func (m *mockTokensRpcClient) GetFeeCreditRecord(ctx context.Context, unitID types.UnitID, includeStateProof bool) (*api.FeeCreditBill, error) {
	if m.getFeeCreditRecord != nil {
		return m.getFeeCreditRecord(ctx, unitID, includeStateProof)
	}
	return nil, fmt.Errorf("GetFeeCreditRecord not implemented")
}

func (m *mockTokensRpcClient) GetBlock(ctx context.Context, roundNumber uint64) (*types.Block, error) {
	if m.getBlock != nil {
		return m.getBlock(ctx, roundNumber)
	}
	return nil, fmt.Errorf("GetBlock not implemented")
}

func (m *mockTokensRpcClient) GetUnitsByOwnerID(ctx context.Context, ownerID types.Bytes) ([]types.UnitID, error) {
	if m.getUnitsByOwnerID != nil {
		return m.getUnitsByOwnerID(ctx, ownerID)
	}
	return nil, fmt.Errorf("GetUnitsByOwnerID not implemented")
}<|MERGE_RESOLUTION|>--- conflicted
+++ resolved
@@ -243,13 +243,8 @@
 		result, err := tw.NewFungibleType(context.Background(), 1, a, typeID, nil)
 		require.NoError(t, err)
 		require.NotNil(t, result)
-<<<<<<< HEAD
-		require.EqualValues(t, typeId, result.GetUnit())
-		tx, found := recTxs[string(typeId)]
-=======
-		require.EqualValues(t, typeID, result.TokenTypeID)
+		require.EqualValues(t, typeID, result.GetUnit())
 		tx, found := recTxs[string(typeID)]
->>>>>>> d91fb327
 		require.True(t, found)
 		newFungibleTx := &tokens.CreateFungibleTokenTypeAttributes{}
 		require.NoError(t, tx.UnmarshalAttributes(newFungibleTx))
@@ -372,15 +367,9 @@
 			tx := recTxs[len(recTxs)-1]
 			attr := &tokens.MintFungibleTokenAttributes{}
 			require.NotNil(t, result)
-<<<<<<< HEAD
 			require.EqualValues(t, tx.UnitID(), result.GetUnit())
-			require.NoError(t, tx.UnmarshalAttributes(newToken))
+			require.NoError(t, tx.UnmarshalAttributes(attr))
 			require.NotEqual(t, []byte{0}, tx.UnitID())
-=======
-			require.EqualValues(t, tx.UnitID(), result.TokenID)
-			require.EqualValues(t, typeID, result.TokenTypeID)
-			require.NoError(t, tx.UnmarshalAttributes(attr))
->>>>>>> d91fb327
 			require.Len(t, tx.UnitID(), 33)
 			require.Equal(t, amount, attr.Value)
 			require.EqualValues(t, templates.NewP2pkh256BytesFromKeyHash(key.PubKeyHash.Sha256), attr.Bearer)
@@ -670,15 +659,9 @@
 			require.NoError(t, err)
 			tx := recTxs[len(recTxs)-1]
 			require.NotNil(t, result)
-<<<<<<< HEAD
 			require.EqualValues(t, tx.UnitID(), result.GetUnit())
-			require.NoError(t, tx.UnmarshalAttributes(newToken))
 			require.NotEqual(t, []byte{0}, tx.UnitID())
-=======
->>>>>>> d91fb327
 			require.Len(t, tx.UnitID(), 33)
-			require.Equal(t, tx.UnitID(), result.TokenID)
-			require.Equal(t, tt.typeID, result.TokenTypeID)
 
 			attr := &tokens.MintNonFungibleTokenAttributes{}
 			require.NoError(t, tx.UnmarshalAttributes(attr))
@@ -927,7 +910,7 @@
 		getFeeCreditRecord: func(ctx context.Context, unitID types.UnitID, includeStateProof bool) (*api.FeeCreditBill, error) {
 			return &api.FeeCreditBill{
 				ID: []byte{1},
-				FeeCreditRecord: &unit.FeeCreditRecord{
+				FeeCreditRecord: &fc.FeeCreditRecord{
 					Balance: 50,
 				},
 			}, nil
