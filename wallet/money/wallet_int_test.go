package money

import (
	"context"
	"crypto"
	"net"
	"net/http"
	"testing"
	"time"

	"github.com/alphabill-org/alphabill-go-base/predicates/templates"
	testsig "github.com/alphabill-org/alphabill-go-base/testutils/sig"
	sdkmoney "github.com/alphabill-org/alphabill-go-base/txsystem/money"
	"github.com/alphabill-org/alphabill-go-base/types"
	rpcclient "github.com/alphabill-org/alphabill-wallet/client/rpc"
	"github.com/alphabill-org/alphabill-wallet/internal/testutils"
	testfees "github.com/alphabill-org/alphabill-wallet/internal/testutils/fees"
	testobserve "github.com/alphabill-org/alphabill-wallet/internal/testutils/observability"
	"github.com/alphabill-org/alphabill-wallet/internal/testutils/partition"
	"github.com/alphabill-org/alphabill-wallet/wallet/account"
	"github.com/alphabill-org/alphabill-wallet/wallet/fees"
	"github.com/alphabill-org/alphabill-wallet/wallet/money/testutil"
	mwtypes "github.com/alphabill-org/alphabill-wallet/wallet/money/types"
	"github.com/alphabill-org/alphabill-wallet/wallet/txsubmitter"
	"github.com/alphabill-org/alphabill/rpc"
	"github.com/alphabill-org/alphabill/txsystem"
	"github.com/alphabill-org/alphabill/txsystem/money"
	ethrpc "github.com/ethereum/go-ethereum/rpc"
	"github.com/stretchr/testify/require"
)

/*
Test scenario:
wallet account 1 sends two bills to wallet accounts 2 and 3
wallet runs dust collection
wallet account 2 and 3 should have only single bill
*/
func TestCollectDustInMultiAccountWallet(t *testing.T) {
	observe := testobserve.Default(t)
	signer, _ := testsig.CreateSignerAndVerifier(t)

	// setup account
	dir := t.TempDir()
	am, err := account.NewManager(dir, "", true)
	require.NoError(t, err)
	defer am.Close()
	err = CreateNewWallet(am, "")
	require.NoError(t, err)
	accKey, err := am.GetAccountKey(0)
	require.NoError(t, err)

	// start server
	genesisConfig := &testutil.MoneyGenesisConfig{
		InitialBillID:    sdkmoney.NewBillID(nil, []byte{1}),
		InitialBillValue: 10000 * 1e8,
		InitialBillOwner: templates.NewP2pkh256BytesFromKey(accKey.PubKey),
	}
	network := startMoneyOnlyAlphabillPartition(t, genesisConfig)
	moneyPart, err := network.GetNodePartition(sdkmoney.DefaultSystemID)
	require.NoError(t, err)
	addr := initRPCServer(t, moneyPart.Nodes[0])

	ctx, cancelFunc := context.WithCancel(context.Background())
	t.Cleanup(cancelFunc)

	moneyClient, err := rpcclient.DialContext(ctx, "http://"+addr+"/rpc")
	require.NoError(t, err)
	defer moneyClient.Close()

	feeManagerDB, err := fees.NewFeeManagerDB(dir)
	require.NoError(t, err)
	defer feeManagerDB.Close()

	w, err := LoadExistingWallet(am, feeManagerDB, moneyClient, observe.Logger())
	require.NoError(t, err)
	defer w.Close()

	_, _, _ = am.AddAccount()
	_, _, _ = am.AddAccount()

	pubKeys, err := am.GetPublicKeys()
	require.NoError(t, err)

	// create fee credit for initial bill transfer
	fcrID := mwtypes.FeeCreditRecordIDFormPublicKeyHash(nil, accKey.PubKeyHash.Sha256)
	fcrAmount := uint64(1e8)
	_ = testfees.CreateFeeCredit(t, signer, genesisConfig.InitialBillID, fcrID, fcrAmount, accKey, network)
	initialBillCounter := uint64(1)
	initialBillValue := genesisConfig.InitialBillValue - fcrAmount

	// transfer initial bill to wallet 1
	transferInitialBillTx, err := testutil.CreateInitialBillTransferTx(accKey, genesisConfig.InitialBillID, fcrID, initialBillValue, 10000, initialBillCounter)
	require.NoError(t, err)
<<<<<<< HEAD
	batch := txsubmitter.NewBatch(accKey.PubKey, w.rpcClient, observe.Logger())
	batch.Add(txsubmitter.New(transferInitialBillTx))
=======
	batch := txsubmitter.NewBatch(w.rpcClient, observe.Logger())
	batch.Add(&txsubmitter.TxSubmission{
		UnitID:      transferInitialBillTx.UnitID(),
		TxHash:      transferInitialBillTx.Hash(crypto.SHA256),
		Transaction: transferInitialBillTx,
	})
>>>>>>> d91fb327
	err = batch.SendTx(ctx, false)
	require.NoError(t, err)
	require.Eventually(t, testpartition.BlockchainContainsTx(moneyPart, transferInitialBillTx), test.WaitDuration, test.WaitTick)

	// verify initial bill tx is received by wallet
	require.Eventually(t, func() bool {
		balance, _ := w.GetBalance(ctx, GetBalanceCmd{})
		return balance == initialBillValue
	}, test.WaitDuration, time.Second)

	// add fee credit to account 1
	_, err = w.AddFeeCredit(ctx, fees.AddFeeCmd{
		Amount:       1e8,
		AccountIndex: 0,
	})
	require.NoError(t, err)

	// send two bills to account number 2 and 3
	sendTo(t, w, []ReceiverData{
		{Amount: 10 * 1e8, PubKey: pubKeys[1]},
		{Amount: 10 * 1e8, PubKey: pubKeys[1]},
		{Amount: 10 * 1e8, PubKey: pubKeys[2]},
		{Amount: 10 * 1e8, PubKey: pubKeys[2]},
	}, 0)

	// add fee credit to account 2
	_, err = w.AddFeeCredit(ctx, fees.AddFeeCmd{
		Amount:       1e8,
		AccountIndex: 1,
	})
	require.NoError(t, err)

	// add fee credit to account 3
	_, err = w.AddFeeCredit(ctx, fees.AddFeeCmd{
		Amount:       1e8,
		AccountIndex: 2,
	})
	require.NoError(t, err)

	// start dust collection
	_, err = w.CollectDust(ctx, 0)
	require.NoError(t, err)
}

func sendTo(t *testing.T, w *Wallet, receivers []ReceiverData, fromAccount uint64) {
	proof, err := w.Send(context.Background(), SendCmd{
		Receivers:           receivers,
		AccountIndex:        fromAccount,
		WaitForConfirmation: true,
	})
	require.NoError(t, err)
	require.NotNil(t, proof)
}

func startMoneyOnlyAlphabillPartition(t *testing.T, genesisConfig *testutil.MoneyGenesisConfig) *testpartition.AlphabillNetwork {
	genesisConfig.DCMoneySupplyValue = 10000 * 1e8
	genesisConfig.SDRs = createSDRs()
	genesisState := testutil.MoneyGenesisState(t, genesisConfig)
	mPart, err := testpartition.NewPartition(t, "money node", 1, func(tb types.RootTrustBase) txsystem.TransactionSystem {
		system, err := money.NewTxSystem(
			testobserve.Default(t),
			money.WithSystemIdentifier(sdkmoney.DefaultSystemID),
			money.WithSystemDescriptionRecords(createSDRs()),
			money.WithTrustBase(tb),
			money.WithState(genesisState),
		)
		require.NoError(t, err)
		return system
	}, sdkmoney.DefaultSystemID, genesisState)
	require.NoError(t, err)
	abNet, err := testpartition.NewAlphabillPartition([]*testpartition.NodePartition{mPart})
	require.NoError(t, err)
	require.NoError(t, abNet.Start(t))
	t.Cleanup(func() { abNet.WaitClose(t) })
	return abNet
}

func initRPCServer(t *testing.T, partitionNode *testpartition.PartitionNode) string {
	node := partitionNode.Node
	server := ethrpc.NewServer()
	t.Cleanup(server.Stop)

	stateAPI := rpc.NewStateAPI(node, partitionNode.OwnerIndexer)
	err := server.RegisterName("state", stateAPI)
	require.NoError(t, err)

	listener, err := net.Listen("tcp", "127.0.0.1:0")
	require.NoError(t, err)
	t.Cleanup(func() {
		_ = listener.Close()
	})

	httpServer := &http.Server{
		Addr:    listener.Addr().String(),
		Handler: server,
	}

	go httpServer.Serve(listener)
	t.Cleanup(func() {
		_ = httpServer.Close()
	})

	return listener.Addr().String()
}

func createSDRs() []*types.SystemDescriptionRecord {
	return []*types.SystemDescriptionRecord{{
		SystemIdentifier: sdkmoney.DefaultSystemID,
		T2Timeout:        2500,
		FeeCreditBill: &types.FeeCreditBill{
			UnitID:         sdkmoney.NewBillID(nil, []byte{2}),
			OwnerPredicate: templates.AlwaysTrueBytes(),
		},
	}}
}<|MERGE_RESOLUTION|>--- conflicted
+++ resolved
@@ -2,7 +2,6 @@
 
 import (
 	"context"
-	"crypto"
 	"net"
 	"net/http"
 	"testing"
@@ -91,17 +90,8 @@
 	// transfer initial bill to wallet 1
 	transferInitialBillTx, err := testutil.CreateInitialBillTransferTx(accKey, genesisConfig.InitialBillID, fcrID, initialBillValue, 10000, initialBillCounter)
 	require.NoError(t, err)
-<<<<<<< HEAD
-	batch := txsubmitter.NewBatch(accKey.PubKey, w.rpcClient, observe.Logger())
+	batch := txsubmitter.NewBatch(w.rpcClient, observe.Logger())
 	batch.Add(txsubmitter.New(transferInitialBillTx))
-=======
-	batch := txsubmitter.NewBatch(w.rpcClient, observe.Logger())
-	batch.Add(&txsubmitter.TxSubmission{
-		UnitID:      transferInitialBillTx.UnitID(),
-		TxHash:      transferInitialBillTx.Hash(crypto.SHA256),
-		Transaction: transferInitialBillTx,
-	})
->>>>>>> d91fb327
 	err = batch.SendTx(ctx, false)
 	require.NoError(t, err)
 	require.Eventually(t, testpartition.BlockchainContainsTx(moneyPart, transferInitialBillTx), test.WaitDuration, test.WaitTick)
